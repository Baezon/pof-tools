use core::panic;
use std::collections::HashMap;
use std::convert::TryInto;
use std::io::{self, ErrorKind, Read, Seek, SeekFrom};
use std::path::PathBuf;

fn parse_subsys_mov_type(val: i32) -> SubsysMovementType {
    match val {
        -1 => SubsysMovementType::NONE,
        0 => SubsysMovementType::POS,
        1 => SubsysMovementType::ROT,
        2 => SubsysMovementType::ROTSPECIAL,
        3 => SubsysMovementType::TRIGGERED,
        4 => SubsysMovementType::INTRINSICROTATE,
        _ => SubsysMovementType::NONE,
    }
}

fn parse_subsys_mov_axis(val: i32) -> SubsysMovementAxis {
    match val {
        -1 => SubsysMovementAxis::NONE,
        0 => SubsysMovementAxis::XAXIS,
        1 => SubsysMovementAxis::ZAXIS,
        2 => SubsysMovementAxis::YAXIS,
        3 => SubsysMovementAxis::OTHER,
        _ => SubsysMovementAxis::NONE,
    }
}

pub struct Parser<R> {
    file: R,
    version: Version,
}
impl<R: Read + Seek> Parser<R> {
    pub fn new(mut file: R) -> io::Result<Parser<R>> {
        assert!(&read_bytes(&mut file)? == b"PSPO", "Not a freespace 2 pof file!");

        let version: Version = read_i32(&mut file)?.try_into().expect("Unrecognized pof version");

        // println!("The verison is {:?}", version);

        Ok(Parser { file, version })
    }

    pub fn parse(&mut self, path: PathBuf) -> io::Result<Model> {
        // println!("parsing new model!");
        let mut header = None;
        let mut sub_objects = vec![];
        let mut textures = None;
        let mut paths = None;
        let mut special_points = None;
        let mut eye_points = None;
        let mut primary_weps = None;
        let mut secondary_weps = None;
        let mut turrets = vec![];
        let mut thruster_banks = None;
        let mut comments = None;
        let mut dock_points = None;
        let mut glow_banks = None;
        let mut insignias = None;
        let mut visual_center = None;
        let mut shield_data = None;

        let mut shield_tree_chunk = None;
        let mut debris_objs = vec![];

        loop {
            let id = &match self.read_bytes() {
                Err(e) if e.kind() == ErrorKind::UnexpectedEof => break,
                id_result => id_result?,
            };
            let len = self.read_i32()?;

            // println!("found chunk {}", std::str::from_utf8(id).unwrap());
            // println!("length is {} bytes", len);
            match id {
                b"OHDR" | b"HDR2" => {
                    assert!(header.is_none());
                    assert_eq!(self.version >= Version::V21_16, id == b"HDR2");

                    let (max_radius, obj_flags, num_subobjects);
                    if self.version >= Version::V21_16 {
                        max_radius = self.read_f32()?;
                        obj_flags = self.read_u32()?;
                        num_subobjects = self.read_u32()?;
                    } else {
                        num_subobjects = self.read_u32()?;
                        max_radius = self.read_f32()?;
                        obj_flags = self.read_u32()?;
                    }

                    sub_objects = vec![None; num_subobjects as usize];

                    let bounding_box = self.read_bbox()?;

                    let detail_levels = self.read_list(|this| Ok(ObjectId(this.read_u32()?)))?;
                    debris_objs = self.read_list(|this| Ok(ObjectId(this.read_u32()?)))?;

                    let (mut mass, center_of_mass, mut moment_of_inertia);
                    if self.version >= Version::V19_03 {
                        mass = self.read_f32()?;
                        center_of_mass = self.read_vec3d()?;
                        moment_of_inertia = Mat3d {
                            rvec: self.read_vec3d()?,
                            uvec: self.read_vec3d()?,
                            fvec: self.read_vec3d()?,
                        };
                        if self.version < Version::V20_09 {
                            // migration code ported from FSO
                            let area_mass = mass.powf(0.6667) * 4.65;
                            moment_of_inertia *= mass / area_mass;
                            mass = area_mass;
                        }
                    } else {
                        mass = 50.0; // default used by FSO
                        center_of_mass = Vec3d::ZERO;
                        moment_of_inertia = Mat3d::IDENTITY;
                        moment_of_inertia *= 0.001;
                    };

                    let cross_sections = if self.version >= Version::V20_14 {
                        let num_cross_sections = match self.read_u32()? {
                            u32::MAX => 0,
                            n => n,
                        };
                        self.read_list_n(num_cross_sections as usize, |this| Ok((this.read_f32()?, this.read_f32()?)))?
                    } else {
                        vec![]
                    };

                    let bsp_lights = if self.version >= Version::V20_07 {
                        self.read_list(|this| {
                            Ok(BspLight {
                                location: this.read_vec3d()?,
                                kind: match this.read_u32()? {
                                    1 => BspLightKind::Muzzle,
                                    2 => BspLightKind::Thruster,
                                    _ => panic!(), // maybe dont just panic
                                },
                            })
                        })?
                    } else {
                        vec![]
                    };

                    header = Some(ObjHeader {
                        num_subobjects,
                        max_radius,
                        obj_flags,
                        bbox: bounding_box,
                        detail_levels,
                        mass,
                        center_of_mass,
                        moment_of_inertia,
                        cross_sections,
                        bsp_lights,
                    });
                    //println!("{:#?}", header)
                }
                b"SOBJ" | b"OBJ2" => {
                    assert!(header.is_some());
                    assert_eq!(self.version >= Version::V21_16, id == b"OBJ2");

                    let obj_id = ObjectId(self.read_u32()?); //id

                    let (radius, parent, offset);
                    if self.version >= Version::V21_16 {
                        radius = self.read_f32()?;
                        parent = self.read_u32()?;
                        offset = self.read_vec3d()?;
                    } else {
                        parent = self.read_u32()?;
                        offset = self.read_vec3d()?;
                        radius = self.read_f32()?;
                    }
                    let parent = if parent == u32::MAX {
                        None
                    } else {
                        assert!(sub_objects[parent as usize].is_some(), "parent out of order");
                        Some(ObjectId(parent))
                    };

                    let geo_center = self.read_vec3d()?;
                    let bbox = self.read_bbox()?;
                    let name = self.read_string()?;
                    let properties = self.read_string()?;
                    let movement_type = parse_subsys_mov_type(self.read_i32()?);
                    let movement_axis = parse_subsys_mov_axis(self.read_i32()?);

                    assert!(self.read_i32()? == 0, "chunked models unimplemented in FSO");
                    let bsp_data_buffer = self.read_byte_buffer()?;
                    let bsp_data = parse_bsp_data(&bsp_data_buffer, self.version)?;
                    //println!("parsed subobject {}", name);

                    assert!(sub_objects[obj_id.0 as usize].is_none());
                    sub_objects[obj_id.0 as usize] = Some(SubObject {
                        obj_id,
                        radius,
                        parent,
                        offset,
                        geo_center,
                        bbox,
                        name,
                        properties,
                        movement_type,
                        movement_axis,
                        bsp_data,
                        // these two are to be filled later once we've parsed all the subobjects
                        children: vec![],
                        is_debris_model: false,
                    });
                    //println!("parsed subobject {:#?}", sub_objects[obj_id.0 as usize]);
                }
                b"TXTR" => {
                    assert!(textures.is_none());

                    textures = Some(self.read_list(|this| this.read_string())?);
                    //println!("{:#?}", textures);
                }
                b"PATH" => {
                    assert!(paths.is_none());

                    paths = Some(self.read_list(|this| {
                        Ok(Path {
                            name: this.read_string()?,
                            parent: if this.version >= Version::V20_02 {
                                this.read_string()?
                            } else {
                                String::new()
                            },
                            points: this.read_list(|this| {
                                Ok(PathPoint {
                                    position: this.read_vec3d()?,
                                    radius: this.read_f32()?,
                                    turrets: this.read_list(|this| Ok(ObjectId(this.read_u32()?)))?,
                                })
                            })?,
                        })
                    })?);
                    //println!("{:#?}", paths);
                }
                b"SPCL" => {
                    assert!(special_points.is_none());

                    special_points = Some(self.read_list(|this| {
                        Ok(SpecialPoint {
                            name: this.read_string()?,
                            properties: this.read_string()?,
                            position: this.read_vec3d()?,
                            radius: this.read_f32()?,
                        })
                    })?);
                    //println!("{:#?}", special_points);
                }
                b"EYE " => {
                    eye_points = Some(self.read_list(|this| {
                        Ok(EyePoint {
                            attached_subobj: ObjectId(this.read_u32()?),
                            offset: this.read_vec3d()?,
                            normal: this.read_vec3d()?.try_into().unwrap_or_default(),
                        })
                    })?);
                    //println!("{:#?}", eye_points);
                }
                b"GPNT" | b"MPNT" => {
                    let target = if id == b"GPNT" { &mut primary_weps } else { &mut secondary_weps };
                    assert!(target.is_none());
                    *target = Some(self.read_list(|this| {
                        this.read_list(|this| {
                            Ok(WeaponHardpoint {
                                position: this.read_vec3d()?,
                                normal: this.read_vec3d()?.try_into().unwrap_or_default(),
                                // TODO: document this at https://wiki.hard-light.net/index.php/POF_data_structure
                                offset: if this.version >= Version::V21_18 && this.version != Version::V22_00 {
                                    this.read_f32()?
                                } else {
                                    0.0
                                },
                            })
                        })
                    })?);
                    //println!("{:#?}", target);
                }
                b"TGUN" | b"TMIS" => {
                    turrets.extend(self.read_list(|this| {
                        let base_obj = ObjectId(this.read_u32()?);
                        let gun_obj = ObjectId(this.read_u32()?);
                        assert!(sub_objects[base_obj.0 as usize].is_some(), "turret precedes base object");
                        assert!(sub_objects[gun_obj.0 as usize].is_some(), "turret precedes gun object");
                        Ok(Turret {
                            base_obj,
                            gun_obj,
                            normal: this.read_vec3d()?.try_into().unwrap_or_default(),
                            fire_points: this.read_list(|this| this.read_vec3d())?,
                        })
                    })?);
                    //println!("{:#?}", turrets);
                }
                b"FUEL" => {
                    assert!(thruster_banks.is_none());
                    thruster_banks = Some(self.read_list(|this| {
                        let num_glows = this.read_u32()?;
                        Ok(ThrusterBank {
                            properties: if this.version >= Version::V21_17 {
                                this.read_string()?
                            } else {
                                String::new()
                            },
                            glows: this.read_list_n(num_glows as usize, |this| {
                                Ok(ThrusterGlow {
                                    position: this.read_vec3d()?,
                                    normal: this.read_vec3d()?,
                                    // TODO document this at https://wiki.hard-light.net/index.php/POF_data_structure
                                    radius: if this.version > Version::V20_04 { this.read_f32()? } else { 1.0 },
                                })
                            })?,
                        })
                    })?);
                    //println!("{:#?}", thruster_banks);
                }
                b"GLOW" => {
                    assert!(glow_banks.is_none());
                    glow_banks = Some(self.read_list(|this| {
                        let num_glow_points;
                        Ok(GlowPointBank {
                            disp_time: this.read_i32()?,
                            on_time: this.read_u32()?,
                            off_time: this.read_u32()?,
                            obj_parent: ObjectId(this.read_u32()?),
                            lod: this.read_u32()?,
                            glow_type: this.read_u32()?,
                            properties: {
                                num_glow_points = this.read_u32()?;
                                this.read_string()?
                            },
                            glow_points: this.read_list_n(num_glow_points as usize, |this| {
                                Ok(GlowPoint {
                                    position: this.read_vec3d()?,
                                    normal: this.read_vec3d()?,
                                    radius: this.read_f32()?,
                                })
                            })?,
                        })
                    })?);
                    //println!("{:#?}", glow_banks);
                }
                b"ACEN" => {
                    assert!(visual_center.is_none());
                    visual_center = Some(self.read_vec3d()?);
                }
                b"DOCK" => {
                    assert!(dock_points.is_none());
                    dock_points = Some(self.read_list(|this| {
                        let properties = this.read_string()?;
                        let paths = this.read_list(|this| this.read_u32())?; // spec allows for a list of paths but only the first will be used so dont bother
                        let path = paths.first().map(|&x| PathId(x));
                        // same thing here, only first 2 are used
                        let mut dockpoints = this.read_list(|this| Ok(DockingPoint { position: this.read_vec3d()?, normal: this.read_vec3d()? }))?;
                        let mut iter = dockpoints.drain(..2);
                        let (p1, p2) = (iter.next().unwrap_or_default(), iter.next().unwrap_or_default());
                        let position = (p1.position + p2.position) / 2.0;
                        let fvec: NormalVec3 = p1.normal.try_into().unwrap_or_default();
                        let uvec = Dock::orthonormalize(&(p2.position - p1.position).into(), &fvec.0.into());

                        Ok(Dock { properties, path, position, fvec, uvec: uvec.into() })
                    })?);
                    //println!("{:#?}", dock_points);
                }
                b"INSG" => {
                    assert!(insignias.is_none());
                    insignias = Some(self.read_list(|this| {
                        let num_faces;
                        Ok(Insignia {
                            detail_level: this.read_u32()?,
                            vertices: {
                                num_faces = this.read_u32()?;
                                this.read_list(|this| this.read_vec3d())?
                            },
                            offset: this.read_vec3d()?,
                            faces: this.read_list_n(num_faces as usize, |this| {
                                let [x, y, z] = *this.read_array(|this| {
                                    Ok(PolyVertex {
                                        vertex_id: VertexId(this.read_u32()?),
                                        normal_id: (),
                                        uv: (this.read_f32()?, this.read_f32()?),
                                    })
                                })?;
                                Ok((x, y, z))
                            })?,
                        })
                    })?);
                    //println!("{:#?}", insignias);
                }
                b"SHLD" => {
                    assert!(shield_data.is_none());
                    shield_data = Some((
                        self.read_list(|this| this.read_vec3d())?,
                        self.read_list(|this| {
                            Ok(ShieldPolygon {
                                normal: this.read_vec3d()?,
                                verts: (VertexId(this.read_u32()?), VertexId(this.read_u32()?), VertexId(this.read_u32()?)),
                                neighbors: (PolygonId(this.read_u32()?), PolygonId(this.read_u32()?), PolygonId(this.read_u32()?)),
                            })
                        })?,
                    ))
                }
                b"SLDC" | b"SLC2" => {
                    assert!(shield_tree_chunk.is_none());
                    assert_eq!(self.version >= Version::V22_00, id == b"SLC2");
                    // deal with this later, once we're sure to also have the shield data
                    shield_tree_chunk = Some(self.read_byte_buffer()?);
                }
                b"PINF" => {
                    assert!(comments.is_none());
                    // gotta inline some stuff because the length of this string is the length of the chunk
                    let mut buffer = vec![0; len as usize];
                    self.file.read_exact(&mut buffer)?;

                    let end = buffer.iter().position(|&char| char == 0).unwrap_or(buffer.len());
                    comments = Some(String::from_utf8(buffer[..end].into()).unwrap());
                    // println!("{:#?}", comments);
                }
                _ => {
                    eprintln!("I don't know how to handle id {:x?}", id);
                    self.file.seek(SeekFrom::Current(len as i64))?;
                }
            }
        }

        // finally handle the shield tree, if applicable
        let shield_data = match (shield_data, shield_tree_chunk) {
            (Some((verts, poly_list)), shield_tree_chunk) => Some(ShieldData {
                verts,
                polygons: poly_list,
                collision_tree: match shield_tree_chunk {
                    Some(chunk) => Some(*parse_shield_node(&chunk, self.version)?),
                    None => None,
                },
            }),
            (None, Some(_)) => unreachable!(),
            _ => None,
        };

        // now that all the subobjects shouldve have been slotted in, assert that they all exist
        let mut sub_objects = ObjVec(sub_objects.into_iter().map(|subobj_opt| subobj_opt.unwrap()).collect());

        for i in 0..sub_objects.len() {
            if let Some(parent) = sub_objects.0[i].parent {
                let id = sub_objects.0[i].obj_id;
                sub_objects[parent].children.push(id);
            }
        }

        for id in debris_objs {
            sub_objects[id].is_debris_model = true;
        }

        let mut textures = textures.unwrap_or_default();
        let untextured_idx = post_parse_fill_untextured_slot(&mut sub_objects, &mut textures);

        Ok(Model {
            version: self.version,
            header: header.expect("No header chunk found???"),
            sub_objects,
            textures,
            paths: paths.unwrap_or_default(),
            special_points: special_points.unwrap_or_default(),
            eye_points: eye_points.unwrap_or_default(),
            primary_weps: primary_weps.unwrap_or_default(),
            secondary_weps: secondary_weps.unwrap_or_default(),
            turrets,
            thruster_banks: thruster_banks.unwrap_or_default(),
            comments: comments.unwrap_or_default(),
            docking_bays: dock_points.unwrap_or_default(),
            insignias: insignias.unwrap_or_default(),
            glow_banks: glow_banks.unwrap_or_default(),
            visual_center: visual_center.unwrap_or_default(),
            shield_data,
            path_to_file: path.canonicalize().unwrap_or(path),
            untextured_idx,
        })
    }

    fn read_list<T>(&mut self, f: impl FnMut(&mut Self) -> io::Result<T>) -> io::Result<Vec<T>> {
        let n = self.read_u32()? as usize;
        self.read_list_n(n, f)
    }

    fn read_list_n<T>(&mut self, n: usize, mut f: impl FnMut(&mut Self) -> io::Result<T>) -> io::Result<Vec<T>> {
        (0..n).map(|_| f(self)).collect()
    }

    fn read_array<T, const N: usize>(&mut self, f: impl FnMut(&mut Self) -> io::Result<T>) -> io::Result<Box<[T; N]>> {
        Ok(self.read_list_n(N, f)?.into_boxed_slice().try_into().ok().unwrap())
    }

    fn read_string(&mut self) -> io::Result<String> {
        let buf = self.read_byte_buffer()?;
        let end = buf.iter().position(|&char| char == 0).unwrap_or(buf.len());
        Ok(String::from_utf8(buf[..end].into()).unwrap())
    }

    fn read_u32(&mut self) -> io::Result<u32> {
        Ok(u32::from_le_bytes(self.read_bytes()?))
    }

    fn read_i32(&mut self) -> io::Result<i32> {
        read_i32(&mut self.file)
    }

    fn read_byte_buffer(&mut self) -> io::Result<Box<[u8]>> {
        let mut buffer = vec![0; self.read_u32()? as usize];
        //println!("buffer size is {}", buffer.len());
        self.file.read_exact(&mut buffer)?;

        Ok(buffer.into())
    }

    fn read_bytes<const N: usize>(&mut self) -> io::Result<[u8; N]> {
        read_bytes(&mut self.file)
    }

    fn read_bbox(&mut self) -> io::Result<BoundingBox> {
        Ok(BoundingBox { min: self.read_vec3d()?, max: self.read_vec3d()? })
    }

    fn read_vec3d(&mut self) -> io::Result<Vec3d> {
        Ok(Vec3d {
            x: self.read_f32()?,
            y: self.read_f32()?,
            z: self.read_f32()?,
        })
    }

    fn read_f32(&mut self) -> io::Result<f32> {
        Ok(f32::from_le_bytes(self.read_bytes()?))
    }
}

fn read_i32(file: &mut impl Read) -> io::Result<i32> {
    Ok(i32::from_le_bytes(read_bytes(file)?))
}

fn read_bytes<const N: usize>(file: &mut impl Read) -> io::Result<[u8; N]> {
    let mut buffer = [0; N];
    file.read_exact(&mut buffer)?;

    Ok(buffer)
}

fn read_list_n<T>(n: usize, buf: &mut &[u8], mut f: impl FnMut(&mut &[u8]) -> io::Result<T>) -> io::Result<Vec<T>> {
    (0..n).map(|_| f(buf)).collect()
}

fn read_vec3d(buf: &mut &[u8]) -> io::Result<Vec3d> {
    Ok(Vec3d {
        x: buf.read_f32::<LE>()?,
        y: buf.read_f32::<LE>()?,
        z: buf.read_f32::<LE>()?,
    })
}

fn read_bbox(chunk: &mut &[u8]) -> io::Result<BoundingBox> {
    Ok(BoundingBox { min: read_vec3d(chunk)?, max: read_vec3d(chunk)? })
}

fn parse_chunk_header(buf: &[u8], chunk_type_is_u8: bool) -> io::Result<(u32, &[u8], &[u8])> {
    let mut pointer = buf;
    let chunk_type = if chunk_type_is_u8 {
        pointer.read_u8()?.into()
    } else {
        pointer.read_u32::<LE>()?
    };

    /*println!("found a {}", match chunk_type {
        ENDOFBRANCH => "ENDOFBRANCH",
        DEFFPOINTS => "DEFFPOINTS",
        FLATPOLY => "FLATPOLY",
        TMAPPOLY => "TMAPPOLY",
        SORTNORM => "SORTNORM",
        BOUNDBOX => "BOUNDBOX",
        _ => "no i dont"
    });*/
    /*println!(
        "found a {}",
        match chunk_type {
            0 => "split",
            1 => "leaf",
            _ => "dunno lol",
        }
    );*/
    let chunk_size = pointer.read_u32::<LE>()? as usize;
    Ok((chunk_type, pointer, &buf[chunk_size..]))
}

fn parse_bsp_data(mut buf: &[u8], version: Version) -> io::Result<BspData> {
    fn parse_bsp_node(mut buf: &[u8], version: Version) -> io::Result<Box<BspNode>> {
        // parse the first header
        let (chunk_type, mut chunk, next_chunk) = parse_chunk_header(buf, false)?;
        // the first chunk (after deffpoints) AND the chunks pointed to be SORTNORM's front and back branches should ALWAYS be either another
        // SORTNORM or a BOUNDBOX followed by some polygons
        //dbg!(chunk_type);
        Ok(Box::new(match chunk_type {
            BspData::SORTNORM => BspNode::Split {
                normal: read_vec3d(&mut chunk)?,
                point: read_vec3d(&mut chunk)?,
                front: {
                    let _reserved = chunk.read_u32::<LE>()?; // just to advance past it
                    let offset = chunk.read_u32::<LE>()?;
                    assert!(offset != 0);
                    parse_bsp_node(&buf[offset as usize..], version)?
                },
                back: {
                    let offset = chunk.read_u32::<LE>()?;
                    assert!(offset != 0);
                    parse_bsp_node(&buf[offset as usize..], version)?
                },
                bbox: {
                    let _prelist = chunk.read_u32::<LE>()?; //
                    let _postlist = chunk.read_u32::<LE>()?; // All 3 completely unused, as far as i can tell
                    let _online = chunk.read_u32::<LE>()?; //
                    assert!(_prelist == 0 || buf[_prelist as usize] == 0); //
                    assert!(_postlist == 0 || buf[_postlist as usize] == 0); // And so let's make sure thats the case, they should all lead to ENDOFBRANCH
                    assert!(_online == 0 || buf[_online as usize] == 0); //
                    if version >= Version::V20_00 {
                        read_bbox(&mut chunk)?
                    } else {
                        BoundingBox::default()
                    }
                },
            },
            BspData::BOUNDBOX => BspNode::Leaf {
                bbox: read_bbox(&mut chunk)?,
                poly_list: {
                    let mut poly_list = vec![];
                    buf = next_chunk;
                    loop {
                        let (chunk_type, mut chunk, next_chunk) = parse_chunk_header(buf, false)?;
                        // keeping looping and pushing new polygons
                        poly_list.push(match chunk_type {
                            BspData::TMAPPOLY | BspData::TMAPPOLY2 => {
                                let normal = read_vec3d(&mut chunk)?;
                                if chunk_type == BspData::TMAPPOLY {
                                    let _ = read_vec3d(&mut chunk)?;
                                    let _ = chunk.read_f32::<LE>()?;
                                }
                                let num_verts = chunk.read_u32::<LE>()?;
                                let texture = TextureId(chunk.read_u32::<LE>()?);
                                let verts = read_list_n(num_verts as usize, &mut chunk, |chunk| {
                                    Ok(PolyVertex {
                                        vertex_id: VertexId(chunk.read_u16::<LE>()?.into()),
                                        normal_id: NormalId(chunk.read_u16::<LE>()?.into()),
                                        uv: (chunk.read_f32::<LE>()?, chunk.read_f32::<LE>()?),
                                    })
                                })?;

                                Polygon { normal, verts, texture }
                            }
                            BspData::FLATPOLY => {
                                let normal = read_vec3d(&mut chunk)?;
                                let center = read_vec3d(&mut chunk)?;
                                let radius = chunk.read_f32::<LE>()?;
                                let num_verts = chunk.read_u32::<LE>()?;
                                let texture = TextureId(u32::MAX);
                                let _r = chunk.read_u8()?;
                                let _g = chunk.read_u8()?;
                                let _b = chunk.read_u8()?;
                                let _ = chunk.read_u8()?; // get rid of padding byte
                                let verts = read_list_n(num_verts as usize, &mut chunk, |chunk| {
                                    Ok(PolyVertex {
                                        vertex_id: VertexId(chunk.read_u16::<LE>()?.into()),
                                        normal_id: NormalId(chunk.read_u16::<LE>()?.into()),
                                        uv: Default::default(),
                                    })
                                })?;

                                Polygon { normal, verts, texture }
                            }
                            BspData::ENDOFBRANCH => {
                                break;
                            }
                            _ => {
                                unreachable!("unknown chunk type! {}", chunk_type);
                            }
                        });

                        buf = next_chunk;
                    }
                    //assert!(!poly_list.is_empty());
                    //println!("leaf length {}", poly_list.len());
                    poly_list
                },
            },
            _ => {
                unreachable!();
            }
        }))
    }

    //println!("started parsing a bsp tree");

    let (chunk_type, mut chunk, next_chunk) = parse_chunk_header(buf, false)?;
    assert!(chunk_type == BspData::DEFFPOINTS);

    let num_verts = chunk.read_u32::<LE>()?;
    let num_norms = chunk.read_u32::<LE>()?;
    let offset = chunk.read_u32::<LE>()?;
    let norm_counts = &chunk[0..num_verts as usize];

    buf = &buf[offset as usize..];

    let mut verts = vec![];
    let mut norms = vec![];
    for &count in norm_counts {
        verts.push(read_vec3d(&mut buf)?);
        for _ in 0..count {
            norms.push(read_vec3d(&mut buf)?);
        }
    }

    assert!(num_norms as usize == norms.len());

    let mut bsp_tree = *parse_bsp_node(next_chunk, version)?;

    if version < Version::V20_03 {
        // TODO: always recalculate?
        bsp_tree.recalculate_centers(&verts);
        if version < Version::V20_00 {
            bsp_tree.recalculate_bboxes(&verts);
        }
    }

    Ok(BspData { collision_tree: bsp_tree, norms, verts })
}

fn parse_shield_node(buf: &[u8], version: Version) -> io::Result<Box<ShieldNode>> {
    let (chunk_type, mut chunk, _) = parse_chunk_header(buf, version < Version::V22_00)?;
    Ok(Box::new(match chunk_type {
        ShieldNode::SPLIT => ShieldNode::Split {
            bbox: read_bbox(&mut chunk)?,
            front: {
                let offset = chunk.read_u32::<LE>()?;
                assert!(offset != 0);
                parse_shield_node(&buf[offset as usize..], version)?
            },
            back: {
                let offset = chunk.read_u32::<LE>()?;
                assert!(offset != 0);
                parse_shield_node(&buf[offset as usize..], version)?
            },
        },
        ShieldNode::LEAF => ShieldNode::Leaf {
            bbox: read_bbox(&mut chunk)?,
            poly_list: read_list_n(chunk.read_u32::<LE>()? as usize, &mut chunk, |chunk| Ok(PolygonId(chunk.read_u32::<LE>()?)))?,
        },
        _ => unreachable!(),
    }))
}

// =================================================================
// DAE parsing
// =================================================================

use crate::*;
use byteorder::{ReadBytesExt, LE};
use dae_parser::source::{SourceReader, ST, XYZ};
use dae_parser::{Document, LocalMaps, Material, Node};
use glm::Mat4x4;
use nalgebra::Point3;
extern crate nalgebra_glm as glm;

struct VertexContext {
    vertex_offset: u32,
    normal_ids: Vec<NormalId>,
}

impl<'a> dae_parser::geom::VertexLoad<'a, VertexContext> for PolyVertex {
    fn position(ctx: &VertexContext, _: &SourceReader<'a, XYZ>, index: u32) -> Self {
        PolyVertex {
            vertex_id: VertexId(index + ctx.vertex_offset),
            normal_id: NormalId(0),
            uv: (0.0, 0.0),
        }
    }
    fn add_normal(&mut self, ctx: &VertexContext, _: &SourceReader<'a, XYZ>, index: u32) {
        self.normal_id = ctx.normal_ids[index as usize];
    }
    fn add_texcoord(&mut self, _: &VertexContext, reader: &SourceReader<'a, ST>, index: u32, set: Option<u32>) {
        assert!(set.map_or(true, |set| set == 0));
        let [u, v] = reader.get(index as usize);
        self.uv = (u, 1. - v);
    }
}

// given a node, using its transforms return a position, normal and radius
// things commonly needed by various pof points
fn dae_parse_point(node: &Node, mut transform: Mat4x4, up: UpAxis) -> (Vec3d, Vec3d, f32) {
    node.prepend_transforms(&mut transform);
    let zero = Vec3d::ZERO.into();
    let offset = transform.transform_point(&zero) - zero;
    let transform = transform.append_translation(&(-offset));
    let pos = Vec3d::from(offset).from_coord(up);
    let vector: Vec3d = transform.transform_point(&Point3::from_slice(&[0.0, 1.0, 0.0])).into();
    let radius = vector.magnitude();
    let norm = vector.normalize().from_coord(up);
    (pos, norm, radius)
}

fn dae_parse_properties(node: &Node, properties: &mut String) {
    for node in &node.children {
        if let Some(name) = &node.name {
            if let Some(idx) = name.find(":") {
                if properties.is_empty() {
                    *properties = format!("{}", &name[(idx + 1)..]);
                } else {
                    *properties = format!("{}\n{}", properties, &name[(idx + 1)..]);
                }
            }
        }
    }
}

// 'transform` should contain only scaling and rotation!
// all translation should be removed and put into a separate offset of some kind
fn dae_parse_geometry(
<<<<<<< HEAD
    node: &Node, local_maps: &LocalMaps, material_map: &HashMap<&String, TextureId>, transform: Mat4x4,
) -> (Vec<Vec3d>, Vec<Vec3d>, Vec<(TextureId, Vec<PolyVertex>)>) {
=======
    node: &Node, local_maps: &LocalMaps, material_map: &HashMap<&String, TextureId>, up: UpAxis, transform: Mat4x4,
) -> (Vec<Vec3d>, Vec<Vec3d>, Vec<(Texturing, Vec<PolyVertex>)>) {
>>>>>>> fd182fd4
    let mut vertices_out: Vec<Vec3d> = vec![];
    let mut normals_out: Vec<Vec3d> = vec![];
    let mut normals_map: HashMap<Vec3d, NormalId> = HashMap::new();
    let mut polygons_out = vec![];

    for geo in &node.instance_geometry {
        let geo = local_maps[&geo.url].element.as_mesh().unwrap();
        let verts = geo.vertices.as_ref().unwrap().importer(local_maps).unwrap();
        let mut vert_ctx = VertexContext { vertex_offset: vertices_out.len() as u32, normal_ids: vec![] };

        for position in Clone::clone(verts.position_importer().unwrap()) {
            vertices_out.push((&transform * Vec3d::from(position)).from_coord(up));
        }

        for prim_elem in &geo.elements {
            match prim_elem {
                dae_parser::Primitive::PolyList(polies) => {
                    let texture = match &polies.material {
                        Some(mat) => material_map[mat],
                        None => TextureId(u32::MAX),
                    };

                    let importer = polies.importer(local_maps, verts.clone()).unwrap();

                    vert_ctx.normal_ids = vec![];
                    if let Some(normal_importer) = importer.normal_importer() {
                        for normal in Clone::clone(normal_importer) {
                            vert_ctx.normal_ids.push(*normals_map.entry(normal.into()).or_insert_with(|| {
                                let id = NormalId(normals_out.len().try_into().unwrap());
                                normals_out.push((&transform * Vec3d::from(normal)).from_coord(up));
                                id
                            }));
                        }
                    }

                    let mut iter = importer.read::<_, PolyVertex>(&vert_ctx, &polies.data.prim);

                    for &n in &*polies.data.vcount {
                        let verts = (0..n).map(|_| iter.next().unwrap()).collect();
                        polygons_out.push((texture, verts));
                    }
                }
                dae_parser::Primitive::Triangles(tris) => {
                    let texture = match &tris.material {
                        Some(mat) => material_map[mat],
                        None => TextureId(u32::MAX),
                    };
                    let importer = tris.importer(local_maps, verts.clone()).unwrap();

                    vert_ctx.normal_ids = vec![];
                    if let Some(normal_importer) = importer.normal_importer() {
                        for normal in Clone::clone(normal_importer) {
                            vert_ctx.normal_ids.push(*normals_map.entry(normal.into()).or_insert_with(|| {
                                let id = NormalId(normals_out.len().try_into().unwrap());
                                normals_out.push((&transform * Vec3d::from(normal)).from_coord(up));
                                id
                            }));
                        }
                    }

                    let mut iter = importer.read::<_, PolyVertex>(&vert_ctx, tris.data.prim.as_ref().unwrap());
                    while let Some(vert1) = iter.next() {
                        polygons_out.push((texture, vec![vert1, iter.next().unwrap(), iter.next().unwrap()]));
                    }
                }
                _ => {}
            }
        }
    }

    for poly in &mut polygons_out {
        poly.1.reverse(); // normal facing (which is determined by winding order) is inverted for FSO
    }

    (vertices_out, normals_out, polygons_out)
}

fn dae_parse_subobject_recursive(
    node: &Node, sub_objects: &mut Vec<SubObject>, parent: ObjectId, insignias: &mut Vec<Insignia>, detail_level: Option<u32>,
    turrets: &mut Vec<Turret>, local_maps: &LocalMaps, material_map: &HashMap<&String, TextureId>, up: UpAxis, parent_transform: Mat4x4,
) {
    if node.instance_geometry.is_empty() {
        // ignore subobjects with no geo
        // metadata (empties with names like #properties) are handled below directly
        // this function must *start* with a proper subobject
        return;
    }

    let name = node.name.as_ref();
    if name.is_none() {
        // subobjects must have names!
        return;
    }
    let name = name.unwrap();

    let local_transform = parent_transform * node.transform_as_matrix();
    let zero = Vec3d::ZERO.into();
    let center = local_transform.transform_point(&zero) - zero;
    let local_transform = local_transform.append_translation(&(-center));

    let (vertices_out, normals_out, polygons_out) = dae_parse_geometry(node, local_maps, material_map, up, local_transform);

    if name.to_lowercase().contains("insig") {
        let mut faces = vec![];
        for (_, verts) in polygons_out {
            if let [vert1, ref rest @ ..] = &*verts {
                for slice in rest.windows(2) {
                    if let [vert2, vert3] = slice {
                        faces.push((
                            PolyVertex { vertex_id: vert1.vertex_id, normal_id: (), uv: vert1.uv },
                            PolyVertex { vertex_id: vert2.vertex_id, normal_id: (), uv: vert2.uv },
                            PolyVertex { vertex_id: vert3.vertex_id, normal_id: (), uv: vert3.uv },
                        ))
                    }
                }
            }
        }
        insignias.push(Insignia {
            detail_level: detail_level.unwrap_or(0),
            vertices: vertices_out,
            offset: Vec3d::from(center).from_coord(up),
            faces,
        });
    } else {
        // this should probably be warned about...
        if vertices_out.is_empty() || normals_out.is_empty() {
            return;
        }

        let obj_id = ObjectId(sub_objects.len() as _);

        let mut new_subobj = SubObject {
            obj_id,
            radius: Default::default(),
            parent: Some(parent),
            offset: Vec3d::from(center).from_coord(up),
            geo_center: Vec3d::from(center).from_coord(up),
            bbox: Default::default(),
            name: name.clone(),
            properties: Default::default(),
            movement_type: Default::default(),
            movement_axis: Default::default(),
            bsp_data: BspData {
                norms: normals_out,
                collision_tree: BspData::recalculate(
                    &vertices_out,
                    polygons_out
                        .into_iter()
                        .map(|(texture, verts)| Polygon { normal: Default::default(), texture, verts }),
                ),
                verts: vertices_out,
            },
            children: Default::default(),
            is_debris_model: false,
        };

        new_subobj.recalc_bbox();
        new_subobj.recalc_radius();

        sub_objects.push(new_subobj);

        for node in &node.children {
            // make a pointer to the subobj we just pushed
            // annoying, but the node children could be properties that modify it, or proper subobject children
            // which will require that this subobject be already pushed into the list
            let len = sub_objects.len() - 1;
            let subobj = &mut sub_objects[len];

            if let Some(name) = node.name.as_ref() {
                if name.starts_with('#') && name.contains("point") {
                    let turret = {
                        match turrets.iter().position(|turret| turret.gun_obj == obj_id) {
                            Some(idx) => &mut turrets[idx],
                            None => {
                                turrets.push(Turret::default());
                                let idx = turrets.len() - 1;
                                &mut turrets[idx]
                            }
                        }
                    };

                    turret.gun_obj = obj_id;
                    turret.base_obj = if name.contains("gun") { parent } else { obj_id };

                    let (pos, norm, _) = dae_parse_point(node, parent_transform, up);
                    turret.fire_points.push(pos);
                    turret.normal = norm.try_into().unwrap_or_default();
                    continue;
                } else if name.starts_with('#') && name.contains("properties") {
                    dae_parse_properties(node, &mut subobj.properties);
                    continue;
                } else if name.starts_with('#') && name.contains("mov-type") {
                    if let Some(idx) = name.find(':') {
                        if let Ok(val) = &name[(idx + 1)..].parse::<i32>() {
                            subobj.movement_type = parse_subsys_mov_type(*val);
                        }
                    }
                    continue;
                } else if name.starts_with('#') && name.contains("mov-axis") {
                    if let Some(idx) = name.find(':') {
                        if let Ok(val) = &name[(idx + 1)..].parse::<i32>() {
                            subobj.movement_axis = parse_subsys_mov_axis(*val);
                        }
                    }
                    continue;
                }
            }

            dae_parse_subobject_recursive(node, sub_objects, obj_id, insignias, detail_level, turrets, local_maps, material_map, up, local_transform);
        }
    }
}

fn node_children_with_keyword<'a>(node_list: &'a [Node], keyword: &'a str) -> impl Iterator<Item = (&'a Node, &'a String)> {
    node_list.iter().filter_map(move |node| {
        let name = node.name.as_ref()?;
        if name.starts_with('#') && name.contains(keyword) {
            Some((node, name))
        } else {
            None
        }
    })
}

pub fn parse_dae(path: std::path::PathBuf) -> Box<Model> {
    let document = Document::from_file(&path).unwrap();
    // use std::io::Write;
    // write!(std::fs::File::create("output.log").unwrap(), "{:#?}", document).unwrap();
    let mut sub_objects = ObjVec(vec![]);
    let local_maps = document.local_maps();
    let scene = local_maps
        .get(&document.scene.as_ref().unwrap().instance_visual_scene.as_ref().unwrap().url)
        .unwrap();
    let up = document.asset.up_axis;

    let mut material_map = HashMap::new();
    document.for_each(|material: &Material| {
        material_map.insert(material.id.as_ref().unwrap(), TextureId(material_map.len() as u32));
    });
    let mut details = vec![];
    let mut shield_data = None;
    let mut thruster_banks = vec![];
    let mut paths = vec![];
    let mut primary_weps = vec![];
    let mut secondary_weps = vec![];
    let mut docking_bays = vec![];
    let mut glow_banks = vec![];
    let mut special_points = vec![];
    let mut eye_points = vec![];
    let mut insignias = vec![];
    let mut turrets = vec![];
    let mut visual_center = Vec3d::ZERO;

    for node in &scene.nodes {
        let mut local_transform = node.transform_as_matrix();
        let zero = Vec3d::ZERO.into();
        let center = local_transform.transform_point(&zero) - zero;
        local_transform = local_transform.append_translation(&(-center));

        let name = node.name.as_ref().unwrap();

        if !node.instance_geometry.is_empty() {
            let (vertices_out, normals_out, polygons_out) = dae_parse_geometry(node, &local_maps, &material_map, up, local_transform);

            if name.to_lowercase() == "shield" {
                let mut polygons = vec![];
                for (_, verts) in polygons_out {
                    let verts = verts.into_iter().map(|poly| poly.vertex_id).collect::<Vec<_>>();
                    // triangulate, just to be sure
                    if let [vert1, ref rest @ ..] = *verts {
                        for slice in rest.windows(2) {
                            if let [vert2, vert3] = *slice {
                                let [v1, v2, v3] = [vert1, vert2, vert3].map(|i| nalgebra_glm::Vec3::from(vertices_out[i.0 as usize]));
                                polygons.push(ShieldPolygon {
                                    normal: (v2 - v1).cross(&(v3 - v1)).normalize().into(),
                                    verts: (vert1, vert2, vert3),
                                    neighbors: Default::default(),
                                })
                            }
                        }
                    }
                }

                // assign shield neighbors
                // create a map keyed on each vertex pair, based on winding order, where the value is the polygon id
                let mut map: HashMap<(VertexId, VertexId), PolygonId> = HashMap::new();
                for (i, poly) in polygons.iter().enumerate() {
                    map.insert((poly.verts.0, poly.verts.1), PolygonId(i as u32));
                    map.insert((poly.verts.1, poly.verts.2), PolygonId(i as u32));
                    map.insert((poly.verts.2, poly.verts.0), PolygonId(i as u32));
                }

                // for each polygon then, by swapping its vertex pairs, you can grab each adjacent polygon
                for poly in &mut polygons {
                    let neighbor1 = map.get(&(poly.verts.1, poly.verts.0)).unwrap_or(&PolygonId(0));
                    let neighbor2 = map.get(&(poly.verts.2, poly.verts.1)).unwrap_or(&PolygonId(0));
                    let neighbor3 = map.get(&(poly.verts.0, poly.verts.2)).unwrap_or(&PolygonId(0));
                    poly.neighbors = (*neighbor1, *neighbor2, *neighbor3);
                }
                // a map insertion where an entry already exists or a failure to get from the map indicate non-manifoldness, TODO maybe indicate that

                shield_data = Some(ShieldData {
                    collision_tree: Some(ShieldData::recalculate_tree(&vertices_out, &polygons)),
                    verts: vertices_out,
                    polygons,
                });
            } else if name.to_lowercase().contains("insig") {
                let mut faces = vec![];
                for (_, verts) in polygons_out {
                    if let [vert1, ref rest @ ..] = &*verts {
                        for slice in rest.windows(2) {
                            if let [vert2, vert3] = slice {
                                faces.push((
                                    PolyVertex { vertex_id: vert1.vertex_id, normal_id: (), uv: vert1.uv },
                                    PolyVertex { vertex_id: vert2.vertex_id, normal_id: (), uv: vert2.uv },
                                    PolyVertex { vertex_id: vert3.vertex_id, normal_id: (), uv: vert3.uv },
                                ))
                            }
                        }
                    }
                }
                insignias.push(Insignia {
                    detail_level: 0,
                    vertices: vertices_out,
                    offset: Vec3d::from(center).from_coord(up),
                    faces,
                });
            } else {
                // must be a subobject

                // this should probably be warned about...
                if vertices_out.is_empty() || normals_out.is_empty() {
                    continue;
                }

                let obj_id = ObjectId(sub_objects.len() as _);
                let mut detail_level: Option<u32> = None;
                if let Some(idx) = name.to_lowercase().find("detail") {
                    if let Ok(level) = name[(idx + 6)..].parse::<usize>() {
                        if level >= details.len() {
                            details.resize(level + 1, obj_id);
                        } else {
                            details[level] = obj_id;
                        }
                        detail_level = Some(level as u32);
                    }
                }

                let mut new_subobj = SubObject {
                    obj_id,
                    radius: Default::default(),
                    parent: None,
                    offset: Vec3d::from(center).from_coord(up),
                    geo_center: Default::default(),
                    bbox: Default::default(),
                    name: name.clone(),
                    properties: Default::default(),
                    movement_type: Default::default(),
                    movement_axis: Default::default(),
                    bsp_data: BspData {
                        norms: normals_out,
                        collision_tree: BspData::recalculate(
                            &vertices_out,
                            polygons_out
                                .into_iter()
                                .map(|(texture, verts)| Polygon { normal: Default::default(), texture, verts }),
                        ),
                        verts: vertices_out,
                    },
                    children: Default::default(),
                    is_debris_model: name.starts_with("debris"),
                };

                new_subobj.recalc_bbox();
                new_subobj.recalc_radius();

                sub_objects.push(new_subobj);

                for node in &node.children {
                    dae_parse_subobject_recursive(
                        node,
                        &mut sub_objects,
                        obj_id,
                        &mut insignias,
                        detail_level,
                        &mut turrets,
                        &local_maps,
                        &material_map,
                        up,
                        local_transform,
                    );
                }
            }
        } else {
            if name == "#thrusters" {
                for (node, _) in node_children_with_keyword(&node.children, "bank") {
                    let mut new_bank = ThrusterBank::default();

                    for (node, name) in node_children_with_keyword(&node.children, "") {
                        if name.contains("properties") {
                            dae_parse_properties(node, &mut new_bank.properties);
                        } else if name.contains("point") {
                            let mut new_point = ThrusterGlow::default();

                            let (pos, norm, rad) = dae_parse_point(node, local_transform, up);
                            new_point.position = pos;
                            new_point.normal = norm;
                            new_point.radius = rad;

                            new_bank.glows.push(new_point);
                        }
                    }

                    thruster_banks.push(new_bank);
                }
            } else if name == "#paths" {
                for (node, _) in node_children_with_keyword(&node.children, "path") {
                    let mut new_path = Path::default();

                    for (node, name) in node_children_with_keyword(&node.children, "") {
                        if name.contains("parent") {
                            if let Some(idx) = name.find(":") {
                                new_path.parent = format!("{}", &name[(idx + 1)..]);
                            }
                        } else if name.contains("name") {
                            if let Some(idx) = name.find(":") {
                                new_path.name = format!("{}", &name[(idx + 1)..]);
                            }
                        } else if name.contains("point") {
                            let mut new_point = PathPoint::default();

                            let (pos, _, rad) = dae_parse_point(node, local_transform, up);
                            new_point.position = pos;
                            new_point.radius = rad;

                            new_path.points.push(new_point);
                        }
                    }

                    paths.push(new_path);
                }
            } else if name.starts_with("#") && name.contains("weapons") {
                for (node, _) in node_children_with_keyword(&node.children, "bank") {
                    let mut new_bank = vec![];

                    for (node, _) in node_children_with_keyword(&node.children, "point") {
                        let mut new_point = WeaponHardpoint::default();

                        let (pos, norm, _) = dae_parse_point(node, local_transform, up);
                        new_point.position = pos;
                        new_point.normal = norm.try_into().unwrap_or_default();

                        for (_, name) in node_children_with_keyword(&node.children, "offset") {
                            if let Some(idx) = name.find(":") {
                                if let Ok(val) = &name[(idx + 1)..].parse() {
                                    new_point.offset = *val;
                                    break;
                                }
                            }
                        }

                        new_bank.push(new_point);
                    }

                    if name.contains("secondary") {
                        secondary_weps.push(new_bank);
                    } else {
                        primary_weps.push(new_bank);
                    }
                }
            } else if name == "#docking bays" {
                for (node, _) in node_children_with_keyword(&node.children, "bay") {
                    let mut new_bay = Dock::default();

                    let transform = node.transform_as_matrix();
                    let zero = Vec3d::ZERO.into();
                    new_bay.position = Vec3d::from(transform.transform_point(&zero) - zero).from_coord(up);
                    new_bay.fvec = transform.transform_vector(&glm::vec3(0., 1., 0.)).try_into().unwrap_or_default();
                    new_bay.fvec.0 = new_bay.fvec.0.from_coord(up);

                    new_bay.uvec = transform.transform_vector(&glm::vec3(0., 0., 1.)).try_into().unwrap_or_default();
                    new_bay.uvec.0 = new_bay.uvec.0.from_coord(up);

                    for (node, name) in node_children_with_keyword(&node.children, "") {
                        if name.contains("properties") {
                            dae_parse_properties(node, &mut new_bay.properties);
                        } else if name.contains("path") {
                            if let Some(idx) = name.find(":") {
                                if let Ok(val) = &name[(idx + 1)..].parse() {
                                    new_bay.path = Some(PathId(*val));
                                }
                            }
                        }
                    }

                    docking_bays.push(new_bay);
                }
            } else if name == "#glows" {
                for (node, _) in node_children_with_keyword(&node.children, "glowbank") {
                    let mut new_bank = GlowPointBank::default();

                    for (node, name) in node_children_with_keyword(&node.children, "") {
                        if name.contains("type") {
                            if let Some(idx) = name.find(":") {
                                if let Ok(val) = &name[(idx + 1)..].parse() {
                                    new_bank.glow_type = *val;
                                }
                            }
                        } else if name.contains("lod") {
                            if let Some(idx) = name.find(":") {
                                if let Ok(val) = &name[(idx + 1)..].parse() {
                                    new_bank.lod = *val;
                                }
                            }
                        } else if name.contains("parent") {
                            if let Some(idx) = name.find(":") {
                                if let Ok(val) = &name[(idx + 1)..].parse() {
                                    new_bank.obj_parent = ObjectId(*val);
                                }
                            }
                        } else if name.contains("ontime") {
                            if let Some(idx) = name.find(":") {
                                if let Ok(val) = &name[(idx + 1)..].parse() {
                                    new_bank.on_time = *val;
                                }
                            }
                        } else if name.contains("offtime") {
                            if let Some(idx) = name.find(":") {
                                if let Ok(val) = &name[(idx + 1)..].parse() {
                                    new_bank.off_time = *val;
                                }
                            }
                        } else if name.contains("disptime") {
                            if let Some(idx) = name.find(":") {
                                if let Ok(val) = &name[(idx + 1)..].parse() {
                                    new_bank.disp_time = *val;
                                }
                            }
                        } else if name.contains("properties") {
                            dae_parse_properties(node, &mut new_bank.properties);
                        } else if name.contains("point") {
                            let mut new_point = GlowPoint::default();

                            let (pos, norm, rad) = dae_parse_point(node, local_transform, up);
                            new_point.position = pos;
                            new_point.normal = if name.contains("omni") { Vec3d::ZERO } else { norm };
                            new_point.radius = rad;

                            new_bank.glow_points.push(new_point);
                        }
                    }

                    glow_banks.push(new_bank);
                }
            } else if name == "#special points" {
                for (node, name) in node_children_with_keyword(&node.children, "") {
                    let mut new_point = SpecialPoint::default();

                    if let Some(idx) = name.find(":") {
                        new_point.name = format!("{}", &name[(idx + 1)..]);
                    }

                    let (pos, _, rad) = dae_parse_point(node, local_transform, up);
                    new_point.position = pos;
                    new_point.radius = rad;

                    for (node, _) in node_children_with_keyword(&node.children, "properties") {
                        dae_parse_properties(node, &mut new_point.properties);
                    }

                    special_points.push(new_point);
                }
            } else if name == "#eye points" {
                for (node, _) in node_children_with_keyword(&node.children, "point") {
                    let mut new_point = EyePoint::default();

                    let (pos, norm, _) = dae_parse_point(node, local_transform, up);
                    new_point.offset = pos;
                    new_point.normal = norm.try_into().unwrap_or_default();

                    for (_, name) in node_children_with_keyword(&node.children, "parent") {
                        if let Some(idx) = name.find(":") {
                            if let Ok(val) = &name[(idx + 1)..].parse() {
                                new_point.attached_subobj = ObjectId(*val);
                                break;
                            }
                        }
                    }

                    eye_points.push(new_point);
                }
            } else if name == "#visual-center" {
                let (pos, _, _) = dae_parse_point(node, local_transform, up);
                visual_center = pos;
            }
        }
    }

    for i in 0..sub_objects.len() {
        if let Some(parent) = sub_objects[ObjectId(i as u32)].parent {
            let id = sub_objects[ObjectId(i as u32)].obj_id;
            sub_objects[parent].children.push(id);
        }
    }

    if details.is_empty() && !sub_objects.is_empty() {
        details.push(ObjectId(0));
        // this is pretty bad, but not having any detail levels is worse
    }

    let mut textures = vec![String::new(); material_map.len()];
    for (tex, id) in material_map {
        textures[id.0 as usize] = tex.strip_suffix("-material").unwrap_or(tex).to_string();
    }

    let untextured_idx = post_parse_fill_untextured_slot(&mut sub_objects, &mut textures);

    let mut model = Model {
        version: Version::LATEST,
        header: ObjHeader {
            num_subobjects: sub_objects.len() as _,
            detail_levels: details,
            ..Default::default()
        },
        sub_objects,
        textures,
        paths,
        special_points,
        eye_points,
        primary_weps,
        secondary_weps,
        turrets,
        thruster_banks,
        glow_banks,
        visual_center,
        comments: Default::default(),
        docking_bays,
        insignias,
        shield_data,
        path_to_file: path.canonicalize().unwrap_or(path),
        untextured_idx,
    };

    model.recalc_radius();
    model.recalc_bbox();
    model.recalc_mass();
    model.recalc_moi();

    Box::new(model)
}<|MERGE_RESOLUTION|>--- conflicted
+++ resolved
@@ -823,13 +823,8 @@
 // 'transform` should contain only scaling and rotation!
 // all translation should be removed and put into a separate offset of some kind
 fn dae_parse_geometry(
-<<<<<<< HEAD
-    node: &Node, local_maps: &LocalMaps, material_map: &HashMap<&String, TextureId>, transform: Mat4x4,
+    node: &Node, local_maps: &LocalMaps, material_map: &HashMap<&String, TextureId>, up: UpAxis, transform: Mat4x4,
 ) -> (Vec<Vec3d>, Vec<Vec3d>, Vec<(TextureId, Vec<PolyVertex>)>) {
-=======
-    node: &Node, local_maps: &LocalMaps, material_map: &HashMap<&String, TextureId>, up: UpAxis, transform: Mat4x4,
-) -> (Vec<Vec3d>, Vec<Vec3d>, Vec<(Texturing, Vec<PolyVertex>)>) {
->>>>>>> fd182fd4
     let mut vertices_out: Vec<Vec3d> = vec![];
     let mut normals_out: Vec<Vec3d> = vec![];
     let mut normals_map: HashMap<Vec3d, NormalId> = HashMap::new();
