//     This disables the console that pops up if you run the program on windows but also supresses output on stdout
// VVV wasn't sure how to handle it so i leave it on for debug but turn it off for release
#![cfg_attr(not(debug_assertions), windows_subsystem = "windows")]
#![allow(clippy::useless_format)]
#[macro_use]
extern crate log;
extern crate nalgebra_glm as glm;
extern crate simplelog;

use crate::ui::{
    DisplayMode, DockingTreeValue, EyeTreeValue, GlowTreeValue, InsigniaTreeValue, PathTreeValue, SpecialPointTreeValue, SubObjectTreeValue,
    TextureTreeValue, ThrusterTreeValue, TurretTreeValue, WeaponTreeValue,
};
use egui::{Color32, RichText, TextEdit};
use glium::{
    glutin::{self, event::WindowEvent, window::Icon},
    texture::SrgbTexture2d,
    BlendingFunction, Display, IndexBuffer, LinearBlendingFactor, VertexBuffer,
};
use glm::Mat4x4;
use native_dialog::FileDialog;
use pof::{
<<<<<<< HEAD
    BoundingBox, BspData, Insignia, Model, NormalId, ObjVec, ObjectId, Parser, PolyVertex, Polygon, ShieldData, SubObject, TextureId, Vec3d, VertexId,
=======
    BspData, Insignia, Model, NameLink, NormalId, ObjVec, ObjectId, Parser, PolyVertex, Polygon, ShieldData, SubObject, TextureId, Vec3d, VertexId,
>>>>>>> ce825bcc
};
use simplelog::*;
use std::{
    collections::HashMap,
    fs::File,
    io::{Cursor, Read},
    path::PathBuf,
    sync::mpsc::TryRecvError,
};
use ui::{PofToolsGui, TreeValue};

mod primitives;
mod ui;
mod ui_properties_panel;

fn create_display(event_loop: &glutin::event_loop::EventLoop<()>) -> glium::Display {
    let window_builder = glutin::window::WindowBuilder::new()
        .with_resizable(true)
        .with_inner_size(glutin::dpi::LogicalSize { width: 800.0f32, height: 600.0f32 })
        .with_title(format!("Pof Tools v{}", POF_TOOLS_VERSION))
        .with_window_icon(Some(Icon::from_rgba(include_bytes!("icon.raw").to_vec(), 32, 32).unwrap()));

    let context_builder = glutin::ContextBuilder::new()
        .with_depth_buffer(0)
        .with_srgb(true)
        .with_stencil_buffer(0)
        .with_vsync(true)
        .with_depth_buffer(24);

    glium::Display::new(window_builder, context_builder, event_loop).unwrap()
}

const ADDITIVE_BLEND: glium::draw_parameters::Blend = glium::draw_parameters::Blend {
    color: BlendingFunction::Addition {
        source: LinearBlendingFactor::One,
        destination: LinearBlendingFactor::One,
    },
    alpha: BlendingFunction::Addition {
        source: LinearBlendingFactor::One,
        destination: LinearBlendingFactor::One,
    },
    constant_value: (0.0, 0.0, 1.0, 0.0),
};

struct GlLollipops {
    color: [f32; 4], // RGBA
    lolly_vertices: VertexBuffer<InstanceMatrix>,
    stick_vertices: VertexBuffer<Vertex>,
    stick_indices: glium::index::NoIndices,
}

struct GlArrowhead {
    color: [f32; 4],
    transform: Mat4x4,
}

struct GlLollipopsBuilder {
    color: [f32; 4], // RGBA
    lolly_vertices: Vec<InstanceMatrix>,
    stick_vertices: Vec<Vertex>,
}
impl GlLollipopsBuilder {
    fn new(color: [f32; 4]) -> Self {
        Self { color, lolly_vertices: vec![], stick_vertices: vec![] }
    }

    fn push(&mut self, vertex: Vec3d, normal: Vec3d, radius: f32) {
        let mut matrix = glm::translation(&glm::vec3(vertex.x, vertex.y, vertex.z));
        matrix = glm::scale(&matrix, &glm::vec3(radius, radius, radius));
        self.lolly_vertices.push(InstanceMatrix { world_matrix: matrix.into() });

        self.stick_vertices.push(Vertex { position: vertex.to_tuple(), uv: (0.0, 0.0) });
        self.stick_vertices
            .push(Vertex { position: (vertex + normal).to_tuple(), uv: (0.0, 0.0) });
    }

    fn finish(&self, display: &Display) -> GlLollipops {
        GlLollipops {
            color: self.color,
            lolly_vertices: glium::VertexBuffer::new(display, &self.lolly_vertices).unwrap(),
            stick_vertices: glium::VertexBuffer::new(display, &self.stick_vertices).unwrap(),
            stick_indices: glium::index::NoIndices(glium::index::PrimitiveType::LinesList),
        }
    }
}

fn build_lollipops(colors: &[[f32; 4]], display: &Display, iter: impl Iterator<Item = (Vec3d, Vec3d, f32, usize)>) -> Vec<GlLollipops> {
    let mut builders: Vec<_> = colors.iter().map(|c| GlLollipopsBuilder::new(*c)).collect();
    for (vertex, normal, radius, selection) in iter {
        builders[selection].push(vertex, normal, radius)
    }
    builders.into_iter().map(|builder| builder.finish(display)).collect()
}
struct GlBufferedShield {
    vertices: VertexBuffer<Vertex>,
    normals: VertexBuffer<Normal>,
    indices: IndexBuffer<u32>,
}
impl GlBufferedShield {
    fn new(display: &Display, shield_data: &ShieldData) -> GlBufferedShield {
        info!("Building buffer for the shield");
        let mut vertices = vec![];
        let mut normals = vec![];
        let mut indices = vec![];

        for poly in &shield_data.polygons {
            vertices.push(Vertex {
                position: shield_data.verts[poly.verts.0 .0 as usize].to_tuple(),
                uv: (0.0, 0.0),
            });
            normals.push(Normal { normal: poly.normal.to_tuple() });
            indices.push(indices.len() as u32);

            vertices.push(Vertex {
                position: shield_data.verts[poly.verts.1 .0 as usize].to_tuple(),
                uv: (0.0, 0.0),
            });
            normals.push(Normal { normal: poly.normal.to_tuple() });
            indices.push(indices.len() as u32);

            vertices.push(Vertex {
                position: shield_data.verts[poly.verts.2 .0 as usize].to_tuple(),
                uv: (0.0, 0.0),
            });
            normals.push(Normal { normal: poly.normal.to_tuple() });
            indices.push(indices.len() as u32);
        }

        GlBufferedShield {
            vertices: glium::VertexBuffer::new(display, &vertices).unwrap(),
            normals: glium::VertexBuffer::new(display, &normals).unwrap(),
            indices: glium::IndexBuffer::new(display, glium::index::PrimitiveType::TrianglesList, &indices).unwrap(),
        }
    }
}

struct GlBufferedInsignia {
    vertices: VertexBuffer<Vertex>,
    normals: VertexBuffer<Normal>,
    indices: IndexBuffer<u32>,
}
impl GlBufferedInsignia {
    fn new(display: &Display, insignia: &Insignia) -> GlBufferedInsignia {
        info!("Building buffer for a LOD {} insignia ", insignia.detail_level);
        let mut vertices = vec![];
        let mut normals = vec![];
        let mut indices = vec![];

        for (vert1, vert2, vert3) in &insignia.faces {
            let [v1, v2, v3] = [vert1, vert2, vert3].map(|i| nalgebra_glm::Vec3::from(insignia.vertices[i.vertex_id.0 as usize]));
            let normal: Vec3d = (v2 - v1).cross(&(v3 - v1)).normalize().into();

            vertices.push(Vertex {
                position: insignia.vertices[vert1.vertex_id.0 as usize].to_tuple(),
                uv: vert1.uv,
            });
            normals.push(Normal { normal: normal.to_tuple() });
            indices.push(indices.len() as u32);

            vertices.push(Vertex {
                position: insignia.vertices[vert2.vertex_id.0 as usize].to_tuple(),
                uv: vert2.uv,
            });
            normals.push(Normal { normal: normal.to_tuple() });
            indices.push(indices.len() as u32);

            vertices.push(Vertex {
                position: insignia.vertices[vert3.vertex_id.0 as usize].to_tuple(),
                uv: vert3.uv,
            });
            normals.push(Normal { normal: normal.to_tuple() });
            indices.push(indices.len() as u32);
        }

        GlBufferedInsignia {
            vertices: glium::VertexBuffer::new(display, &vertices).unwrap(),
            normals: glium::VertexBuffer::new(display, &normals).unwrap(),
            indices: glium::IndexBuffer::new(display, glium::index::PrimitiveType::TrianglesList, &indices).unwrap(),
        }
    }
}

#[derive(Default)]
struct GlObjectBuilder {
    vertices: Vec<Vertex>,
    normals: Vec<Normal>,
    map: HashMap<(VertexId, NormalId, u32, u32), u32>,
}

impl GlObjectBuilder {
    fn get_index(&mut self, bsp_data: &BspData, vert: &PolyVertex) -> u32 {
        *self
            .map
            .entry((vert.vertex_id, vert.normal_id, vert.uv.0.to_bits(), vert.uv.1.to_bits()))
            .or_insert_with(|| {
                let n = self.vertices.len();
                self.vertices.push(Vertex {
                    position: bsp_data.verts[vert.vertex_id.0 as usize].to_tuple(),
                    uv: vert.uv,
                });
                self.normals.push(Normal { normal: bsp_data.norms[vert.normal_id.0 as usize].to_tuple() });
                n.try_into().unwrap()
            })
    }
}

#[derive(Default)]
struct GlObjectsBuilder {
    inner: GlObjectBuilder,
    indices: Vec<u32>,
    wireframe_indices: Vec<u32>,
}

impl GlObjectsBuilder {
    fn push(&mut self, bsp_data: &BspData, poly: &Polygon) {
        // need to triangulate possibly
        // we'll make tris like this 0,1,2 .. 0,2,3 .. 0,3,4... etc
        if let [v0, v1, v2, remainder @ ..] = &*poly.verts {
            // get indices for v0, v1, v2
            let index0 = self.inner.get_index(bsp_data, v0);
            let index1 = self.inner.get_index(bsp_data, v1);
            let mut index = self.inner.get_index(bsp_data, v2);

            if remainder.is_empty() {
                // special case for tris which are common
                // triangle is v0-v1-v2
                self.indices.extend_from_slice(&[index0, index1, index]);
                // don't create wireframe unless we have previously encountered a quad
                if !self.wireframe_indices.is_empty() {
                    // wireframe is [v0-v1, v1-v2, v2-v0]
                    self.wireframe_indices.extend_from_slice(&[index0, index1, index1, index, index, index0]);
                }
            } else {
                // if this is not a tri
                if self.wireframe_indices.is_empty() {
                    // lazy initialization of wireframe object
                    for vs in self.indices.chunks_exact(3) {
                        // everything prior is a tri, so wireframe is [v0-v1, v1-v2, v2-v0]
                        self.wireframe_indices.extend_from_slice(&[vs[0], vs[1], vs[1], vs[2], vs[2], vs[0]]);
                    }
                }
                // first tri is v0-v1-v2
                self.indices.extend_from_slice(&[index0, index1, index]);
                // start drawing the outline with [v0-v1, v1-v2]
                self.wireframe_indices.extend_from_slice(&[index0, index1, index1, index]);
                // for each pair of verts in the remainder make a tri of [v0, v(i-1), vi]
                for vi in remainder {
                    let index2 = self.inner.get_index(bsp_data, vi);
                    // tri is v0-v(i-1)-vi
                    self.indices.extend_from_slice(&[index0, index, index2]);
                    // wireframe gets an extra line v(i-1)-vi
                    self.wireframe_indices.extend_from_slice(&[index, index2]);
                    index = index2;
                }
                // finish the wireframe polygon with vn-v0
                self.wireframe_indices.extend_from_slice(&[index, index0]);
            }
        }
    }

    fn finish(self, display: &Display, object: &SubObject, texture_id: Option<TextureId>, out: &mut Vec<GlObjectBuffer>) {
        if !self.indices.is_empty() {
            info!("Built buffer for subobj {}", object.name);
            out.push(GlObjectBuffer {
                texture_id,
                vertices: glium::VertexBuffer::new(display, &self.inner.vertices).unwrap(),
                normals: glium::VertexBuffer::new(display, &self.inner.normals).unwrap(),
                indices: glium::IndexBuffer::new(display, glium::index::PrimitiveType::TrianglesList, &self.indices).unwrap(),
                wireframe_indices: if self.wireframe_indices.is_empty() {
                    None
                } else {
                    Some(glium::IndexBuffer::new(display, glium::index::PrimitiveType::LinesList, &self.wireframe_indices).unwrap())
                },
                tint_val: 0.0,
            })
        }
    }
}

struct GlObjectBuffer {
    texture_id: Option<TextureId>,
    vertices: VertexBuffer<Vertex>,
    normals: VertexBuffer<Normal>,
    indices: IndexBuffer<u32>,
    wireframe_indices: Option<IndexBuffer<u32>>,
    tint_val: f32,
}

struct GlObjectBuffers {
    obj_id: ObjectId,
    buffers: Vec<GlObjectBuffer>,
}

impl GlObjectBuffers {
    fn new(display: &Display, object: &SubObject, num_textures: usize) -> Self {
        let mut textures = Vec::from_iter(std::iter::repeat_with(GlObjectsBuilder::default).take(num_textures));

        let bsp_data = &object.bsp_data;

        for (_, poly) in bsp_data.collision_tree.leaves() {
            textures[poly.texture.0 as usize].push(bsp_data, poly);
        }

        let mut buffers = vec![];
        for (i, builder) in textures.into_iter().enumerate() {
            builder.finish(display, object, Some(TextureId(i as u32)), &mut buffers)
        }
        Self { obj_id: object.obj_id, buffers }
    }
}

#[derive(Copy, Clone)]
pub struct InstanceMatrix {
    world_matrix: [[f32; 4]; 4],
}

glium::implement_vertex!(InstanceMatrix, world_matrix);

#[derive(Copy, Clone, Debug)]
pub struct Vertex {
    position: (f32, f32, f32),
    uv: (f32, f32),
}

glium::implement_vertex!(Vertex, position, uv);

#[derive(Copy, Clone)]
pub struct Normal {
    normal: (f32, f32, f32),
}

glium::implement_vertex!(Normal, normal);

impl PofToolsGui {
    fn save_model(model: &Model) -> Option<String> {
        let mut out = None;
        // use a scoped thread here, its ok to block the main window for now i guess
        crossbeam::thread::scope(|s| {
            s.spawn(|_| {
                let path = FileDialog::new()
                    .set_filename(&model.path_to_file.file_name().unwrap_or_default().to_string_lossy())
                    .add_filter("All Supported Files", &["pof", "dae", "gltf", "glb"])
                    .add_filter("Parallax Object File", &["pof"])
                    .add_filter("Digital Asset Exchange file", &["dae"])
                    .add_filter("GL Transmission Format (Embedded)", &["gltf"])
                    .add_filter("GL Transmission Format (Binary)", &["glb"])
                    .show_save_single_file();
                if let Ok(Some(path)) = path {
                    let mut file = File::create(path.clone()).unwrap();
                    match path.extension().map(|ext| ext.to_ascii_lowercase()) {
                        Some(s) if s == "glb" => model.write_gltf(&mut file, true).unwrap(),
                        Some(s) if s == "gltf" => model.write_gltf(&mut file, false).unwrap(),
                        Some(s) if s == "dae" => model.write_dae(&mut file).unwrap(),
                        Some(s) if s == "pof" => model.write(&mut file).unwrap(),
                        s => panic!("unexpected extension {:?}", s),
                    }
                    out = Some(path.file_name().and_then(|f| f.to_str()).unwrap_or("").to_string());
                }
            });
        })
        .unwrap();
        out
    }

    /// Opens a dialog to load a model. Must be run off the main thread.
    fn load_model(filepath: Option<PathBuf>) -> Result<Option<Box<Model>>, String> {
        let model = std::panic::catch_unwind(move || {
            let path = filepath.or_else(|| {
                FileDialog::new()
                    .add_filter("All supported files", &["pof", "dae", "gltf", "glb"])
                    .add_filter("COLLADA", &["dae"])
                    .add_filter("Parallax Object File", &["pof"])
                    .add_filter("GL Transmission Format", &["gltf", "glb"])
                    .show_open_single_file()
                    .unwrap()
            });

            path.map(|path| {
                let ext = path.extension().map(|ext| ext.to_ascii_lowercase());
                let filename = path.file_name().and_then(|f| f.to_str()).unwrap_or("").to_string();
                info!("Attempting to load {}", filename);
                match ext.as_ref().and_then(|ext| ext.to_str()) {
                    Some("dae") => pof::parse_dae(path),
                    Some("gltf" | "glb") => pof::parse_gltf(path),
                    Some("pof") => {
                        let file = File::open(&path).expect("TODO invalid file or smth i dunno");
                        let mut parser = Parser::new(file).expect("TODO invalid version of file or smth i dunno");
                        Box::new(parser.parse(path).expect("TODO invalid pof file or smth i dunno"))
                    }
                    _ => todo!(),
                }
            })
        });
        model.map_err(|panic| *panic.downcast().unwrap())
    }

    /// opens a thread which opens the dialog and starts parsing a model
    fn start_loading_model(&mut self, filepath: Option<PathBuf>) {
        let (sender, receiver) = std::sync::mpsc::channel();
        self.model_loading_thread = Some(receiver);

        // the model loading thread
        std::thread::spawn(move || drop(sender.send(Self::load_model(filepath))));
    }

    fn handle_model_loading_thread(&mut self, display: &Display) {
        if let Some(thread) = &self.model_loading_thread {
            let response = thread.try_recv();
            match response {
                Ok(Ok(Some(data))) => {
                    self.model = data;
                    self.finish_loading_model(display);

                    self.model_loading_thread = None;
                }
                Err(TryRecvError::Disconnected) => self.model_loading_thread = None,
                Ok(Ok(None)) => self.model_loading_thread = None,
                Ok(Err(_)) => self.model_loading_thread = None,

                Err(TryRecvError::Empty) => {}
            }
        }
    }

    // after the above thread has returned, stuffs the new model in
    fn finish_loading_model(&mut self, display: &Display) {
        self.buffer_objects.clear();
        self.buffer_shield = None;
        self.buffer_insignias.clear();

        for subobject in &self.model.sub_objects {
            self.buffer_objects
                .push(GlObjectBuffers::new(display, subobject, self.model.textures.len()));
        }

        for insignia in &self.model.insignias {
            self.buffer_insignias.push(GlBufferedInsignia::new(display, insignia));
        }

        if let Some(shield) = &self.model.shield_data {
            self.buffer_shield = Some(GlBufferedShield::new(display, shield));
        }

        self.maybe_recalculate_3d_helpers(display, None);

        self.model.recheck_warnings(pof::Set::All);
        self.model.recheck_errors(pof::Set::All);
        self.ui_state.tree_view_selection = Default::default();
        self.ui_state.refresh_properties_panel(&self.model);
        self.camera_heading = 2.7;
        self.camera_pitch = -0.4;
        self.camera_offset = Vec3d::ZERO;
        self.camera_scale = self.model.header.max_radius * 1.5;
        self.ui_state.last_selected_subobj = self.model.header.detail_levels.first().copied();

        self.load_textures();

        let filename = self.model.path_to_file.file_name().unwrap_or_default().to_string_lossy();
        display
            .gl_window()
            .window()
            .set_title(&format!("Pof Tools v{} - {}", POF_TOOLS_VERSION, filename));

        info!("Loaded {}", filename);
    }

    fn handle_texture_loading_thread(&mut self, display: &Display) {
        if let Some(thread) = &self.texture_loading_thread {
            let response = thread.try_recv();
            match response {
                Ok(Some(data)) => {
                    let texture = SrgbTexture2d::new(display, data.0).unwrap();
                    self.buffer_textures.insert(data.1, texture);
                }
                Err(TryRecvError::Disconnected) | Ok(None) => self.texture_loading_thread = None,
                Err(TryRecvError::Empty) => {}
            }
        }
    }

    fn load_textures(&mut self) {
        self.buffer_textures.clear();
        let (sender, receiver) = std::sync::mpsc::channel();
        self.texture_loading_thread = Some(receiver);
        let textures = self.model.textures.clone();
        let path = self.model.path_to_file.clone();

        // the texture loading thread
        std::thread::spawn(move || {
            for (i, tex_name) in textures.iter().enumerate() {
                if let Some((mut file, format)) = ["png", "dds"].iter().find_map(|ext| {
                    if let Ok(file) = std::fs::File::open(path.with_file_name(format!("{}.{}", tex_name, ext))) {
                        Some((file, image::ImageFormat::from_extension(ext).unwrap()))
                    } else {
                        Some((
                            std::fs::File::open(path.with_file_name(format!("../maps/{}.{}", tex_name, ext))).ok()?,
                            image::ImageFormat::from_extension(ext).unwrap(),
                        ))
                    }
                }) {
                    let mut buf = vec![];
                    if let Err(e) = file.read_to_end(&mut buf) {
                        error!("Failed to load texture {}.{}: {:?}", tex_name, format.extensions_str()[0], e);
                        continue;
                    }
                    let image = match image::load(Cursor::new(buf), format) {
                        Ok(image) => image.to_rgba8(),
                        Err(e) => {
                            error!("Failed to load texture {}.{}: {:?}", tex_name, format.extensions_str()[0], e);
                            continue;
                        }
                    };

                    let image_dimensions = image.dimensions();
                    let image = glium::texture::RawImage2d::from_raw_rgba(image.into_raw(), image_dimensions);

                    info!("Loaded texture {}.{}", tex_name, format.extensions_str()[0]);

                    let _ = sender.send(Some((image, TextureId(i as u32))));
                }
            }

            let _ = sender.send(None);
        });
    }

    pub fn rebuild_subobj_buffers(&mut self, display: &Display, ids: Vec<ObjectId>) {
        for buf in &mut self.buffer_objects {
            if ids.contains(&buf.obj_id) {
                *buf = GlObjectBuffers::new(display, &self.model.sub_objects[buf.obj_id], self.model.textures.len());
            }
        }
    }
}

const POF_TOOLS_VERSION: &str = env!("CARGO_PKG_VERSION");

fn main() {
    // set up a panic handler to grab the backtrace
    let default_hook = std::panic::take_hook();
    let (panic_data_send, panic_data_recv) = std::sync::mpsc::sync_channel(1);
    std::panic::set_hook(Box::new(move |panic_info| {
        default_hook(panic_info);
        let backtrace = backtrace::Backtrace::new();
        let msg = panic_info.payload().downcast_ref::<String>().map_or("unknown panic", |x| x);
        let msg = format!("{},  {}", msg, panic_info.location().unwrap());
        error!("{}", msg);
        let mut frames = vec![];
        for frame in backtrace.frames() {
            // filter out anything which doesn't have pof-tools in the path
            // maybe not great? but filters out a huge amount of unrelated shit
            let should_print = frame.symbols().iter().any(|symbol| match symbol.filename().and_then(|s| s.to_str()) {
                Some(file) => file.contains("pof-tools"),
                None => symbol.name().and_then(|name| name.as_str()).map_or(false, |name| name.contains("pof")),
            });
            if should_print {
                frames.push(frame.clone())
            }
        }
        let _ = panic_data_send.send((msg, if frames.is_empty() { backtrace } else { frames.into() }));
    }));

    // set up the logger
    let mut logger_config = ConfigBuilder::new();
    logger_config.set_time_level(LevelFilter::Off);
    logger_config.set_max_level(LevelFilter::Off);
    if let Ok(file) = File::create("pof-tools.log") {
        let _ = WriteLogger::init(LevelFilter::Info, logger_config.build(), file);
    }
    info!("Pof Tools {} - {}", POF_TOOLS_VERSION, chrono::Local::now());

    let event_loop = glutin::event_loop::EventLoopBuilder::with_user_event()
        .build();
    let mut pt_gui = PofToolsGui::new();
    let display = create_display(&event_loop);

    // this creates the raw bytes from png, how i make the icon
    // File::create("icon.raw")
    //     .unwrap()
    //     .write_all(&image::open("icon.png").unwrap().into_rgba8().to_vec());

    let mut args = std::env::args();
    args.next();
    let path = args.next().map(|arg| PathBuf::from(arg.as_str()));

    let mut egui = egui_glium::EguiGlium::new(&display, &event_loop);

    pt_gui.start_loading_model(path);

    let model = &pt_gui.model;

    // lots of graphics stuff to initialize
    let default_material_shader = glium::Program::from_source(&display, DEFAULT_VERTEX_SHADER, DEFAULT_MAT_FRAGMENT_SHADER, None).unwrap();
    let textured_material_shader = glium::Program::from_source(&display, DEFAULT_VERTEX_SHADER, TEXTURED_FRAGMENT_SHADER, None).unwrap();
    let shield_shader = glium::Program::from_source(&display, DEFAULT_VERTEX_SHADER, SHIELD_FRAGMENT_SHADER, None).unwrap();
    let wireframe_shader = glium::Program::from_source(&display, NO_NORMS_VERTEX_SHADER, WIRE_FRAGMENT_SHADER, None).unwrap();
    let lollipop_stick_shader = glium::Program::from_source(&display, NO_NORMS_VERTEX_SHADER, LOLLIPOP_STICK_FRAGMENT_SHADER, None).unwrap();
    let lollipop_shader = glium::Program::from_source(&display, LOLLIPOP_VERTEX_SHADER, LOLLIPOP_FRAGMENT_SHADER, None).unwrap();
    let arrowhead_shader = glium::Program::from_source(&display, NO_NORMS_VERTEX_SHADER, LOLLIPOP_FRAGMENT_SHADER, None).unwrap();

    let mut default_material_draw_params = glium::DrawParameters {
        depth: glium::Depth {
            test: glium::draw_parameters::DepthTest::IfLess,
            write: true,
            ..Default::default()
        },
        line_width: Some(1.0),
        backface_culling: glium::draw_parameters::BackfaceCullingMode::CullCounterClockwise,
        ..Default::default()
    };
    let arrowhead_draw_params = glium::DrawParameters {
        /* blend: glium::Blend {
            color: glium::BlendingFunction::Addition,
            alpha: glium::BlendingFunction::Addition,
            ..Default::default(),
        }, */
        depth: glium::Depth {
            test: glium::draw_parameters::DepthTest::Overwrite,
            write: false,
            ..Default::default()
        },
        ..default_material_draw_params.clone()
    };
    let shield_draw_params = glium::DrawParameters {
        depth: glium::Depth {
            test: glium::draw_parameters::DepthTest::IfLess,
            write: true,
            ..Default::default()
        },
        blend: glium::Blend::alpha_blending(),
        backface_culling: glium::draw_parameters::BackfaceCullingMode::CullCounterClockwise,
        ..Default::default()
    };
    let wireframe_params = glium::DrawParameters {
        depth: glium::Depth {
            test: glium::draw_parameters::DepthTest::Overwrite,
            ..Default::default()
        },
        line_width: Some(1.0),
        backface_culling: glium::draw_parameters::BackfaceCullingMode::CullingDisabled,
        ..Default::default()
    };
    let mut lollipop_params = lollipop_params();
    let lollipop_stick_params = lollipop_stick_params();
    let lollipop_rev_depth_params = lollipop_rev_depth_params();

    let circle_verts = glium::VertexBuffer::new(&display, &*primitives::CIRCLE_VERTS).unwrap();
    let circle_indices = glium::IndexBuffer::new(&display, glium::index::PrimitiveType::LineLoop, &primitives::CIRCLE_INDICES).unwrap();

    let box_verts = glium::VertexBuffer::new(&display, &primitives::BOX_VERTS).unwrap();
    let box_indices = glium::IndexBuffer::new(&display, glium::index::PrimitiveType::LinesList, &primitives::BOX_INDICES).unwrap();

    let icosphere_verts = glium::VertexBuffer::new(&display, &primitives::SPHERE_VERTS).unwrap();
    let icosphere_indices = glium::IndexBuffer::new(&display, glium::index::PrimitiveType::TrianglesList, &primitives::SPHERE_INDICES).unwrap();

    let arrowhead_verts = glium::VertexBuffer::new(&display, &primitives::ARROWHEAD_VERTS).unwrap();
    let arrowhead_indices = glium::IndexBuffer::new(&display, glium::index::PrimitiveType::TrianglesList, &primitives::ARROWHEAD_INDICES).unwrap();

    pt_gui.camera_heading = 2.7;
    pt_gui.camera_pitch = -0.4;
    pt_gui.camera_offset = Vec3d::ZERO;
    pt_gui.camera_scale = model.header.max_radius * 2.0;

    let mut errored = None;
    info!("Beginning event loop...");

    event_loop.run(move |event, _, control_flow| {
        let mut catch_redraw = || {
            let redraw = || {
                // handle whether the thread which handles loading has responded (if it exists)
                pt_gui.handle_model_loading_thread(&display);

                pt_gui.handle_texture_loading_thread(&display);

                let repaint_after = egui.run(&display, |ctx| pt_gui.show_ui(ctx, &display));

                *control_flow = match repaint_after {
                    time if time.is_zero() => {
                        display.gl_window().window().request_redraw();
                        glutin::event_loop::ControlFlow::Poll
                    },
                    time => {
                        match std::time::Instant::now().checked_add(time) {
                            Some(next_frame_time) => glutin::event_loop::ControlFlow::WaitUntil(next_frame_time),
                            None => glutin::event_loop::ControlFlow::Wait,
                        }
                    }
                };

                {
                    use glium::Surface as _;
                    let mut target = display.draw();

                    target.clear_color_and_depth((0.0, 0.0, 0.0, 1.0), 1.0);

                    let model = &pt_gui.model;

                    // set up the camera matrix
                    let perspective_matrix = {
                        let (width, height) = target.get_dimensions();
                        let aspect_ratio = height as f32 / width as f32;

                        let fov: f32 = std::f32::consts::PI / 3.0;
                        let zfar = (model.header.max_radius + pt_gui.camera_scale) * 2.0;
                        let znear = (model.header.max_radius + pt_gui.camera_scale) / 1000.;

                        let f = 1.0 / (fov / 2.0).tan();

                        Mat4x4::from([
                            [f * aspect_ratio, 0.0, 0.0, 0.0],
                            [0.0, f, 0.0, 0.0],
                            [0.0, 0.0, (zfar + znear) / (zfar - znear), 1.0],
                            [0.0, 0.0, -(2.0 * zfar * znear) / (zfar - znear), 0.0],
                        ])
                    };

                    let mut view_mat = glm::rotation(pt_gui.camera_pitch, &glm::vec3(1., 0., 0.)); // pitch
                    view_mat *= glm::rotation(pt_gui.camera_heading, &glm::vec3(0., 1., 0.)); // heading

                    // handle user interactions like rotating the camera
                    let rect = egui.egui_ctx.available_rect(); // the rectangle not covered by egui UI, i.e. the 3d viewport
                    if rect.is_positive() {
                        let input = egui.egui_ctx.input();
                        //input.pointer.hover_pos().map(|pos| println!("{:?}", pos));
                        let mouse_pos = input.pointer.hover_pos();
                        let last_click_pos = input.pointer.press_origin();
                        let in_3d_viewport = mouse_pos.map_or(false, |hover_pos| rect.contains(hover_pos));
                        let clicked_in_3d_viewport = last_click_pos.map_or(false, |hover_pos| rect.contains(hover_pos));
                        if clicked_in_3d_viewport {
                            if !input.modifiers.shift && input.pointer.button_down(egui::PointerButton::Secondary) {
                                pt_gui.camera_heading += input.pointer.delta().x * -0.01;
                                pt_gui.camera_pitch += input.pointer.delta().y * -0.01;
                            } else if input.pointer.button_down(egui::PointerButton::Middle)
                                || input.modifiers.shift && input.pointer.button_down(egui::PointerButton::Secondary)
                            {
                                let x = input.pointer.delta().x * -0.003 * pt_gui.camera_scale; // for some reason x gets inverted
                                let y = input.pointer.delta().y * 0.003 * pt_gui.camera_scale;

                                pt_gui.camera_offset += view_mat.transpose().transform_vector(&glm::vec3(x, y, 0.)).into();
                            }
                        }
                        if in_3d_viewport {
                            pt_gui.camera_scale *= 1.0 + (input.scroll_delta.y * -0.001)
                        }
                    }

                    if !pt_gui.camera_orthographic {
                        view_mat.append_translation_mut(&glm::vec3(0.0, 0.0, pt_gui.camera_scale));
                    }

                    view_mat.prepend_translation_mut(&glm::vec3(-pt_gui.camera_offset.x, -pt_gui.camera_offset.y, -pt_gui.camera_offset.z));
                    view_mat.prepend_translation_mut(&glm::vec3(-model.visual_center.x, -model.visual_center.y, -model.visual_center.z));

                    let mouse_pos =
                        egui.egui_ctx.input().pointer.hover_pos().map(|pos| {
                            ((pos.x / target.get_dimensions().0 as f32) * 2.0 - 1.0, (pos.y / target.get_dimensions().1 as f32) * 2.0 - 1.0)
                        });
                    let mouse_vec = {
                        mouse_pos.map(|pos| {
                            let matrix = (perspective_matrix * view_mat).try_inverse().unwrap();
                            let pos1 = &matrix * Vec3d::new(pos.0, -pos.1, 0.0);
                            let pos2 = &matrix * Vec3d::new(pos.0, -pos.1, 1.0);
                            (pos1, pos2)
                        })
                    };

                    pt_gui.get_hover_lollipop(mouse_vec);
                    println!("{:?}", pt_gui.hover_lollipop);

                    // if let Some(mouse_vec) = mouse_vec {
                    //     if egui.egui_ctx.input().pointer.
                    // }

                    if let Some(vec_ptr) = pt_gui
                        .hover_lollipop
                        .and_then(|tree_select| tree_select.get_position_ref(&mut pt_gui.model))
                    {
                        let new_pos: Option<Vec3d> = {
                            if let Some(pos) = mouse_pos {
                                let mouse_vec = mouse_vec.unwrap();
                                let t = (vec_ptr.z - mouse_vec.0.z) / (mouse_vec.1.z - mouse_vec.0.z);
                                let closest_approach = closest_approach(mouse_vec.0, mouse_vec.1, *vec_ptr);
                                let hover_pos = egui.egui_ctx.input().pointer.hover_pos();
                                let in_3d_viewport = hover_pos.map_or(false, |hover_pos| egui.egui_ctx.available_rect().contains(hover_pos));
                                if t < -1.0 || !egui.egui_ctx.input().pointer.primary_down() || !in_3d_viewport {
                                    pt_gui.drag_lollipop = None;
                                    println!("dropping");
                                    None
                                } else {
                                    pt_gui.drag_lollipop = pt_gui.drag_lollipop.or_else(|| Some(pt_gui.hover_lollipop.unwrap()));
                                    Some(mouse_vec.0 + (mouse_vec.1 - mouse_vec.0) * t)
                                }
                            } else {
                                None
                            }
                        };

                        if let Some(new_pos) = new_pos {
                            *vec_ptr = new_pos;
                            pt_gui.ui_state.refresh_properties_panel(&pt_gui.model);
                            pt_gui.ui_state.viewport_3d_dirty = true;
                        }
                    }

                    // mat.append_translation_mut(&offset.into());
                    // let matrix = view_mat * mat;
                    // let vert_matrix: [[f32; 4]; 4] = (perspective_matrix * matrix).into();

                    // let uniforms = glium::uniform! {
                    //     vert_matrix: vert_matrix
                    // };

                    // target
                    //     .draw(&circle_verts, &circle_indices, &wireframe_shader, &uniforms, &wireframe_params)
                    //     .unwrap();
                    // }

                    // maybe redo lollipops and stuff
                    pt_gui.maybe_recalculate_3d_helpers(&display, mouse_vec);

                    let model = &pt_gui.model;

                    // brighten up the dark bits so wireframe is easier to see
                    let mut dark_color;
                    if pt_gui.display_mode == DisplayMode::Wireframe {
                        default_material_draw_params.polygon_mode = glium::draw_parameters::PolygonMode::Line;
                        default_material_draw_params.backface_culling = glium::draw_parameters::BackfaceCullingMode::CullingDisabled;
                        dark_color = [0.2, 0.2, 0.2f32];
                    } else {
                        default_material_draw_params.polygon_mode = glium::draw_parameters::PolygonMode::Fill;
                        default_material_draw_params.backface_culling = glium::draw_parameters::BackfaceCullingMode::CullCounterClockwise;
                        dark_color = [0.01, 0.01, 0.01f32];
                    }

                    // dim down the bright bits when lollipops are on screen
                    let light_color;
                    match &pt_gui.ui_state.tree_view_selection {
                        TreeValue::Thrusters(_)
                        | TreeValue::Weapons(_)
                        | TreeValue::DockingBays(_)
                        | TreeValue::Glows(_)
                        | TreeValue::SpecialPoints(_)
                        | TreeValue::Turrets(_)
                        | TreeValue::Paths(_)
                        | TreeValue::EyePoints(_)
                        | TreeValue::VisualCenter => {
                            light_color = [0.3, 0.3, 0.3f32];
                            if pt_gui.display_mode == DisplayMode::Wireframe {
                                dark_color = [0.05, 0.05, 0.05f32];
                            }
                        }
                        _ => light_color = [1.0, 1.0, 1.0f32],
                    }

<<<<<<< HEAD
=======
                    // set up the camera matrix
                    let perspective_matrix = {
                        let (width, height) = target.get_dimensions();
                        let aspect_ratio = height as f32 / width as f32;

                        if pt_gui.camera_orthographic {
                            let zfar = (model.header.max_radius) * 2.0;
                            let znear = (model.header.max_radius) * -2.0;
                            let f = 1.5 / pt_gui.camera_scale;
                            Mat4x4::from([
                                [f * aspect_ratio, 0.0, 0.0, 0.0],
                                [0.0, f, 0.0, 0.0],
                                [0.0, 0.0, (2.0) / (zfar - znear), 0.0],
                                [0.0, 0.0, -(zfar + znear) / (zfar - znear), 1.0],
                            ])
                        } else {
                            let fov: f32 = std::f32::consts::PI / 3.0;
                            let zfar = (model.header.max_radius + pt_gui.camera_scale) * 2.0;
                            let znear = (model.header.max_radius + pt_gui.camera_scale) / 1000.;

                            let f = 1.0 / (fov / 2.0).tan();

                            Mat4x4::from([
                                [f * aspect_ratio, 0.0, 0.0, 0.0],
                                [0.0, f, 0.0, 0.0],
                                [0.0, 0.0, (zfar + znear) / (zfar - znear), 1.0],
                                [0.0, 0.0, -(2.0 * zfar * znear) / (zfar - znear), 0.0],
                            ])
                        }
                    };

>>>>>>> ce825bcc
                    let light_vec = glm::vec3(0.5, 1.0, -1.0);

                    let displayed_subobjects =
                        get_list_of_display_subobjects(model, pt_gui.ui_state.tree_view_selection, pt_gui.ui_state.last_selected_subobj);

                    // draw the actual subobjects of the model
                    for buffer_objs in &pt_gui.buffer_objects {
                        // only render if its currently being displayed
                        if displayed_subobjects[buffer_objs.obj_id] {
                            let mut mat = glm::identity::<f32, 4>();
                            mat.append_translation_mut(&pt_gui.model.get_total_subobj_offset(buffer_objs.obj_id).into());

                            let matrix = view_mat * mat;
                            let norm_matrix: [[f32; 3]; 3] = glm::mat4_to_mat3(&matrix).try_inverse().unwrap().transpose().into();
                            let vert_matrix: [[f32; 4]; 4] = (perspective_matrix * matrix).into();

                            for buffer_obj in &buffer_objs.buffers {
                                let indices = if pt_gui.display_mode == DisplayMode::Wireframe {
                                    buffer_obj.wireframe_indices.as_ref().unwrap_or(&buffer_obj.indices)
                                } else {
                                    &buffer_obj.indices
                                };

                                if let Some(texture) = buffer_obj
                                    .texture_id
                                    // if the buffer has a tex id assigned...
                                    .filter(|_| pt_gui.display_mode == DisplayMode::Textured)
                                    // if we're displaying textures...
                                    .and_then(|tex_id| pt_gui.buffer_textures.get(&tex_id))
                                //     and we have a texture loaded, then display
                                {
                                    // draw textured
                                    let uniforms = glium::uniform! {
                                        norm_matrix: norm_matrix,
                                        vert_matrix: vert_matrix,
                                        u_light: <[f32; 3]>::from(light_vec),
                                        dark_color: dark_color,
                                        light_color: light_color,
                                        tint_color: [0.0, 0.0, 1.0f32],
                                        tint_val: buffer_obj.tint_val,
                                        tex: texture,
                                    };

                                    target
                                        .draw(
                                            (&buffer_obj.vertices, &buffer_obj.normals),
                                            indices,
                                            &textured_material_shader,
                                            &uniforms,
                                            &default_material_draw_params,
                                        )
                                        .unwrap();
                                } else {
                                    // draw untextured
                                    let uniforms = glium::uniform! {
                                        norm_matrix: norm_matrix,
                                        vert_matrix: vert_matrix,
                                        u_light: <[f32; 3]>::from(light_vec),
                                        dark_color: dark_color,
                                        light_color: light_color,
                                        tint_color: [0.0, 0.0, 1.0f32],
                                        tint_val: buffer_obj.tint_val,
                                    };

                                    target
                                        .draw(
                                            (&buffer_obj.vertices, &buffer_obj.normals),
                                            indices,
                                            &default_material_shader,
                                            &uniforms,
                                            &default_material_draw_params,
                                        )
                                        .unwrap();
                                }
                            }
                        }
                    }

                    // maybe draw the insignias
                    if let TreeValue::Insignia(insignia_select) = pt_gui.tree_view_selection {
                        let (current_detail_level, current_insignia_idx) = match insignia_select {
                            InsigniaTreeValue::Header => (0, None),
                            InsigniaTreeValue::Insignia(idx) => (pt_gui.model.insignias[idx].detail_level, Some(idx)),
                        };

                        for (i, insig_buffer) in pt_gui.buffer_insignias.iter().enumerate() {
                            let insignia = &pt_gui.model.insignias[i];
                            if insignia.detail_level == current_detail_level {
                                let mut mat = glm::identity::<f32, 4>();
                                mat.append_translation_mut(&insignia.offset.into());
                                let matrix = view_mat * mat;
                                let norm_matrix: [[f32; 3]; 3] = glm::mat4_to_mat3(&matrix).try_inverse().unwrap().transpose().into();
                                let vert_matrix: [[f32; 4]; 4] = (perspective_matrix * matrix).into();

                                let color = if current_insignia_idx == Some(i) {
                                    [1.0, 0.0, 0.0f32]
                                } else {
                                    [0.0, 0.0, 1.0f32]
                                };

                                // only render if its currently being displayed
                                let uniforms = glium::uniform! {
                                    norm_matrix: norm_matrix,
                                    vert_matrix: vert_matrix,
                                    u_light: <[f32; 3]>::from(light_vec),
                                    dark_color: dark_color,
                                    light_color: light_color,
                                    tint_color: color,
                                    tint_val: 0.3f32,
                                };

                                target
                                    .draw(
                                        (&insig_buffer.vertices, &insig_buffer.normals),
                                        &insig_buffer.indices,
                                        &default_material_shader,
                                        &uniforms,
                                        &default_material_draw_params,
                                    )
                                    .unwrap();
                            }
                        }
                    }

                    // maybe draw the shield
                    if let TreeValue::Shield = pt_gui.tree_view_selection {
                        if let Some(shield) = &pt_gui.buffer_shield {
                            let matrix = view_mat;
                            let norm_matrix: [[f32; 3]; 3] = glm::mat4_to_mat3(&matrix).try_inverse().unwrap().transpose().into();
                            let vert_matrix: [[f32; 4]; 4] = (perspective_matrix * matrix).into();

                            let uniforms = glium::uniform! {
                                norm_matrix: norm_matrix,
                                vert_matrix: vert_matrix,
                                u_light: [0.0, 0.0, -1.0f32],
                                dark_color: [0.0, 0.0, 0.0f32],
                                light_color: [0.2, 0.3, 0.9f32],
                                tint_color: [0.0, 0.0, 1.0f32],
                                tint_val: 0.0f32,
                            };

                            target
                                .draw((&shield.vertices, &shield.normals), &shield.indices, &shield_shader, &uniforms, &shield_draw_params)
                                .unwrap();

                            //      DEBUG - Draw BSP node bounding boxes
                            //      This is quite useful but incredibly ineffcient
                            //      TODO make this more efficient
                            //
                            // let initial_node = pt_gui.model.shield_data.as_ref().unwrap().collision_tree.as_ref().unwrap();
                            // let mut node_stack = vec![(initial_node, 0u32)];
                            // while let Some((node, depth)) = node_stack.pop() {
                            //     let bbox = match node {
                            //         pof::ShieldNode::Split { bbox, front, back, .. } => {
                            //             node_stack.push((front, depth + 1));
                            //             node_stack.push((back, depth + 1));
                            //             bbox
                            //         }
                            //         pof::ShieldNode::Leaf { bbox, .. } => bbox,
                            //     };

                            //     let mut mat = glm::scaling(&(bbox.max - bbox.min).into());
                            //     mat.append_translation_mut(&(bbox.min).into());
                            //     let color = 2.0 / (1.5f32.powf(depth as f32));

                            //     let uniforms = glium::uniform! {
                            //         model: <[[f32; 4]; 4]>::from(mat),
                            //         view: view_mat,
                            //         perspective: perspective_matrix,
                            //         lollipop_color: [color, color, color, 1.0f32],
                            //     };

                            //     target
                            //         .draw(&box_verts, &box_indices, &lollipop_stick_shader, &uniforms, &lollipop_stick_params)
                            //         .unwrap();
                            // }
                        }
                    }

                    let mut obj_id = None; // None also indicates the header being possibly selected
                    if let TreeValue::SubObjects(SubObjectTreeValue::SubObject(id)) = pt_gui.tree_view_selection {
                        obj_id = Some(id);

                        //      DEBUG - Draw BSP node bounding boxes
                        //      This is quite useful but incredibly ineffcient
                        //      TODO make this more efficient
                        //
                        // let mut node_stack = vec![(&pt_gui.model.sub_objects[id].bsp_data.collision_tree, 0u32)];
                        // while let Some((node, depth)) = node_stack.pop() {
                        //     let bbox = match node {
                        //         BspNode::Split { bbox, front, back, .. } => {
                        //             node_stack.push((front, depth + 1));
                        //             node_stack.push((back, depth + 1));
                        //             bbox
                        //         }
                        //         BspNode::Leaf { bbox, .. } => bbox,
                        //         BspNode::Empty => continue,
                        //     };

                        //     let mut mat = glm::scaling(&(bbox.max - bbox.min).into());
                        //     mat.append_translation_mut(&(bbox.min + pt_gui.model.get_total_subobj_offset(id)).into());
                        //     let color = 2.0 / (1.5f32.powf(depth as f32));
                        //     let matrix = view_mat * mat;
                        //     let vert_matrix: [[f32; 4]; 4] = (perspective_matrix * matrix).into();

                        //     let uniforms = glium::uniform! {
                        //         vert_matrix: vert_matrix,
                        //         lollipop_color: [color, color, color, 1.0f32],
                        //     };

                        //     target
                        //         .draw(&box_verts, &box_indices, &lollipop_stick_shader, &uniforms, &lollipop_stick_params)
                        //         .unwrap();
                        // }
                    }

                    // draw wireframe bounding boxes
                    if pt_gui.display_bbox {
                        let bbox = if let Some(id) = obj_id {
                            &pt_gui.model.sub_objects[id].bbox
                        } else {
                            &pt_gui.model.header.bbox
                        };

                        let mut mat = glm::scaling(&(bbox.max - bbox.min).into());
                        let offset = if let Some(id) = obj_id {
                            pt_gui.model.get_total_subobj_offset(id)
                        } else {
                            Vec3d::ZERO
                        };
                        mat.append_translation_mut(&(bbox.min + offset).into());

                        let matrix = view_mat * mat;
                        let vert_matrix: [[f32; 4]; 4] = (perspective_matrix * matrix).into();

                        let uniforms = glium::uniform! {
                            vert_matrix: vert_matrix
                        };

                        target
                            .draw(&box_verts, &box_indices, &wireframe_shader, &uniforms, &wireframe_params)
                            .unwrap();
                    }

                    // draw wireframe 'sphere'
                    if pt_gui.display_radius {
                        for i in 0..3 {
                            let rad = if let Some(id) = obj_id {
                                pt_gui.model.sub_objects[id].radius
                            } else {
                                pt_gui.model.header.max_radius
                            };

                            let mut mat = glm::scaling(&glm::vec3(rad, rad, rad));
                            if i == 1 {
                                mat *= glm::rotation(std::f32::consts::FRAC_PI_2, &glm::vec3(0.0, 1.0, 0.0));
                            } else if i == 2 {
                                mat *= glm::rotation(std::f32::consts::FRAC_PI_2, &glm::vec3(1.0, 0.0, 0.0));
                            }

                            let offset = if let Some(id) = obj_id {
                                pt_gui.model.get_total_subobj_offset(id)
                            } else {
                                Vec3d::ZERO
                            };
                            mat.append_translation_mut(&offset.into());
                            let matrix = view_mat * mat;
                            let vert_matrix: [[f32; 4]; 4] = (perspective_matrix * matrix).into();

                            let uniforms = glium::uniform! {
                                vert_matrix: vert_matrix
                            };

                            target
                                .draw(&circle_verts, &circle_indices, &wireframe_shader, &uniforms, &wireframe_params)
                                .unwrap();
                        }
                    }

                    // don't display lollipops if you're in header or subobjects, unless display_origin is on, since that's the only lollipop they have

                    let display_lollipops = (!matches!(pt_gui.ui_state.tree_view_selection, TreeValue::Header)
                        && !matches!(pt_gui.ui_state.tree_view_selection, TreeValue::SubObjects(_)))
                        || pt_gui.display_origin
                        || pt_gui.display_uvec_fvec;

                    if display_lollipops {
                        for lollipop_group in &pt_gui.lollipops {
                            if let TreeValue::Paths(_) = pt_gui.ui_state.tree_view_selection {
                                lollipop_params.blend = glium::Blend::alpha_blending();
                            } else {
                                lollipop_params.blend = ADDITIVE_BLEND;
                            }
                            let vert_matrix: [[f32; 4]; 4] = (perspective_matrix * view_mat).into();

                            let uniforms = glium::uniform! {
                                vert_matrix: vert_matrix,
                                lollipop_color: lollipop_group.color,
                            };

                            target
                                .draw(
                                    (&icosphere_verts, lollipop_group.lolly_vertices.per_instance().unwrap()),
                                    &icosphere_indices,
                                    &lollipop_shader,
                                    &uniforms,
                                    &lollipop_params,
                                )
                                .unwrap();
                            target
                                .draw(
                                    &lollipop_group.stick_vertices,
                                    &lollipop_group.stick_indices,
                                    &lollipop_stick_shader,
                                    &uniforms,
                                    &lollipop_stick_params,
                                )
                                .unwrap();

                            if !matches!(pt_gui.ui_state.tree_view_selection, TreeValue::Paths(_)) {
                                // ...then draw the lollipops with reverse depth order, darker
                                // this gives the impression that the lollipops are dimly visible through the model
                                // (dont do it for path lollipops, they're busy enough)

                                // same uniforms as above, but darkened
                                // i cant just modify the previous uniforms variable, the uniforms! macro is doing some crazy shit
                                let vert_matrix: [[f32; 4]; 4] = (perspective_matrix * view_mat).into();

                                let uniforms = glium::uniform! {
                                    vert_matrix: vert_matrix,
                                    lollipop_color: lollipop_group.color.map(|col| col * 0.15 ), // <<< THIS IS DIFFERENT FROM ABOVE
                                };

                                target
                                    .draw(
                                        (&icosphere_verts, lollipop_group.lolly_vertices.per_instance().unwrap()),
                                        &icosphere_indices,
                                        &lollipop_shader,
                                        &uniforms,
                                        &lollipop_rev_depth_params,
                                    )
                                    .unwrap();
                            }
                        }
                        for arrowhead in &pt_gui.arrowheads {
                            let vert_matrix: [[f32; 4]; 4] = (perspective_matrix * view_mat * arrowhead.transform).into();
                            let uniforms = glium::uniform! {
                                vert_matrix: vert_matrix,
                                lollipop_color: arrowhead.color,
                            };
                            target
                                .draw(&arrowhead_verts, &arrowhead_indices, &arrowhead_shader, &uniforms, &arrowhead_draw_params)
                                .unwrap();
                        }
                    }

                    egui.paint(&display, &mut target);

                    target.finish().unwrap();
                }
            };

            // error handling (crude as it is)
            // do the whole frame, catch any panics
            if errored.is_none() {
                drop(std::panic::catch_unwind(std::panic::AssertUnwindSafe(redraw)));
                match panic_data_recv.try_recv() {
                    Ok((msg, backtrace)) => errored = Some((msg, backtrace)),
                    Err(e) => match e {
                        TryRecvError::Empty => {}
                        TryRecvError::Disconnected => errored = Some(("double panic".into(), backtrace::Backtrace::new())),
                    },
                }
            }

            // if there was an error, do this mini event loop and display the error message
            if let Some((error_string, backtrace)) = &errored {
                let repaint_after = egui.run(&display, |ctx| {
                    egui::CentralPanel::default().show(ctx, |ui| {
                        egui::ScrollArea::vertical().auto_shrink([false, false]).show(ui, |ui| {
                            ui.horizontal(|ui| {
                                ui.heading(RichText::new("Error! Please report this!").color(Color32::RED));
                                if ui.button("Copy").clicked() {
                                    ui.output().copied_text = format!("{}\n\n{:?}", error_string, backtrace);
                                }
                            });
                            ui.add_sized(ui.available_size(), TextEdit::multiline(&mut &*format!("{}\n\n{:?}", error_string, backtrace)));
                        });
                    });
                });

                // Needs testing
                *control_flow = match repaint_after {
                    time if time.is_zero() => {
                        display.gl_window().window().request_redraw();
                        glutin::event_loop::ControlFlow::Poll
                    },
                    time => {
                        match std::time::Instant::now().checked_add(time) {
                            Some(next_frame_time) => glutin::event_loop::ControlFlow::WaitUntil(next_frame_time),
                            None => glutin::event_loop::ControlFlow::Wait,
                        }
                    },
                };
                let mut target = display.draw();
                use glium::Surface as _;
                target.clear_color_and_depth((0.0, 0.0, 0.0, 1.0), 1.0);

                egui.paint(&display, &mut target);

                target.finish().unwrap();
            }
        };

        match event {
            // Platform-dependent event handlers to workaround a winit bug
            // See: https://github.com/rust-windowing/winit/issues/987
            // See: https://github.com/rust-windowing/winit/issues/1619
            glutin::event::Event::RedrawEventsCleared if cfg!(windows) => catch_redraw(),
            glutin::event::Event::RedrawRequested(_) if !cfg!(windows) => catch_redraw(),
            glutin::event::Event::DeviceEvent { .. } => {
                // match event {
                //     glutin::event::DeviceEvent::Added => todo!(),
                //     glutin::event::DeviceEvent::Removed => todo!(),
                //     glutin::event::DeviceEvent::MouseMotion { delta } => todo!(),
                //     glutin::event::DeviceEvent::MouseWheel { delta } => todo!(),
                //     glutin::event::DeviceEvent::Motion { axis, value } => todo!(),
                //     glutin::event::DeviceEvent::Button { button, state } => todo!(),
                //     glutin::event::DeviceEvent::Key(_) => todo!(),
                //     glutin::event::DeviceEvent::Text { codepoint } => todo!(),
                // }
            }

            glutin::event::Event::WindowEvent { event, .. } => {
                if let WindowEvent::CloseRequested = event {
                    *control_flow = glium::glutin::event_loop::ControlFlow::Exit;
                }

                egui.on_event(&event);

                display.gl_window().window().request_redraw(); // TODO: ask egui if the events warrants a repaint instead
            }

            _ => (),
        };
    });
}

// based on the current selection which submodels should be displayed
// TODO show destroyed models
fn get_list_of_display_subobjects(model: &Model, tree_selection: TreeValue, last_selected_subobj: Option<ObjectId>) -> ObjVec<bool> {
    let mut out = ObjVec(vec![false; model.sub_objects.len()]);

    if model.sub_objects.is_empty() {
        return out;
    }

    if let TreeValue::Insignia(InsigniaTreeValue::Insignia(idx)) = tree_selection {
        // show the LOD objects according to the detail level of the currently selected insignia
        for (i, sub_object) in model.sub_objects.iter().enumerate() {
            out.0[i] = model.is_obj_id_ancestor(sub_object.obj_id, model.header.detail_levels[model.insignias[idx].detail_level as usize])
                && !sub_object.is_destroyed_model();
        }
    } else if let Some(last_selected_subobj) = last_selected_subobj {
        //find the top level parent of the currently subobject
        let mut top_level_parent = last_selected_subobj;
        while let Some(id) = model.sub_objects[top_level_parent].parent() {
            top_level_parent = id;
        }

        let displaying_destroyed_models = model.sub_objects[last_selected_subobj].is_destroyed_model();

        model.do_for_recursive_subobj_children(top_level_parent, &mut |subobj| {
            if let Some(id) = subobj.parent() {
                let has_a_destroyed_version = subobj.name_links.iter().any(|link| matches!(link, NameLink::DestroyedVersion(_)));
                let parent = &model.sub_objects[id];
                let parent_has_a_destroyed_version = parent.name_links.iter().any(|link| matches!(link, NameLink::DestroyedVersion(_)));

                if (!parent_has_a_destroyed_version || (displaying_destroyed_models == parent.is_destroyed_model()))
                    && (!has_a_destroyed_version || (displaying_destroyed_models == subobj.is_destroyed_model()))
                {
                    out[subobj.obj_id] = true;
                }
            } else {
                out[subobj.obj_id] = true;
            }
        });

        // if they have debris selected show all the debris
        if model.sub_objects[last_selected_subobj].is_debris_model {
            for (i, sub_object) in model.sub_objects.iter().enumerate() {
                out.0[i] = sub_object.is_debris_model;
            }
        }
    }

    out
}

impl PofToolsGui {
    fn get_hover_lollipop(&mut self, mouse_vec: Option<(Vec3d, Vec3d)>) {
        let mouse_vec = if let Some(vecs) = mouse_vec {
            vecs
        } else {
            return;
        };

        fn best_approach_test(current_best: &mut f32, mouse_vec: (Vec3d, Vec3d), test_point: Vec3d) -> bool {
            let closest_approach = closest_approach(mouse_vec.0, mouse_vec.1, test_point);
            let proximity_modified = (closest_approach - test_point).magnitude() / ((test_point - mouse_vec.0).magnitude() * 0.1);
            if proximity_modified < *current_best {
                *current_best = proximity_modified;
                true
            } else {
                false
            }
        }

<<<<<<< HEAD
        let mut best_approach = 0.5;
        match self.tree_view_selection {
            TreeSelection::Weapons(_) => {
                for (i, bank) in self.model.primary_weps.iter().enumerate() {
                    for (j, point) in bank.iter().enumerate() {
                        if best_approach_test(&mut best_approach, mouse_vec, point.position) {
                            self.hover_lollipop = Some(TreeSelection::Weapons(WeaponSelection::PriBankPoint(i, j)));
                        }
                    }
                }
                for (i, bank) in self.model.secondary_weps.iter().enumerate() {
                    for (j, point) in bank.iter().enumerate() {
                        if best_approach_test(&mut best_approach, mouse_vec, point.position) {
                            self.hover_lollipop = Some(TreeSelection::Weapons(WeaponSelection::SecBankPoint(i, j)));
                        }
                    }
                }
            }
            TreeSelection::DockingBays(_) => {
                for (i, dock) in self.model.docking_bays.iter().enumerate() {
                    if best_approach_test(&mut best_approach, mouse_vec, dock.position) {
                        self.hover_lollipop = Some(TreeSelection::DockingBays(DockingSelection::Bay(i)));
                    }
                }
            }
            TreeSelection::Thrusters(_) => {
                for (i, bank) in self.model.thruster_banks.iter().enumerate() {
                    for (j, point) in bank.glows.iter().enumerate() {
                        if best_approach_test(&mut best_approach, mouse_vec, point.position) {
                            self.hover_lollipop = Some(TreeSelection::Thrusters(ThrusterSelection::BankPoint(i, j)));
                        }
                    }
                }
            }
            TreeSelection::Glows(_) => {
                for (i, bank) in self.model.thruster_banks.iter().enumerate() {
                    for (j, point) in bank.glows.iter().enumerate() {
                        if best_approach_test(&mut best_approach, mouse_vec, point.position) {
                            self.hover_lollipop = Some(TreeSelection::Glows(GlowSelection::BankPoint(i, j)));
                        }
                    }
                }
            }
            TreeSelection::SpecialPoints(_) => {
                for (i, point) in self.model.special_points.iter().enumerate() {
                    if best_approach_test(&mut best_approach, mouse_vec, point.position) {
                        self.hover_lollipop = Some(TreeSelection::DockingBays(DockingSelection::Bay(i)));
                    }
                }
            }
            TreeSelection::Turrets(_) => {
                for (i, turret) in self.model.turrets.iter().enumerate() {
                    for (j, point) in turret.fire_points.iter().enumerate() {
                        let point = *point + self.model.get_total_subobj_offset(turret.gun_obj);
                        if best_approach_test(&mut best_approach, mouse_vec, point) {
                            self.hover_lollipop = Some(TreeSelection::Turrets(TurretSelection::TurretPoint(i, j)));
                        }
                    }
                }
            }
            TreeSelection::Paths(_) => {
                for (i, path) in self.model.paths.iter().enumerate() {
                    for (j, point) in path.points.iter().enumerate() {
                        if best_approach_test(&mut best_approach, mouse_vec, point.position) {
                            self.hover_lollipop = Some(TreeSelection::Paths(PathSelection::PathPoint(i, j)));
                        }
                    }
                }
            }
            TreeSelection::EyePoints(_) => {
                for (i, point) in self.model.eye_points.iter().enumerate() {
                    if best_approach_test(&mut best_approach, mouse_vec, point.position) {
                        self.hover_lollipop = Some(TreeSelection::EyePoints(EyeSelection::EyePoint(i)));
                    }
                }
            }
            TreeSelection::VisualCenter => {
                if best_approach_test(&mut best_approach, mouse_vec, self.model.visual_center) {
                    self.hover_lollipop = Some(TreeSelection::VisualCenter);
                }
            }
            _ => (),
        }
    }

    fn maybe_recalculate_3d_helpers(&mut self, display: &Display, mouse_vec: Option<(Vec3d, Vec3d)>) {
        if self.buffer_objects.is_empty() {
=======
        // always recalculate for glowpoint sim, TODO maybe make that a little smarter
        if !(self.ui_state.viewport_3d_dirty || (self.glow_point_simulation && matches!(self.tree_view_selection, TreeValue::Glows(_)))) {
>>>>>>> ce825bcc
            return;
        }

        // always recalculate for glowpoint sim, TODO maybe make that a little smarter
        // if !(self.ui_state.viewport_3d_dirty || (self.glow_point_simulation && matches!(self.tree_view_selection, TreeSelection::Glows(_)))) {
        //     return;
        // }

        for buffers in &mut self.buffer_objects {
            for buffer in &mut buffers.buffers {
                buffer.tint_val = 0.0;
            }
        }

        self.lollipops.clear();
        self.arrowheads.clear();

        let model = &self.model;
        let hover_lollipop = self.drag_lollipop.or_else(|| self.hover_lollipop);

        const UNSELECTED: usize = 0;
        const SELECTED_POINT: usize = 1;
        const SELECTED_BANK: usize = 2;

        // determine what bank/point is selected, if any
        // push the according lollipop positions/normals based on the points positions/normals
        // push into 3 separate vectors, for 3 separate colors depending on selection state
        match self.ui_state.tree_view_selection {
            TreeValue::SubObjects(SubObjectTreeValue::SubObject(obj_id)) => {
                for buffers in &mut self.buffer_objects {
                    if buffers.obj_id == obj_id {
                        for buffer in &mut buffers.buffers {
                            buffer.tint_val = 0.2;
                        }
                    }

                    let radius = model.sub_objects[obj_id].radius;
                    let size = 0.05 * radius;
                    let pos = model.get_total_subobj_offset(obj_id);

                    let mut ball_origin = GlLollipopsBuilder::new(LOLLIPOP_SELECTED_POINT_COLOR);
                    // Origin lollipop (ball only)
                    ball_origin.push(pos, Vec3d::ZERO, size);
                    let ball_origin = ball_origin.finish(display);
                    self.lollipops = vec![ball_origin];

                    match model.sub_objects[obj_id].uvec_fvec() {
                        Some((uvec, fvec)) => {
                            // Set up arrowhead sticks
                            let stick_length = 2. * radius;
                            // Blue lollipop (stick only) for uvec
                            let mut stick_uvec = GlLollipopsBuilder::new(UVEC_COLOR);
                            stick_uvec.push(pos, uvec * stick_length, 0.);
                            let stick_uvec = stick_uvec.finish(display);
                            self.lollipops.push(stick_uvec);
                            // Green lollipop (stick only) for fvec
                            let mut stick_fvec = GlLollipopsBuilder::new(FVEC_COLOR);
                            stick_fvec.push(pos, fvec * stick_length, 0.);
                            let stick_fvec = stick_fvec.finish(display);
                            self.lollipops.push(stick_fvec);
                            // Set up arrowheads
                            let uvec_pos = pos + uvec * stick_length;
                            let fvec_pos = pos + fvec * stick_length;
                            let uvec_matrix = {
                                let mut m = glm::translation::<f32>(&uvec_pos.into());
                                m *= uvec.to_rotation_matrix();
                                m *= glm::scaling(&glm::vec3(radius * 0.5, radius * 0.5, radius * 0.5));
                                m
                            };
                            let fvec_matrix = {
                                let mut m = glm::translation::<f32>(&fvec_pos.into());
                                m *= fvec.to_rotation_matrix();
                                m *= glm::scaling(&glm::vec3(radius * 0.5, radius * 0.5, radius * 0.5));
                                m
                            };
                            self.arrowheads.push(GlArrowhead { color: UVEC_COLOR, transform: uvec_matrix });
                            self.arrowheads.push(GlArrowhead { color: FVEC_COLOR, transform: fvec_matrix });
                        }
                        None => (),
                    }
                }
            }
            TreeValue::Textures(TextureTreeValue::Texture(tex)) => {
                for buffers in &mut self.buffer_objects {
                    for buffer in &mut buffers.buffers {
                        if buffer.texture_id == Some(tex) {
                            buffer.tint_val = 0.3;
                        }
                    }
                }
            }
            TreeValue::Thrusters(thruster_selection) => {
                let mut selected_bank = None;
                let mut selected_point = None;
                match thruster_selection {
                    ThrusterTreeValue::Bank(bank) => selected_bank = Some(bank),
                    ThrusterTreeValue::BankPoint(bank, point) => {
                        selected_bank = Some(bank);
                        selected_point = Some(point);
                    }
                    _ => {}
                }

                const COLORS: [[f32; 4]; 3] = [LOLLIPOP_UNSELECTED_COLOR, LOLLIPOP_SELECTED_POINT_COLOR, LOLLIPOP_SELECTED_BANK_COLOR];
                self.lollipops = build_lollipops(
                    &COLORS,
                    display,
                    model.thruster_banks.iter().enumerate().flat_map(|(bank_idx, thruster_bank)| {
                        thruster_bank.glows.iter().enumerate().map(move |(point_idx, thruster_point)| {
                            let position = thruster_point.position;
                            let normal = thruster_point.normal * thruster_point.radius * 2.0;
                            let mut radius = thruster_point.radius;
                            if hover_lollipop == Some(TreeSelection::Thrusters(ThrusterSelection::BankPoint(bank_idx, point_idx))) {
                                radius = radius * 1.1 + 0.4
                            };
                            let selection = if selected_bank == Some(bank_idx) {
                                if selected_point == Some(point_idx) {
                                    SELECTED_POINT
                                } else {
                                    SELECTED_BANK
                                }
                            } else {
                                UNSELECTED
                            };
                            (position, normal, radius, selection)
                        })
                    }),
                );
            }
<<<<<<< HEAD
            TreeSelection::Weapons(weapons_selection) => {
                let mut secondary = false;
=======
            TreeValue::Weapons(weapons_selection) => {
>>>>>>> ce825bcc
                let mut selected_bank = None;
                let mut selected_point = None;
                let mut selected_weapon_system = None;
                match weapons_selection {
                    WeaponTreeValue::PriBank(bank) => {
                        selected_bank = Some(bank);
                        selected_weapon_system = Some(&model.primary_weps);
                    }
<<<<<<< HEAD
                    WeaponSelection::SecBank(bank) => {
                        secondary = true;
=======
                    WeaponTreeValue::SecBank(bank) => {
>>>>>>> ce825bcc
                        selected_bank = Some(bank);
                        selected_weapon_system = Some(&model.secondary_weps);
                    }
                    WeaponTreeValue::PriBankPoint(bank, point) => {
                        selected_bank = Some(bank);
                        selected_point = Some(point);
                        selected_weapon_system = Some(&model.primary_weps);
                    }
<<<<<<< HEAD
                    WeaponSelection::SecBankPoint(bank, point) => {
                        secondary = true;
=======
                    WeaponTreeValue::SecBankPoint(bank, point) => {
>>>>>>> ce825bcc
                        selected_bank = Some(bank);
                        selected_point = Some(point);
                        selected_weapon_system = Some(&model.secondary_weps);
                    }
                    WeaponTreeValue::PriHeader => {
                        selected_weapon_system = Some(&model.primary_weps);
                    }
                    WeaponTreeValue::SecHeader => {
                        selected_weapon_system = Some(&model.secondary_weps);
                    }
                    _ => {}
                }

                let weapon_system = if let Some(weapon_list) = selected_weapon_system {
                    weapon_list.iter().collect::<Vec<_>>()
                } else {
                    model.primary_weps.iter().chain(&model.secondary_weps).collect()
                };

                let primary_banks = self.model.primary_weps.len();

                const COLORS: [[f32; 4]; 3] = [LOLLIPOP_UNSELECTED_COLOR, LOLLIPOP_SELECTED_POINT_COLOR, LOLLIPOP_SELECTED_BANK_COLOR];
                self.lollipops = build_lollipops(
                    &COLORS,
                    display,
                    weapon_system.iter().enumerate().flat_map(|(bank_idx, weapon_bank)| {
                        weapon_bank.iter().enumerate().map(move |(point_idx, weapon_point)| {
                            let position = weapon_point.position;

                            let secondary = bank_idx >= primary_banks || secondary;
                            let radius = if (secondary
                                && hover_lollipop == Some(TreeSelection::Weapons(WeaponSelection::SecBankPoint(bank_idx - primary_banks, point_idx))))
                                || hover_lollipop == Some(TreeSelection::Weapons(WeaponSelection::PriBankPoint(bank_idx, point_idx)))
                            {
                                model.header.max_radius * 0.06
                            } else {
                                model.header.max_radius * 0.03
                            };

                            let normal = weapon_point.normal.0 * radius * 2.0;
                            let selection = if selected_bank == Some(bank_idx) {
                                if selected_point == Some(point_idx) {
                                    SELECTED_POINT
                                } else {
                                    SELECTED_BANK
                                }
                            } else {
                                UNSELECTED
                            };
                            (position, normal, radius, selection)
                        })
                    }),
                );
            }
            TreeValue::DockingBays(docking_selection) => {
                let selected_bank = if let DockingTreeValue::Bay(num) = docking_selection {
                    Some(num)
                } else {
                    None
                };

                const COLORS: [[f32; 4]; 3] = [LOLLIPOP_UNSELECTED_COLOR, LOLLIPOP_SELECTED_POINT_COLOR, LOLLIPOP_SELECTED_BANK_COLOR];
                self.lollipops = build_lollipops(
                    &COLORS,
                    display,
                    model.docking_bays.iter().enumerate().flat_map(|(bay_idx, docking_bay)| {
                        let mut position = docking_bay.position;
                        if let Some(parent_name) = pof::properties_get_field(&docking_bay.properties, "$parent_submodel") {
                            if let Some(id) = model.get_obj_id_by_name(parent_name) {
                                position += model.get_total_subobj_offset(id);
                            }
                        }
                        let mut radius = self.model.header.max_radius.powf(0.4) / 4.0;
                        if hover_lollipop == Some(TreeSelection::DockingBays(DockingSelection::Bay(bay_idx))) {
                            radius *= 2.
                        };
                        let fvec = docking_bay.fvec.0 * radius * 3.0;
                        let uvec = docking_bay.uvec.0 * radius * 3.0;
                        let (selection1, selection2) = if selected_bank == Some(bay_idx) {
                            (SELECTED_BANK, SELECTED_POINT)
                        } else {
                            (UNSELECTED, UNSELECTED)
                        };

                        let lollipop1 = (position, fvec, radius, selection1);
                        let lollipop2 = (position, uvec, 0.0, selection2);
                        vec![lollipop1, lollipop2]
                    }),
                );
            }
            TreeValue::Glows(glow_selection) => {
                let mut selected_bank = None;
                let mut selected_point = None;
                match glow_selection {
                    GlowTreeValue::Bank(bank) => selected_bank = Some(bank),
                    GlowTreeValue::BankPoint(bank, point) => {
                        selected_bank = Some(bank);
                        selected_point = Some(point);
                    }
                    _ => {}
                }

                let elapsed = self.glow_point_sim_start.elapsed().as_millis();

                const COLORS: [[f32; 4]; 3] = [LOLLIPOP_UNSELECTED_COLOR, LOLLIPOP_SELECTED_POINT_COLOR, LOLLIPOP_SELECTED_BANK_COLOR];
                self.lollipops = build_lollipops(
                    &COLORS,
                    display,
                    model.glow_banks.iter().enumerate().flat_map(|(bank_idx, glow_bank)| {
                        let enabled = !self.glow_point_simulation
                            || (elapsed as i128 - glow_bank.disp_time as i128).rem_euclid(glow_bank.on_time as i128 + glow_bank.off_time as i128)
                                < glow_bank.on_time as i128;
                        glow_bank.glow_points.iter().enumerate().map(move |(point_idx, glow_point)| {
                            let position = glow_point.position;
                            let normal = glow_point.normal * glow_point.radius * 2.0;
                            let mut radius = glow_point.radius * if enabled { 1.0 } else { 0.25 };
                            if hover_lollipop == Some(TreeSelection::Glows(GlowSelection::BankPoint(bank_idx, point_idx))) {
                                radius *= 2.
                            };
                            let selection = if selected_bank == Some(bank_idx) {
                                if selected_point == Some(point_idx) {
                                    SELECTED_POINT
                                } else {
                                    SELECTED_BANK
                                }
                            } else {
                                UNSELECTED
                            };
                            (position, normal, radius, selection)
                        })
                    }),
                );
            }
            TreeValue::SpecialPoints(special_selection) => {
                let mut selected_point = None;
                if let SpecialPointTreeValue::Point(point) = special_selection {
                    selected_point = Some(point);
                }

                const COLORS: [[f32; 4]; 2] = [LOLLIPOP_SELECTED_BANK_COLOR, LOLLIPOP_SELECTED_POINT_COLOR];
                self.lollipops = build_lollipops(
                    &COLORS,
                    display,
                    model.special_points.iter().enumerate().map(|(point_idx, special_point)| {
                        let position = special_point.position;
                        let normal = Default::default(); // 0 vec
                        let mut radius = special_point.radius;
                        if hover_lollipop == Some(TreeSelection::SpecialPoints(SpecialPointSelection::Point(point_idx))) {
                            radius = radius * 1.1 + 0.4
                        };
                        let selection = if selected_point == Some(point_idx) { SELECTED_POINT } else { UNSELECTED };
                        (position, normal, radius, selection)
                    }),
                );
            }
            TreeValue::Turrets(turret_selection) => {
                let mut selected_turret = None;
                let mut selected_point = None;
                match turret_selection {
                    TurretTreeValue::Turret(turret) => selected_turret = Some(turret),
                    TurretTreeValue::TurretPoint(turret, point) => {
                        selected_turret = Some(turret);
                        selected_point = Some(point);
                    }
                    _ => {}
                }

                let size = 0.007 * model.header.max_radius;

                const COLORS: [[f32; 4]; 3] = [LOLLIPOP_UNSELECTED_COLOR, LOLLIPOP_SELECTED_POINT_COLOR, LOLLIPOP_SELECTED_BANK_COLOR];
                self.lollipops = build_lollipops(
                    &COLORS,
                    display,
                    model.turrets.iter().enumerate().flat_map(|(turret_idx, turret)| {
                        let offset = self.model.get_total_subobj_offset(turret.gun_obj);
                        turret.fire_points.iter().enumerate().map(move |(point_idx, fire_point)| {
                            let position = *fire_point + offset;
                            let normal = turret.normal.0 * size * 2.0;
                            let radius = if hover_lollipop == Some(TreeSelection::Turrets(TurretSelection::TurretPoint(turret_idx, point_idx))) {
                                size * 2.
                            } else {
                                size
                            };

                            let selection = if selected_turret == Some(turret_idx) {
                                if selected_point == Some(point_idx) {
                                    SELECTED_POINT
                                } else {
                                    SELECTED_BANK
                                }
                            } else {
                                UNSELECTED
                            };
                            (position, normal, radius, selection)
                        })
                    }),
                );
            }
            TreeValue::Paths(path_selection) => {
                let mut selected_path = None;
                let mut selected_point = None;
                match path_selection {
                    PathTreeValue::Path(path) => selected_path = Some(path),
                    PathTreeValue::PathPoint(path, point) => {
                        selected_path = Some(path);
                        selected_point = Some(point);
                    }
                    _ => {}
                }

                const COLORS: [[f32; 4]; 3] = [
                    LOLLIPOP_UNSELECTED_PATH_COLOR,
                    LOLLIPOP_SELECTED_PATH_POINT_COLOR,
                    LOLLIPOP_SELECTED_PATH_COLOR,
                ];
                self.lollipops = build_lollipops(
                    &COLORS,
                    display,
                    model.paths.iter().enumerate().flat_map(|(path_idx, path)| {
                        path.points.iter().enumerate().map(move |(point_idx, path_point)| {
                            let position = path_point.position;
                            let mut radius = path_point.radius;
                            if hover_lollipop == Some(TreeSelection::Paths(PathSelection::PathPoint(path_idx, point_idx))) {
                                radius = radius * 1.1 + 0.4
                            };
                            let normal = {
                                if point_idx != path.points.len() - 1 {
                                    path.points[point_idx + 1].position - path_point.position
                                } else {
                                    Default::default()
                                }
                            };
                            let selection = if selected_path == Some(path_idx) {
                                if selected_point == Some(point_idx) {
                                    SELECTED_POINT
                                } else {
                                    SELECTED_BANK
                                }
                            } else {
                                UNSELECTED
                            };
                            (position, normal, radius, selection)
                        })
                    }),
                );
            }
            TreeValue::EyePoints(eye_selection) => {
                let mut selected_eye = None;
                if let EyeTreeValue::EyePoint(point) = eye_selection {
                    selected_eye = Some(point)
                }

                let size = 0.007 * model.header.max_radius;
                const COLORS: [[f32; 4]; 2] = [LOLLIPOP_SELECTED_BANK_COLOR, LOLLIPOP_SELECTED_POINT_COLOR];
                self.lollipops = build_lollipops(
                    &COLORS,
                    display,
                    model.eye_points.iter().enumerate().map(|(eye_idx, eye_point)| {
                        let position = eye_point.position;
                        let normal = eye_point.normal.0 * size * 2.0;
                        let radius = if hover_lollipop == Some(TreeSelection::EyePoints(EyeSelection::EyePoint(eye_idx))) {
                            size * 2.
                        } else {
                            size
                        };

                        let selection = if selected_eye == Some(eye_idx) { SELECTED_POINT } else { UNSELECTED };
                        (position, normal, radius, selection)
                    }),
                );
            }
<<<<<<< HEAD
            TreeSelection::VisualCenter => {
                let size = if hover_lollipop == Some(TreeSelection::VisualCenter) {
                    0.04 * model.header.max_radius
                } else {
                    0.02 * model.header.max_radius
                };
=======
            TreeValue::VisualCenter => {
                let size = 0.02 * model.header.max_radius;
>>>>>>> ce825bcc

                let mut lollipop_origin = GlLollipopsBuilder::new(LOLLIPOP_SELECTED_BANK_COLOR);
                lollipop_origin.push(Vec3d::ZERO, Vec3d::ZERO, size);
                let lollipop_origin = lollipop_origin.finish(display);

                let mut lollipop_visual_center = GlLollipopsBuilder::new(LOLLIPOP_SELECTED_POINT_COLOR);
                lollipop_visual_center.push(model.visual_center, Vec3d::ZERO, size);
                let lollipop_visual_center = lollipop_visual_center.finish(display);

                self.lollipops = vec![lollipop_origin, lollipop_visual_center];
            }
            _ => {}
        }

        self.ui_state.viewport_3d_dirty = false;
    }
}

fn closest_approach(line_a: Vec3d, line_b: Vec3d, point: Vec3d) -> Vec3d {
    let a2p = point - line_a;
    let a2b = line_b - line_a;

    let a2b_2 = a2b.magnitude() * a2b.magnitude();
    let dot = a2p.dot(&a2b);

    let t = (dot) / (a2b_2);

    (a2b * t) + line_a
}

const LOLLIPOP_UNSELECTED_COLOR: [f32; 4] = [0.3, 0.3, 0.3, 0.15];
const LOLLIPOP_SELECTED_BANK_COLOR: [f32; 4] = [0.15, 0.15, 1.0, 0.15];
const LOLLIPOP_SELECTED_POINT_COLOR: [f32; 4] = [1.0, 0.15, 0.15, 0.15];

const UVEC_COLOR: [f32; 4] = [0.15, 0.15, 1.0, 0.15];
const FVEC_COLOR: [f32; 4] = [0.15, 1.0, 0.15, 0.15];

const LOLLIPOP_UNSELECTED_PATH_COLOR: [f32; 4] = [0.3, 0.3, 0.3, 0.005];
const LOLLIPOP_SELECTED_PATH_COLOR: [f32; 4] = [0.15, 0.15, 1.0, 0.05];
const LOLLIPOP_SELECTED_PATH_POINT_COLOR: [f32; 4] = [1.0, 0.15, 0.15, 0.1];

fn lollipop_params() -> glium::DrawParameters<'static> {
    glium::DrawParameters {
        depth: glium::Depth {
            test: glium::draw_parameters::DepthTest::IfLess,
            ..Default::default()
        },
        blend: ADDITIVE_BLEND,
        backface_culling: glium::draw_parameters::BackfaceCullingMode::CullingDisabled,
        ..Default::default()
    }
}

fn lollipop_stick_params() -> glium::DrawParameters<'static> {
    glium::DrawParameters {
        depth: glium::Depth {
            test: glium::draw_parameters::DepthTest::Overwrite,
            write: false,
            ..Default::default()
        },
        line_width: Some(2.0),
        backface_culling: glium::draw_parameters::BackfaceCullingMode::CullingDisabled,
        ..Default::default()
    }
}

fn lollipop_rev_depth_params() -> glium::DrawParameters<'static> {
    glium::DrawParameters {
        depth: glium::Depth {
            test: glium::draw_parameters::DepthTest::IfMore,
            ..Default::default()
        },
        blend: ADDITIVE_BLEND,
        backface_culling: glium::draw_parameters::BackfaceCullingMode::CullingDisabled,
        ..Default::default()
    }
}

const DEFAULT_VERTEX_SHADER: &str = r#"
#version 140

in vec3 position;
in vec3 normal;
in vec2 uv;

out vec2 v_uv;
out vec3 v_normal;

uniform mat4 vert_matrix;
uniform mat3 norm_matrix;

void main() {
    v_uv = uv;
    v_normal = norm_matrix * normal;
    gl_Position = vert_matrix * vec4(position, 1.0);
}
"#;

const NO_NORMS_VERTEX_SHADER: &str = r#"
#version 140

in vec3 position;

uniform mat4 vert_matrix;

void main() {
    gl_Position = vert_matrix * vec4(position, 1.0);
}
"#;

const TEXTURED_FRAGMENT_SHADER: &str = r#"
#version 140

in vec3 v_normal;
in vec2 v_uv;

out vec4 color;

uniform vec3 u_light;
uniform vec3 dark_color;
uniform vec3 light_color;
uniform vec3 tint_color;
uniform float tint_val;
uniform sampler2D tex;

void main() {
    float brightness = dot(normalize(v_normal), normalize(u_light));
    brightness = 0.3 + 0.7 * brightness;
    brightness = clamp(brightness, 0.0, 1.0);
    brightness = pow(brightness, 2.5);

    vec4 tex_color = texture(tex, v_uv);
    vec3 untinted_color = mix(dark_color * tex_color.xyz, light_color * tex_color.xyz, brightness);

    color = vec4(mix(untinted_color, tint_color, tint_val), 0.5);
}
"#;

const DEFAULT_MAT_FRAGMENT_SHADER: &str = r#"
#version 140

in vec3 v_normal;

out vec4 color;

uniform vec3 u_light;
uniform vec3 dark_color;
uniform vec3 light_color;
uniform vec3 tint_color;
uniform float tint_val;

void main() {
    float brightness = dot(normalize(v_normal), normalize(u_light));
    brightness = 0.3 + 0.7 * brightness;
    brightness = clamp(brightness, 0.0, 1.0);
    brightness = pow(brightness, 2.5);

    vec3 untinted_color = mix(dark_color, light_color, brightness);

    color = vec4(mix(untinted_color, tint_color, tint_val), 0.5);
}
"#;

const SHIELD_FRAGMENT_SHADER: &str = r#"
#version 140

in vec3 v_normal;

out vec4 color;

uniform vec3 u_light;
uniform vec3 dark_color;
uniform vec3 light_color;
uniform vec3 tint_color;
uniform float tint_val;

void main() {
    float brightness = dot(normalize(v_normal), normalize(u_light));
    brightness = 0.3 + 0.7 * brightness;
    brightness = clamp(brightness, 0.0, 1.0);
    brightness = pow(brightness, 2.5);

    vec3 untinted_color = mix(dark_color, light_color, brightness);

    color = vec4(mix(untinted_color, tint_color, tint_val), 0.5);
}
"#;

const LOLLIPOP_VERTEX_SHADER: &str = r#"
#version 140

in mat4 world_matrix;
in vec3 position;

uniform mat4 vert_matrix;

void main() {
    gl_Position = vert_matrix * world_matrix * vec4(position, 1.0);
}
"#;

const WIRE_FRAGMENT_SHADER: &str = r#"
#version 140

out vec4 color;

void main() {
    color = vec4(1.0, 1.0, 1.0, 1.0);
}
"#;

const LOLLIPOP_STICK_FRAGMENT_SHADER: &str = r#"
#version 140

out vec4 color;

uniform vec4 lollipop_color;

void main() {
    color = vec4(lollipop_color.xyz * 0.5, 1.0);
}
"#;

const LOLLIPOP_FRAGMENT_SHADER: &str = r#"
#version 140

out vec4 color;

uniform vec4 lollipop_color;

void main() {
    color = lollipop_color;
}
"#;<|MERGE_RESOLUTION|>--- conflicted
+++ resolved
@@ -20,11 +20,7 @@
 use glm::Mat4x4;
 use native_dialog::FileDialog;
 use pof::{
-<<<<<<< HEAD
     BoundingBox, BspData, Insignia, Model, NormalId, ObjVec, ObjectId, Parser, PolyVertex, Polygon, ShieldData, SubObject, TextureId, Vec3d, VertexId,
-=======
-    BspData, Insignia, Model, NameLink, NormalId, ObjVec, ObjectId, Parser, PolyVertex, Polygon, ShieldData, SubObject, TextureId, Vec3d, VertexId,
->>>>>>> ce825bcc
 };
 use simplelog::*;
 use std::{
@@ -596,8 +592,7 @@
     }
     info!("Pof Tools {} - {}", POF_TOOLS_VERSION, chrono::Local::now());
 
-    let event_loop = glutin::event_loop::EventLoopBuilder::with_user_event()
-        .build();
+    let event_loop = glutin::event_loop::EventLoopBuilder::with_user_event().build();
     let mut pt_gui = PofToolsGui::new();
     let display = create_display(&event_loop);
 
@@ -705,13 +700,11 @@
                     time if time.is_zero() => {
                         display.gl_window().window().request_redraw();
                         glutin::event_loop::ControlFlow::Poll
+                    }
+                    time => match std::time::Instant::now().checked_add(time) {
+                        Some(next_frame_time) => glutin::event_loop::ControlFlow::WaitUntil(next_frame_time),
+                        None => glutin::event_loop::ControlFlow::Wait,
                     },
-                    time => {
-                        match std::time::Instant::now().checked_add(time) {
-                            Some(next_frame_time) => glutin::event_loop::ControlFlow::WaitUntil(next_frame_time),
-                            None => glutin::event_loop::ControlFlow::Wait,
-                        }
-                    }
                 };
 
                 {
@@ -727,18 +720,30 @@
                         let (width, height) = target.get_dimensions();
                         let aspect_ratio = height as f32 / width as f32;
 
-                        let fov: f32 = std::f32::consts::PI / 3.0;
-                        let zfar = (model.header.max_radius + pt_gui.camera_scale) * 2.0;
-                        let znear = (model.header.max_radius + pt_gui.camera_scale) / 1000.;
-
-                        let f = 1.0 / (fov / 2.0).tan();
-
-                        Mat4x4::from([
-                            [f * aspect_ratio, 0.0, 0.0, 0.0],
-                            [0.0, f, 0.0, 0.0],
-                            [0.0, 0.0, (zfar + znear) / (zfar - znear), 1.0],
-                            [0.0, 0.0, -(2.0 * zfar * znear) / (zfar - znear), 0.0],
-                        ])
+                        if pt_gui.camera_orthographic {
+                            let zfar = (model.header.max_radius) * 2.0;
+                            let znear = (model.header.max_radius) * -2.0;
+                            let f = 1.5 / pt_gui.camera_scale;
+                            Mat4x4::from([
+                                [f * aspect_ratio, 0.0, 0.0, 0.0],
+                                [0.0, f, 0.0, 0.0],
+                                [0.0, 0.0, (2.0) / (zfar - znear), 0.0],
+                                [0.0, 0.0, -(zfar + znear) / (zfar - znear), 1.0],
+                            ])
+                        } else {
+                            let fov: f32 = std::f32::consts::PI / 3.0;
+                            let zfar = (model.header.max_radius + pt_gui.camera_scale) * 2.0;
+                            let znear = (model.header.max_radius + pt_gui.camera_scale) / 1000.;
+
+                            let f = 1.0 / (fov / 2.0).tan();
+
+                            Mat4x4::from([
+                                [f * aspect_ratio, 0.0, 0.0, 0.0],
+                                [0.0, f, 0.0, 0.0],
+                                [0.0, 0.0, (zfar + znear) / (zfar - znear), 1.0],
+                                [0.0, 0.0, -(2.0 * zfar * znear) / (zfar - znear), 0.0],
+                            ])
+                        }
                     };
 
                     let mut view_mat = glm::rotation(pt_gui.camera_pitch, &glm::vec3(1., 0., 0.)); // pitch
@@ -879,40 +884,6 @@
                         _ => light_color = [1.0, 1.0, 1.0f32],
                     }
 
-<<<<<<< HEAD
-=======
-                    // set up the camera matrix
-                    let perspective_matrix = {
-                        let (width, height) = target.get_dimensions();
-                        let aspect_ratio = height as f32 / width as f32;
-
-                        if pt_gui.camera_orthographic {
-                            let zfar = (model.header.max_radius) * 2.0;
-                            let znear = (model.header.max_radius) * -2.0;
-                            let f = 1.5 / pt_gui.camera_scale;
-                            Mat4x4::from([
-                                [f * aspect_ratio, 0.0, 0.0, 0.0],
-                                [0.0, f, 0.0, 0.0],
-                                [0.0, 0.0, (2.0) / (zfar - znear), 0.0],
-                                [0.0, 0.0, -(zfar + znear) / (zfar - znear), 1.0],
-                            ])
-                        } else {
-                            let fov: f32 = std::f32::consts::PI / 3.0;
-                            let zfar = (model.header.max_radius + pt_gui.camera_scale) * 2.0;
-                            let znear = (model.header.max_radius + pt_gui.camera_scale) / 1000.;
-
-                            let f = 1.0 / (fov / 2.0).tan();
-
-                            Mat4x4::from([
-                                [f * aspect_ratio, 0.0, 0.0, 0.0],
-                                [0.0, f, 0.0, 0.0],
-                                [0.0, 0.0, (zfar + znear) / (zfar - znear), 1.0],
-                                [0.0, 0.0, -(2.0 * zfar * znear) / (zfar - znear), 0.0],
-                            ])
-                        }
-                    };
-
->>>>>>> ce825bcc
                     let light_vec = glm::vec3(0.5, 1.0, -1.0);
 
                     let displayed_subobjects =
@@ -1309,12 +1280,10 @@
                     time if time.is_zero() => {
                         display.gl_window().window().request_redraw();
                         glutin::event_loop::ControlFlow::Poll
-                    },
-                    time => {
-                        match std::time::Instant::now().checked_add(time) {
-                            Some(next_frame_time) => glutin::event_loop::ControlFlow::WaitUntil(next_frame_time),
-                            None => glutin::event_loop::ControlFlow::Wait,
-                        }
+                    }
+                    time => match std::time::Instant::now().checked_add(time) {
+                        Some(next_frame_time) => glutin::event_loop::ControlFlow::WaitUntil(next_frame_time),
+                        None => glutin::event_loop::ControlFlow::Wait,
                     },
                 };
                 let mut target = display.draw();
@@ -1431,86 +1400,85 @@
             }
         }
 
-<<<<<<< HEAD
         let mut best_approach = 0.5;
         match self.tree_view_selection {
-            TreeSelection::Weapons(_) => {
+            TreeValue::Weapons(_) => {
                 for (i, bank) in self.model.primary_weps.iter().enumerate() {
                     for (j, point) in bank.iter().enumerate() {
                         if best_approach_test(&mut best_approach, mouse_vec, point.position) {
-                            self.hover_lollipop = Some(TreeSelection::Weapons(WeaponSelection::PriBankPoint(i, j)));
+                            self.hover_lollipop = Some(TreeValue::Weapons(WeaponSelection::PriBankPoint(i, j)));
                         }
                     }
                 }
                 for (i, bank) in self.model.secondary_weps.iter().enumerate() {
                     for (j, point) in bank.iter().enumerate() {
                         if best_approach_test(&mut best_approach, mouse_vec, point.position) {
-                            self.hover_lollipop = Some(TreeSelection::Weapons(WeaponSelection::SecBankPoint(i, j)));
+                            self.hover_lollipop = Some(TreeValue::Weapons(WeaponSelection::SecBankPoint(i, j)));
                         }
                     }
                 }
             }
-            TreeSelection::DockingBays(_) => {
+            TreeValue::DockingBays(_) => {
                 for (i, dock) in self.model.docking_bays.iter().enumerate() {
                     if best_approach_test(&mut best_approach, mouse_vec, dock.position) {
-                        self.hover_lollipop = Some(TreeSelection::DockingBays(DockingSelection::Bay(i)));
-                    }
-                }
-            }
-            TreeSelection::Thrusters(_) => {
+                        self.hover_lollipop = Some(TreeValue::DockingBays(DockingTreeValue::Bay(i)));
+                    }
+                }
+            }
+            TreeValue::Thrusters(_) => {
                 for (i, bank) in self.model.thruster_banks.iter().enumerate() {
                     for (j, point) in bank.glows.iter().enumerate() {
                         if best_approach_test(&mut best_approach, mouse_vec, point.position) {
-                            self.hover_lollipop = Some(TreeSelection::Thrusters(ThrusterSelection::BankPoint(i, j)));
+                            self.hover_lollipop = Some(TreeValue::Thrusters(ThrusterSelection::BankPoint(i, j)));
                         }
                     }
                 }
             }
-            TreeSelection::Glows(_) => {
+            TreeValue::Glows(_) => {
                 for (i, bank) in self.model.thruster_banks.iter().enumerate() {
                     for (j, point) in bank.glows.iter().enumerate() {
                         if best_approach_test(&mut best_approach, mouse_vec, point.position) {
-                            self.hover_lollipop = Some(TreeSelection::Glows(GlowSelection::BankPoint(i, j)));
+                            self.hover_lollipop = Some(TreeValue::Glows(GlowSelection::BankPoint(i, j)));
                         }
                     }
                 }
             }
-            TreeSelection::SpecialPoints(_) => {
+            TreeValue::SpecialPoints(_) => {
                 for (i, point) in self.model.special_points.iter().enumerate() {
                     if best_approach_test(&mut best_approach, mouse_vec, point.position) {
-                        self.hover_lollipop = Some(TreeSelection::DockingBays(DockingSelection::Bay(i)));
-                    }
-                }
-            }
-            TreeSelection::Turrets(_) => {
+                        self.hover_lollipop = Some(TreeValue::DockingBays(DockingTreeValue::Bay(i)));
+                    }
+                }
+            }
+            TreeValue::Turrets(_) => {
                 for (i, turret) in self.model.turrets.iter().enumerate() {
                     for (j, point) in turret.fire_points.iter().enumerate() {
                         let point = *point + self.model.get_total_subobj_offset(turret.gun_obj);
                         if best_approach_test(&mut best_approach, mouse_vec, point) {
-                            self.hover_lollipop = Some(TreeSelection::Turrets(TurretSelection::TurretPoint(i, j)));
+                            self.hover_lollipop = Some(TreeValue::Turrets(TurretSelection::TurretPoint(i, j)));
                         }
                     }
                 }
             }
-            TreeSelection::Paths(_) => {
+            TreeValue::Paths(_) => {
                 for (i, path) in self.model.paths.iter().enumerate() {
                     for (j, point) in path.points.iter().enumerate() {
                         if best_approach_test(&mut best_approach, mouse_vec, point.position) {
-                            self.hover_lollipop = Some(TreeSelection::Paths(PathSelection::PathPoint(i, j)));
+                            self.hover_lollipop = Some(TreeValue::Paths(PathSelection::PathPoint(i, j)));
                         }
                     }
                 }
             }
-            TreeSelection::EyePoints(_) => {
+            TreeValue::EyePoints(_) => {
                 for (i, point) in self.model.eye_points.iter().enumerate() {
                     if best_approach_test(&mut best_approach, mouse_vec, point.position) {
-                        self.hover_lollipop = Some(TreeSelection::EyePoints(EyeSelection::EyePoint(i)));
-                    }
-                }
-            }
-            TreeSelection::VisualCenter => {
+                        self.hover_lollipop = Some(TreeValue::EyePoints(EyeSelection::EyePoint(i)));
+                    }
+                }
+            }
+            TreeValue::VisualCenter => {
                 if best_approach_test(&mut best_approach, mouse_vec, self.model.visual_center) {
-                    self.hover_lollipop = Some(TreeSelection::VisualCenter);
+                    self.hover_lollipop = Some(TreeValue::VisualCenter);
                 }
             }
             _ => (),
@@ -1519,15 +1487,11 @@
 
     fn maybe_recalculate_3d_helpers(&mut self, display: &Display, mouse_vec: Option<(Vec3d, Vec3d)>) {
         if self.buffer_objects.is_empty() {
-=======
+            return;
+        }
+
         // always recalculate for glowpoint sim, TODO maybe make that a little smarter
-        if !(self.ui_state.viewport_3d_dirty || (self.glow_point_simulation && matches!(self.tree_view_selection, TreeValue::Glows(_)))) {
->>>>>>> ce825bcc
-            return;
-        }
-
-        // always recalculate for glowpoint sim, TODO maybe make that a little smarter
-        // if !(self.ui_state.viewport_3d_dirty || (self.glow_point_simulation && matches!(self.tree_view_selection, TreeSelection::Glows(_)))) {
+        // if !(self.ui_state.viewport_3d_dirty || (self.glow_point_simulation && matches!(self.tree_view_selection, TreeValue::Glows(_)))) {
         //     return;
         // }
 
@@ -1635,7 +1599,7 @@
                             let position = thruster_point.position;
                             let normal = thruster_point.normal * thruster_point.radius * 2.0;
                             let mut radius = thruster_point.radius;
-                            if hover_lollipop == Some(TreeSelection::Thrusters(ThrusterSelection::BankPoint(bank_idx, point_idx))) {
+                            if hover_lollipop == Some(TreeValue::Thrusters(ThrusterSelection::BankPoint(bank_idx, point_idx))) {
                                 radius = radius * 1.1 + 0.4
                             };
                             let selection = if selected_bank == Some(bank_idx) {
@@ -1652,12 +1616,7 @@
                     }),
                 );
             }
-<<<<<<< HEAD
-            TreeSelection::Weapons(weapons_selection) => {
-                let mut secondary = false;
-=======
             TreeValue::Weapons(weapons_selection) => {
->>>>>>> ce825bcc
                 let mut selected_bank = None;
                 let mut selected_point = None;
                 let mut selected_weapon_system = None;
@@ -1666,12 +1625,7 @@
                         selected_bank = Some(bank);
                         selected_weapon_system = Some(&model.primary_weps);
                     }
-<<<<<<< HEAD
-                    WeaponSelection::SecBank(bank) => {
-                        secondary = true;
-=======
                     WeaponTreeValue::SecBank(bank) => {
->>>>>>> ce825bcc
                         selected_bank = Some(bank);
                         selected_weapon_system = Some(&model.secondary_weps);
                     }
@@ -1680,12 +1634,7 @@
                         selected_point = Some(point);
                         selected_weapon_system = Some(&model.primary_weps);
                     }
-<<<<<<< HEAD
-                    WeaponSelection::SecBankPoint(bank, point) => {
-                        secondary = true;
-=======
                     WeaponTreeValue::SecBankPoint(bank, point) => {
->>>>>>> ce825bcc
                         selected_bank = Some(bank);
                         selected_point = Some(point);
                         selected_weapon_system = Some(&model.secondary_weps);
@@ -1717,8 +1666,8 @@
 
                             let secondary = bank_idx >= primary_banks || secondary;
                             let radius = if (secondary
-                                && hover_lollipop == Some(TreeSelection::Weapons(WeaponSelection::SecBankPoint(bank_idx - primary_banks, point_idx))))
-                                || hover_lollipop == Some(TreeSelection::Weapons(WeaponSelection::PriBankPoint(bank_idx, point_idx)))
+                                && hover_lollipop == Some(TreeValue::Weapons(WeaponSelection::SecBankPoint(bank_idx - primary_banks, point_idx))))
+                                || hover_lollipop == Some(TreeValue::Weapons(WeaponSelection::PriBankPoint(bank_idx, point_idx)))
                             {
                                 model.header.max_radius * 0.06
                             } else {
@@ -1759,7 +1708,7 @@
                             }
                         }
                         let mut radius = self.model.header.max_radius.powf(0.4) / 4.0;
-                        if hover_lollipop == Some(TreeSelection::DockingBays(DockingSelection::Bay(bay_idx))) {
+                        if hover_lollipop == Some(TreeValue::DockingBays(DockingTreeValue::Bay(bay_idx))) {
                             radius *= 2.
                         };
                         let fvec = docking_bay.fvec.0 * radius * 3.0;
@@ -1802,7 +1751,7 @@
                             let position = glow_point.position;
                             let normal = glow_point.normal * glow_point.radius * 2.0;
                             let mut radius = glow_point.radius * if enabled { 1.0 } else { 0.25 };
-                            if hover_lollipop == Some(TreeSelection::Glows(GlowSelection::BankPoint(bank_idx, point_idx))) {
+                            if hover_lollipop == Some(TreeValue::Glows(GlowSelection::BankPoint(bank_idx, point_idx))) {
                                 radius *= 2.
                             };
                             let selection = if selected_bank == Some(bank_idx) {
@@ -1833,7 +1782,7 @@
                         let position = special_point.position;
                         let normal = Default::default(); // 0 vec
                         let mut radius = special_point.radius;
-                        if hover_lollipop == Some(TreeSelection::SpecialPoints(SpecialPointSelection::Point(point_idx))) {
+                        if hover_lollipop == Some(TreeValue::SpecialPoints(SpecialPointSelection::Point(point_idx))) {
                             radius = radius * 1.1 + 0.4
                         };
                         let selection = if selected_point == Some(point_idx) { SELECTED_POINT } else { UNSELECTED };
@@ -1864,7 +1813,7 @@
                         turret.fire_points.iter().enumerate().map(move |(point_idx, fire_point)| {
                             let position = *fire_point + offset;
                             let normal = turret.normal.0 * size * 2.0;
-                            let radius = if hover_lollipop == Some(TreeSelection::Turrets(TurretSelection::TurretPoint(turret_idx, point_idx))) {
+                            let radius = if hover_lollipop == Some(TreeValue::Turrets(TurretSelection::TurretPoint(turret_idx, point_idx))) {
                                 size * 2.
                             } else {
                                 size
@@ -1908,7 +1857,7 @@
                         path.points.iter().enumerate().map(move |(point_idx, path_point)| {
                             let position = path_point.position;
                             let mut radius = path_point.radius;
-                            if hover_lollipop == Some(TreeSelection::Paths(PathSelection::PathPoint(path_idx, point_idx))) {
+                            if hover_lollipop == Some(TreeValue::Paths(PathSelection::PathPoint(path_idx, point_idx))) {
                                 radius = radius * 1.1 + 0.4
                             };
                             let normal = {
@@ -1946,7 +1895,7 @@
                     model.eye_points.iter().enumerate().map(|(eye_idx, eye_point)| {
                         let position = eye_point.position;
                         let normal = eye_point.normal.0 * size * 2.0;
-                        let radius = if hover_lollipop == Some(TreeSelection::EyePoints(EyeSelection::EyePoint(eye_idx))) {
+                        let radius = if hover_lollipop == Some(TreeValue::EyePoints(EyeSelection::EyePoint(eye_idx))) {
                             size * 2.
                         } else {
                             size
@@ -1957,17 +1906,12 @@
                     }),
                 );
             }
-<<<<<<< HEAD
-            TreeSelection::VisualCenter => {
-                let size = if hover_lollipop == Some(TreeSelection::VisualCenter) {
+            TreeValue::VisualCenter => {
+                let size = if hover_lollipop == Some(TreeValue::VisualCenter) {
                     0.04 * model.header.max_radius
                 } else {
                     0.02 * model.header.max_radius
                 };
-=======
-            TreeValue::VisualCenter => {
-                let size = 0.02 * model.header.max_radius;
->>>>>>> ce825bcc
 
                 let mut lollipop_origin = GlLollipopsBuilder::new(LOLLIPOP_SELECTED_BANK_COLOR);
                 lollipop_origin.push(Vec3d::ZERO, Vec3d::ZERO, size);
