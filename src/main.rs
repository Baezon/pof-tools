--- conflicted
+++ resolved
@@ -325,7 +325,7 @@
     // opens a thread which opens the dialog and starts parsing a model
     fn start_loading_model(&mut self, filepath: Option<PathBuf>) {
         let (sender, receiver) = std::sync::mpsc::channel();
-        self.loading_thread = Some(receiver);
+        self.model_loading_thread = Some(receiver);
 
         std::thread::spawn(move || {
             let model = std::panic::catch_unwind(move || {
@@ -357,11 +357,31 @@
         });
     }
 
+    fn handle_model_loading_thread(&mut self, display: &Display) {
+        if let Some(thread) = &self.model_loading_thread {
+            let response = thread.try_recv();
+            match response {
+                Ok(Ok(Some(data))) => {
+                    self.model = data;
+                    self.finish_loading_model(display);
+
+                    self.model_loading_thread = None;
+                }
+                Err(TryRecvError::Disconnected) => self.model_loading_thread = None,
+                Ok(Ok(None)) => self.model_loading_thread = None,
+                Ok(Err(panic_msg)) => std::panic::panic_any(panic_msg),
+
+                Err(TryRecvError::Empty) => {}
+            }
+        }
+    }
+
     // after the above thread has returned, stuffs the new model in
     fn finish_loading_model(&mut self, display: &Display) {
         self.buffer_objects.clear();
         self.buffer_shield = None;
         self.buffer_insignias.clear();
+        self.buffer_textures.clear();
 
         for subobject in &self.model.sub_objects {
             for i in 0..self.model.textures.len() {
@@ -386,6 +406,20 @@
         if let Some(shield) = &self.model.shield_data {
             self.buffer_shield = Some(GlBufferedShield::new(display, shield));
         }
+
+        let (sender, receiver) = std::sync::mpsc::channel();
+        self.texture_loading_thread = Some(receiver);
+
+        std::thread::spawn(move || {
+            let image = image::load(Cursor::new(std::fs::read("AeolusUV.dds").unwrap()), image::ImageFormat::Dds)
+                .unwrap()
+                .to_rgba8();
+            let image_dimensions = image.dimensions();
+            let image = glium::texture::RawImage2d::from_raw_rgba(image.into_raw(), image_dimensions);
+            let texture1 = SrgbTexture2d::new(&display, image).unwrap();
+
+            let _ = sender.send(texture1);
+        });
 
         self.maybe_recalculate_3d_helpers(display);
 
@@ -406,13 +440,22 @@
 
         info!("Loaded {}", self.model.filename);
     }
+
+    fn handle_texture_loading_thread(&mut self) {
+        if let Some(thread) = &self.texture_loading_thread {
+            let response = thread.try_recv();
+            match response {
+                Ok(Some(data)) => self.buffer_textures.insert(data.1, data.0),
+                Err(TryRecvError::Disconnected) | Ok(None) => self.texture_loading_thread = None,
+                Err(TryRecvError::Empty) => {}
+            }
+        }
+    }
 }
 
 const POF_TOOLS_VERSION: &str = "1.1.0";
 
 fn main() {
-<<<<<<< HEAD
-=======
     // set up a panic handler to grab the backtrace
     let default_hook = std::panic::take_hook();
     let (panic_data_send, panic_data_recv) = std::sync::mpsc::sync_channel(1);
@@ -436,7 +479,6 @@
         let _ = panic_data_send.send((msg, if frames.is_empty() { backtrace } else { frames.into() }));
     }));
 
->>>>>>> 907ec735
     // set up the logger
     let mut logger_config = ConfigBuilder::new();
     logger_config.set_time_level(LevelFilter::Off);
@@ -462,17 +504,10 @@
     let mut egui = egui_glium::EguiGlium::new(&display);
 
     pt_gui.start_loading_model(path);
-    egui.egui_ctx.output().cursor_icon = egui::CursorIcon::Wait;
 
     let model = &pt_gui.model;
 
     // lots of graphics stuff to initialize
-    let image = image::load(Cursor::new(std::fs::read("AeolusUV.dds").unwrap()), image::ImageFormat::Dds)
-        .unwrap()
-        .to_rgba8();
-    let image_dimensions = image.dimensions();
-    let image = glium::texture::RawImage2d::from_raw_rgba(image.into_raw(), image_dimensions);
-    let texture1 = SrgbTexture2d::new(&display, image).unwrap();
 
     let image = image::load(Cursor::new(std::fs::read("AeolusDet.dds").unwrap()), image::ImageFormat::Dds)
         .unwrap()
@@ -537,48 +572,11 @@
 
     let mut errored = None;
 
-    // set up a panic handler to grab the backtrace
-    std::panic::set_hook(Box::new(|panic_info| {
-        let backtrace = backtrace::Backtrace::new();
-        let msg = format!("{},  {}", panic_info.payload().downcast_ref::<String>().unwrap(), panic_info.location().unwrap());
-        let mut frames = vec![];
-        for frame in backtrace.frames() {
-            // filter out anything which doesn't have pof-tools in the path
-            // maybe not great? but filters out a huge amount of unrelated shit
-            let should_print = frame
-                .symbols()
-                .iter()
-                .any(|symbol| (|| symbol.filename()?.to_str()?.contains("pof-tools").then(|| ()))().is_some());
-            if should_print {
-                frames.push(frame.clone())
-            }
-        }
-
-        LAST_PANIC.get_or_init(|| (msg, frames.into()));
-    }));
-
     event_loop.run(move |event, _, control_flow| {
         let mut catch_redraw = || {
             let redraw = || {
                 // handle whether the thread which handles loading has responded (if it exists)
-                if let Some(thread) = &pt_gui.loading_thread {
-                    let response = thread.try_recv();
-                    match response {
-                        Ok(Ok(Some(data))) => {
-                            pt_gui.model = data;
-                            pt_gui.finish_loading_model(&display);
-
-                            pt_gui.loading_thread = None;
-
-                            egui.egui_ctx.output().cursor_icon = egui::CursorIcon::Default;
-                        }
-                        Err(TryRecvError::Disconnected) => pt_gui.loading_thread = None,
-                        Ok(Ok(None)) => pt_gui.loading_thread = None,
-                        Ok(Err(panic_msg)) => std::panic::panic_any(panic_msg),
-
-                        Err(TryRecvError::Empty) => {}
-                    }
-                }
+                pt_gui.handle_model_loading_thread(&display);
 
                 let (needs_repaint, shapes) = egui.run(&display, |ctx| pt_gui.show_ui(ctx, &display));
 
@@ -700,7 +698,8 @@
                         if displayed_subobjects[buffer_obj.obj_id] {
                             let mut mat = glm::identity::<f32, 4>();
                             mat.append_translation_mut(&pt_gui.model.get_total_subobj_offset(buffer_obj.obj_id).into());
-                            if let Some(tex_name) = buffer_obj.texture_id {
+                            if let Some(texture) = buffer_obj.texture_id.and_then(|tex_id| pt_gui.buffer_textures.get(&tex_id)) {
+                                // draw textured
                                 let uniforms = glium::uniform! {
                                     model: <[[f32; 4]; 4]>::from(mat),
                                     view: view_mat,
@@ -710,11 +709,7 @@
                                     light_color: light_color,
                                     tint_color: [0.0, 0.0, 1.0f32],
                                     tint_val: buffer_obj.tint_val,
-                                    tex: if model.textures[tex_name.0 as usize] == "AeolusUV" {
-                                        &texture1
-                                    } else {
-                                        &texture2
-                                    },
+                                    tex: texture,
                                 };
 
                                 target
@@ -727,6 +722,7 @@
                                     )
                                     .unwrap();
                             } else {
+                                // draw untextured
                                 let uniforms = glium::uniform! {
                                     model: <[[f32; 4]; 4]>::from(mat),
                                     view: view_mat,
@@ -1182,11 +1178,7 @@
             }
             TreeSelection::Textures(TextureSelection::Texture(tex)) => {
                 for buffer in &mut self.buffer_objects {
-<<<<<<< HEAD
-                    if buffer.texture_id == Some(*tex) {
-=======
-                    if buffer.tmap == Some(tex) {
->>>>>>> 907ec735
+                    if buffer.texture_id == Some(tex) {
                         buffer.tint_val = 0.3;
                     }
                 }
