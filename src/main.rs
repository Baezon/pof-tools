--- conflicted
+++ resolved
@@ -1074,15 +1074,10 @@
                     }
 
                     // don't display lollipops if you're in header or subobjects, unless display_origin is on, since that's the only lollipop they have
-<<<<<<< HEAD
-                    let display_lollipops = (!matches!(pt_gui.ui_state.tree_view_selection, TreeSelection::Header)
-                        && !matches!(pt_gui.ui_state.tree_view_selection, TreeSelection::SubObjects(_)))
-                        || pt_gui.display_origin || pt_gui.display_uvec_fvec;
-=======
+
                     let display_lollipops = (!matches!(pt_gui.ui_state.tree_view_selection, TreeValue::Header)
                         && !matches!(pt_gui.ui_state.tree_view_selection, TreeValue::SubObjects(_)))
-                        || pt_gui.display_origin;
->>>>>>> 2b76b008
+                        || pt_gui.display_origin || pt_gui.display_uvec_fvec;
 
                     if display_lollipops {
                         for lollipop_group in &pt_gui.lollipops {
