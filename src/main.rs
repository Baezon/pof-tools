//     This disables the console that pops up if you run the program on windows but also supresses output on stdout
// VVV wasn't sure how to handle it so i leave it on for debug but turn it off for release
#![cfg_attr(not(debug_assertions), windows_subsystem = "windows")]
#![allow(clippy::useless_format)]
#[macro_use]
extern crate log;
extern crate nalgebra_glm as glm;
extern crate simplelog;

use crate::ui::{
    DisplayMode, DockingSelection, EyeSelection, GlowSelection, InsigniaSelection, PathSelection, SpecialPointSelection, SubObjectSelection,
    TextureSelection, ThrusterSelection, TurretSelection, WeaponSelection,
};
use egui::{Color32, RichText, TextEdit};
use glium::{
    glutin::{self, event::WindowEvent, window::Icon},
    texture::SrgbTexture2d,
    BlendingFunction, Display, IndexBuffer, LinearBlendingFactor, VertexBuffer,
};
use glm::Mat4x4;
use native_dialog::FileDialog;
use pof::{
    BspData, BspNode, Insignia, Model, NormalId, ObjVec, ObjectId, Parser, PolyVertex, Polygon, ShieldData, SubObject, TextureId, Texturing, Vec3d,
    VertexId,
};
use simplelog::*;
use std::{
    collections::HashMap,
    fs::File,
    io::{Cursor, Read},
    path::PathBuf,
    sync::mpsc::TryRecvError,
};
use ui::{PofToolsGui, Set::*, TreeSelection};

mod primitives;
mod ui;
mod ui_properties_panel;

fn create_display(event_loop: &glutin::event_loop::EventLoop<()>) -> glium::Display {
    let window_builder = glutin::window::WindowBuilder::new()
        .with_resizable(true)
        .with_inner_size(glutin::dpi::LogicalSize { width: 800.0f32, height: 600.0f32 })
        .with_title(format!("Pof Tools v{}", POF_TOOLS_VERSION))
        .with_window_icon(Some(Icon::from_rgba(include_bytes!("icon.raw").to_vec(), 32, 32).unwrap()));

    let context_builder = glutin::ContextBuilder::new()
        .with_depth_buffer(0)
        .with_srgb(true)
        .with_stencil_buffer(0)
        .with_vsync(true)
        .with_depth_buffer(24);

    glium::Display::new(window_builder, context_builder, event_loop).unwrap()
}

const ADDITIVE_BLEND: glium::draw_parameters::Blend = glium::draw_parameters::Blend {
    color: BlendingFunction::Addition {
        source: LinearBlendingFactor::One,
        destination: LinearBlendingFactor::One,
    },
    alpha: BlendingFunction::Addition {
        source: LinearBlendingFactor::One,
        destination: LinearBlendingFactor::One,
    },
    constant_value: (0.0, 0.0, 1.0, 0.0),
};

struct GlLollipops {
    color: [f32; 4], // RGBA
    lolly_vertices: VertexBuffer<InstanceMatrix>,
    stick_vertices: VertexBuffer<Vertex>,
    stick_indices: glium::index::NoIndices,
}

struct GlLollipopsBuilder {
    color: [f32; 4], // RGBA
    lolly_vertices: Vec<InstanceMatrix>,
    stick_vertices: Vec<Vertex>,
}
impl GlLollipopsBuilder {
    fn new(color: [f32; 4]) -> Self {
        Self { color, lolly_vertices: vec![], stick_vertices: vec![] }
    }

    fn push(&mut self, vertex: Vec3d, normal: Vec3d, radius: f32) {
        let mut matrix = glm::translation(&glm::vec3(vertex.x, vertex.y, vertex.z));
        matrix = glm::scale(&matrix, &glm::vec3(radius, radius, radius));
        self.lolly_vertices.push(InstanceMatrix { world_matrix: matrix.into() });

        self.stick_vertices.push(Vertex { position: vertex.to_tuple(), uv: (0.0, 0.0) });
        self.stick_vertices
            .push(Vertex { position: (vertex + normal).to_tuple(), uv: (0.0, 0.0) });
    }

    fn finish(&self, display: &Display) -> GlLollipops {
        GlLollipops {
            color: self.color,
            lolly_vertices: glium::VertexBuffer::new(display, &self.lolly_vertices).unwrap(),
            stick_vertices: glium::VertexBuffer::new(display, &self.stick_vertices).unwrap(),
            stick_indices: glium::index::NoIndices(glium::index::PrimitiveType::LinesList),
        }
    }
}

fn build_lollipops(colors: &[[f32; 4]], display: &Display, iter: impl Iterator<Item = (Vec3d, Vec3d, f32, usize)>) -> Vec<GlLollipops> {
    let mut builders: Vec<_> = colors.iter().map(|c| GlLollipopsBuilder::new(*c)).collect();
    for (vertex, normal, radius, selection) in iter {
        builders[selection].push(vertex, normal, radius)
    }
    builders.into_iter().map(|builder| builder.finish(display)).collect()
}
struct GlBufferedShield {
    vertices: VertexBuffer<Vertex>,
    normals: VertexBuffer<Normal>,
    indices: IndexBuffer<u32>,
}
impl GlBufferedShield {
    fn new(display: &Display, shield_data: &ShieldData) -> GlBufferedShield {
        info!("Building buffer for the shield");
        let mut vertices = vec![];
        let mut normals = vec![];
        let mut indices = vec![];

        for poly in &shield_data.polygons {
            vertices.push(Vertex {
                position: shield_data.verts[poly.verts.0 .0 as usize].to_tuple(),
                uv: (0.0, 0.0),
            });
            normals.push(Normal { normal: poly.normal.to_tuple() });
            indices.push(indices.len() as u32);

            vertices.push(Vertex {
                position: shield_data.verts[poly.verts.1 .0 as usize].to_tuple(),
                uv: (0.0, 0.0),
            });
            normals.push(Normal { normal: poly.normal.to_tuple() });
            indices.push(indices.len() as u32);

            vertices.push(Vertex {
                position: shield_data.verts[poly.verts.2 .0 as usize].to_tuple(),
                uv: (0.0, 0.0),
            });
            normals.push(Normal { normal: poly.normal.to_tuple() });
            indices.push(indices.len() as u32);
        }

        GlBufferedShield {
            vertices: glium::VertexBuffer::new(display, &vertices).unwrap(),
            normals: glium::VertexBuffer::new(display, &normals).unwrap(),
            indices: glium::IndexBuffer::new(display, glium::index::PrimitiveType::TrianglesList, &indices).unwrap(),
        }
    }
}

struct GlBufferedInsignia {
    vertices: VertexBuffer<Vertex>,
    normals: VertexBuffer<Normal>,
    indices: IndexBuffer<u32>,
}
impl GlBufferedInsignia {
    fn new(display: &Display, insignia: &Insignia) -> GlBufferedInsignia {
        info!("Building buffer for a LOD {} insignia ", insignia.detail_level);
        let mut vertices = vec![];
        let mut normals = vec![];
        let mut indices = vec![];

        for (vert1, vert2, vert3) in &insignia.faces {
            let [v1, v2, v3] = [vert1, vert2, vert3].map(|i| nalgebra_glm::Vec3::from(insignia.vertices[i.vertex_id.0 as usize]));
            let normal: Vec3d = (v2 - v1).cross(&(v3 - v1)).normalize().into();

            vertices.push(Vertex {
                position: insignia.vertices[vert1.vertex_id.0 as usize].to_tuple(),
                uv: vert1.uv,
            });
            normals.push(Normal { normal: normal.to_tuple() });
            indices.push(indices.len() as u32);

            vertices.push(Vertex {
                position: insignia.vertices[vert2.vertex_id.0 as usize].to_tuple(),
                uv: vert2.uv,
            });
            normals.push(Normal { normal: normal.to_tuple() });
            indices.push(indices.len() as u32);

            vertices.push(Vertex {
                position: insignia.vertices[vert3.vertex_id.0 as usize].to_tuple(),
                uv: vert3.uv,
            });
            normals.push(Normal { normal: normal.to_tuple() });
            indices.push(indices.len() as u32);
        }

        GlBufferedInsignia {
            vertices: glium::VertexBuffer::new(display, &vertices).unwrap(),
            normals: glium::VertexBuffer::new(display, &normals).unwrap(),
            indices: glium::IndexBuffer::new(display, glium::index::PrimitiveType::TrianglesList, &indices).unwrap(),
        }
    }
}

#[derive(Default)]
struct GlObjectBuilder {
    vertices: Vec<Vertex>,
    normals: Vec<Normal>,
    map: HashMap<(VertexId, NormalId, u32, u32), u32>,
}

impl GlObjectBuilder {
    fn get_index(&mut self, bsp_data: &BspData, vert: &PolyVertex) -> u32 {
        *self
            .map
            .entry((vert.vertex_id, vert.normal_id, vert.uv.0.to_bits(), vert.uv.1.to_bits()))
            .or_insert_with(|| {
                let n = self.vertices.len();
                self.vertices.push(Vertex {
                    position: bsp_data.verts[vert.vertex_id.0 as usize].to_tuple(),
                    uv: vert.uv,
                });
                self.normals.push(Normal { normal: bsp_data.norms[vert.normal_id.0 as usize].to_tuple() });
                n.try_into().unwrap()
            })
    }
}

#[derive(Default)]
struct GlObjectsBuilder {
    inner: GlObjectBuilder,
    indices: Vec<u32>,
    wireframe_indices: Vec<u32>,
}

impl GlObjectsBuilder {
    fn push(&mut self, bsp_data: &BspData, poly: &Polygon) {
        // need to triangulate possibly
        // we'll make tris like this 0,1,2 .. 0,2,3 .. 0,3,4... etc
        if let [v0, v1, v2, remainder @ ..] = &*poly.verts {
            // get indices for v0, v1, v2
            let index0 = self.inner.get_index(bsp_data, v0);
            let index1 = self.inner.get_index(bsp_data, v1);
            let mut index = self.inner.get_index(bsp_data, v2);

            if remainder.is_empty() {
                // special case for tris which are common
                // triangle is v0-v1-v2
                self.indices.extend_from_slice(&[index0, index1, index]);
                // don't create wireframe unless we have previously encountered a quad
                if !self.wireframe_indices.is_empty() {
                    // wireframe is [v0-v1, v1-v2, v2-v0]
                    self.wireframe_indices.extend_from_slice(&[index0, index1, index1, index, index, index0]);
                }
            } else {
                // if this is not a tri
                if self.wireframe_indices.is_empty() {
                    // lazy initialization of wireframe object
                    for vs in self.indices.chunks_exact(3) {
                        // everything prior is a tri, so wireframe is [v0-v1, v1-v2, v2-v0]
                        self.wireframe_indices.extend_from_slice(&[vs[0], vs[1], vs[1], vs[2], vs[2], vs[0]]);
                    }
                }
                // first tri is v0-v1-v2
                self.indices.extend_from_slice(&[index0, index1, index]);
                // start drawing the outline with [v0-v1, v1-v2]
                self.wireframe_indices.extend_from_slice(&[index0, index1, index1, index]);
                // for each pair of verts in the remainder make a tri of [v0, v(i-1), vi]
                for vi in remainder {
                    let index2 = self.inner.get_index(bsp_data, vi);
                    // tri is v0-v(i-1)-vi
                    self.indices.extend_from_slice(&[index0, index, index2]);
                    // wireframe gets an extra line v(i-1)-vi
                    self.wireframe_indices.extend_from_slice(&[index, index2]);
                    index = index2;
                }
                // finish the wireframe polygon with vn-v0
                self.wireframe_indices.extend_from_slice(&[index, index0]);
            }
        }
    }

    fn finish(self, display: &Display, object: &SubObject, texture_id: Option<TextureId>, out: &mut Vec<GlObjectBuffer>) {
        if !self.indices.is_empty() {
            info!("Built buffer for subobj {}", object.name);
            out.push(GlObjectBuffer {
                texture_id,
                vertices: glium::VertexBuffer::new(display, &self.inner.vertices).unwrap(),
                normals: glium::VertexBuffer::new(display, &self.inner.normals).unwrap(),
                indices: glium::IndexBuffer::new(display, glium::index::PrimitiveType::TrianglesList, &self.indices).unwrap(),
                wireframe_indices: if self.wireframe_indices.is_empty() {
                    None
                } else {
                    Some(glium::IndexBuffer::new(display, glium::index::PrimitiveType::LinesList, &self.wireframe_indices).unwrap())
                },
                tint_val: 0.0,
            })
        }
    }
}

struct GlObjectBuffer {
    texture_id: Option<TextureId>,
    vertices: VertexBuffer<Vertex>,
    normals: VertexBuffer<Normal>,
    indices: IndexBuffer<u32>,
    wireframe_indices: Option<IndexBuffer<u32>>,
    tint_val: f32,
}

struct GlObjectBuffers {
    obj_id: ObjectId,
    buffers: Vec<GlObjectBuffer>,
}

impl GlObjectBuffers {
    fn new(display: &Display, object: &SubObject, num_textures: usize) -> Self {
        let mut textures = Vec::from_iter(std::iter::repeat_with(GlObjectsBuilder::default).take(num_textures));

        let bsp_data = &object.bsp_data;

<<<<<<< HEAD
        for (_, poly_list) in bsp_data.collision_tree.leaves() {
            for poly in poly_list {
                textures[poly.texture.0 as usize].push(bsp_data, poly);
=======
        for (_, poly) in bsp_data.collision_tree.leaves() {
            match poly.texture {
                Texturing::Texture(tex) => textures[tex.0 as usize].push(bsp_data, poly),
                Texturing::Flat(_) => no_texture.push(bsp_data, poly),
>>>>>>> e9ec8d15
            }
        }

        let mut buffers = vec![];
        for (i, builder) in textures.into_iter().enumerate() {
            builder.finish(display, object, Some(TextureId(i as u32)), &mut buffers)
        }
        Self { obj_id: object.obj_id, buffers }
    }
}

#[derive(Copy, Clone)]
pub struct InstanceMatrix {
    world_matrix: [[f32; 4]; 4],
}

glium::implement_vertex!(InstanceMatrix, world_matrix);

#[derive(Copy, Clone, Debug)]
pub struct Vertex {
    position: (f32, f32, f32),
    uv: (f32, f32),
}

glium::implement_vertex!(Vertex, position, uv);

#[derive(Copy, Clone)]
pub struct Normal {
    normal: (f32, f32, f32),
}

glium::implement_vertex!(Normal, normal);

impl PofToolsGui {
    fn save_model(model: &Model) -> Option<String> {
        let mut out = None;
        // use a scoped thread here, its ok to block the main window for now i guess
        crossbeam::thread::scope(|s| {
            s.spawn(|_| {
                let path = FileDialog::new()
                    .set_filename(&model.path_to_file.file_name().unwrap_or_default().to_string_lossy())
                    .add_filter("All Supported Files", &["pof", "dae"])
                    .add_filter("Parallax Object File", &["pof"])
                    .add_filter("Digital Asset Exchange file", &["dae"])
                    .show_save_single_file();
                if let Ok(Some(path)) = path {
                    let mut file = File::create(path.clone()).unwrap();
                    if path.extension().map_or(false, |s| s == "dae") {
                        model.write_dae(&mut file).unwrap();
                    } else {
                        model.write(&mut file).unwrap();
                    }
                    out = Some(path.file_name().and_then(|f| f.to_str()).unwrap_or("").to_string());
                }
            });
        })
        .unwrap();
        out
    }

    // opens a thread which opens the dialog and starts parsing a model
    fn start_loading_model(&mut self, filepath: Option<PathBuf>) {
        let (sender, receiver) = std::sync::mpsc::channel();
        self.model_loading_thread = Some(receiver);

        // the model loading thread
        std::thread::spawn(move || {
            let model = std::panic::catch_unwind(move || {
                let path = filepath.or_else(|| {
                    FileDialog::new()
                        .add_filter("All supported files", &["pof", "dae"])
                        .add_filter("COLLADA", &["dae"])
                        .add_filter("Parallax Object File", &["pof"])
                        .show_open_single_file()
                        .unwrap()
                });

                path.map(|path| {
                    let ext = path.extension().map(|ext| ext.to_ascii_lowercase());
                    let filename = path.file_name().and_then(|f| f.to_str()).unwrap_or("").to_string();
                    info!("Attempting to load {}", filename);
                    match ext.as_ref().and_then(|ext| ext.to_str()) {
                        Some("dae") => pof::parse_dae(path),
                        Some("pof") => {
                            let file = File::open(&path).expect("TODO invalid file or smth i dunno");
                            let mut parser = Parser::new(file).expect("TODO invalid version of file or smth i dunno");
                            Box::new(parser.parse(path).expect("TODO invalid pof file or smth i dunno"))
                        }
                        _ => todo!(),
                    }
                })
            });
            let _ = sender.send(model.map_err(|panic| *panic.downcast().unwrap()));
        });
    }

    fn handle_model_loading_thread(&mut self, display: &Display) {
        if let Some(thread) = &self.model_loading_thread {
            let response = thread.try_recv();
            match response {
                Ok(Ok(Some(data))) => {
                    self.model = data;
                    self.finish_loading_model(display);

                    self.model_loading_thread = None;
                }
                Err(TryRecvError::Disconnected) => self.model_loading_thread = None,
                Ok(Ok(None)) => self.model_loading_thread = None,
                Ok(Err(_)) => self.model_loading_thread = None,

                Err(TryRecvError::Empty) => {}
            }
        }
    }

    // after the above thread has returned, stuffs the new model in
    fn finish_loading_model(&mut self, display: &Display) {
        self.buffer_objects.clear();
        self.buffer_shield = None;
        self.buffer_insignias.clear();

        for subobject in &self.model.sub_objects {
            self.buffer_objects
                .push(GlObjectBuffers::new(display, subobject, self.model.textures.len()));
        }

        for insignia in &self.model.insignias {
            self.buffer_insignias.push(GlBufferedInsignia::new(display, insignia));
        }

        if let Some(shield) = &self.model.shield_data {
            self.buffer_shield = Some(GlBufferedShield::new(display, shield));
        }

        self.maybe_recalculate_3d_helpers(display);

        self.warnings.clear();
        PofToolsGui::recheck_warnings(&mut self.warnings, &self.model, All);
        PofToolsGui::recheck_errors(&mut self.errors, &self.model, All);
        self.ui_state.tree_view_selection = Default::default();
        self.ui_state.refresh_properties_panel(&self.model);
        self.camera_heading = 2.7;
        self.camera_pitch = -0.4;
        self.camera_offset = Vec3d::ZERO;
        self.camera_scale = self.model.header.max_radius * 2.0;
        self.ui_state.last_selected_subobj = self.model.header.detail_levels.first().copied();

        self.load_textures();

        let filename = self.model.path_to_file.file_name().unwrap_or_default().to_string_lossy();
        display
            .gl_window()
            .window()
            .set_title(&format!("Pof Tools v{} - {}", POF_TOOLS_VERSION, filename));

        info!("Loaded {}", filename);
    }

    fn handle_texture_loading_thread(&mut self, display: &Display) {
        if let Some(thread) = &self.texture_loading_thread {
            let response = thread.try_recv();
            match response {
                Ok(Some(data)) => {
                    let texture = SrgbTexture2d::new(display, data.0).unwrap();
                    self.buffer_textures.insert(data.1, texture);
                }
                Err(TryRecvError::Disconnected) | Ok(None) => self.texture_loading_thread = None,
                Err(TryRecvError::Empty) => {}
            }
        }
    }

    fn load_textures(&mut self) {
        self.buffer_textures.clear();
        let (sender, receiver) = std::sync::mpsc::channel();
        self.texture_loading_thread = Some(receiver);
        let textures = self.model.textures.clone();
        let path = self.model.path_to_file.clone();

        // the texture loading thread
        std::thread::spawn(move || {
            for (i, tex_name) in textures.iter().enumerate() {
                if let Some((mut file, format)) = ["png", "dds"].iter().find_map(|ext| {
                    if let Ok(file) = std::fs::File::open(path.with_file_name(format!("{}.{}", tex_name, ext))) {
                        Some((file, image::ImageFormat::from_extension(ext).unwrap()))
                    } else {
                        Some((
                            std::fs::File::open(path.with_file_name(format!("../maps/{}.{}", tex_name, ext))).ok()?,
                            image::ImageFormat::from_extension(ext).unwrap(),
                        ))
                    }
                }) {
                    let mut buf = vec![];
                    if let Err(e) = file.read_to_end(&mut buf) {
                        error!("Failed to load texture {}.{}: {:?}", tex_name, format.extensions_str()[0], e);
                        continue;
                    }
                    let image = match image::load(Cursor::new(buf), format) {
                        Ok(image) => image.to_rgba8(),
                        Err(e) => {
                            error!("Failed to load texture {}.{}: {:?}", tex_name, format.extensions_str()[0], e);
                            continue;
                        }
                    };

                    let image_dimensions = image.dimensions();
                    let image = glium::texture::RawImage2d::from_raw_rgba(image.into_raw(), image_dimensions);

                    info!("Loaded texture {}.{}", tex_name, format.extensions_str()[0]);

                    let _ = sender.send(Some((image, TextureId(i as u32))));
                }
            }

            let _ = sender.send(None);
        });
    }

    pub fn rebuild_subobj_buffers(&mut self, display: &Display, ids: Vec<ObjectId>) {
        for buf in &mut self.buffer_objects {
            if ids.contains(&buf.obj_id) {
                *buf = GlObjectBuffers::new(display, &self.model.sub_objects[buf.obj_id], self.model.textures.len());
            }
        }
    }
}

const POF_TOOLS_VERSION: &str = env!("CARGO_PKG_VERSION");

fn main() {
    // set up a panic handler to grab the backtrace
    let default_hook = std::panic::take_hook();
    let (panic_data_send, panic_data_recv) = std::sync::mpsc::sync_channel(1);
    std::panic::set_hook(Box::new(move |panic_info| {
        default_hook(panic_info);
        let backtrace = backtrace::Backtrace::new();
        let msg = panic_info.payload().downcast_ref::<String>().map_or("unknown panic", |x| x);
        let msg = format!("{},  {}", msg, panic_info.location().unwrap());
        error!("{}", msg);
        let mut frames = vec![];
        for frame in backtrace.frames() {
            // filter out anything which doesn't have pof-tools in the path
            // maybe not great? but filters out a huge amount of unrelated shit
            let should_print = frame.symbols().iter().any(|symbol| match symbol.filename().and_then(|s| s.to_str()) {
                Some(file) => file.contains("pof-tools"),
                None => symbol.name().and_then(|name| name.as_str()).map_or(false, |name| name.contains("pof")),
            });
            if should_print {
                frames.push(frame.clone())
            }
        }
        let _ = panic_data_send.send((msg, if frames.is_empty() { backtrace } else { frames.into() }));
    }));

    // set up the logger
    let mut logger_config = ConfigBuilder::new();
    logger_config.set_time_level(LevelFilter::Off);
    logger_config.set_max_level(LevelFilter::Off);
    if let Ok(file) = File::create("pof-tools.log") {
        let _ = WriteLogger::init(LevelFilter::Info, logger_config.build(), file);
    }
    info!("Pof Tools {} - {}", POF_TOOLS_VERSION, chrono::Local::now());

    let event_loop = glutin::event_loop::EventLoop::with_user_event();
    let mut pt_gui = PofToolsGui::new();
    let display = create_display(&event_loop);

    // this creates the raw bytes from png, how i make the icon
    // File::create("icon.raw")
    //     .unwrap()
    //     .write_all(&image::open("icon.png").unwrap().into_rgba8().to_vec());

    let mut args = std::env::args();
    args.next();
    let path = args.next().map(|arg| PathBuf::from(arg.as_str()));

    let mut egui = egui_glium::EguiGlium::new(&display);

    pt_gui.start_loading_model(path);

    let model = &pt_gui.model;

    // lots of graphics stuff to initialize
    let default_material_shader = glium::Program::from_source(&display, DEFAULT_VERTEX_SHADER, DEFAULT_MAT_FRAGMENT_SHADER, None).unwrap();
    let textured_material_shader = glium::Program::from_source(&display, DEFAULT_VERTEX_SHADER, TEXTURED_FRAGMENT_SHADER, None).unwrap();
    let shield_shader = glium::Program::from_source(&display, DEFAULT_VERTEX_SHADER, SHIELD_FRAGMENT_SHADER, None).unwrap();
    let wireframe_shader = glium::Program::from_source(&display, NO_NORMS_VERTEX_SHADER, WIRE_FRAGMENT_SHADER, None).unwrap();
    let lollipop_stick_shader = glium::Program::from_source(&display, NO_NORMS_VERTEX_SHADER, LOLLIPOP_STICK_FRAGMENT_SHADER, None).unwrap();
    let lollipop_shader = glium::Program::from_source(&display, LOLLIPOP_VERTEX_SHADER, LOLLIPOP_FRAGMENT_SHADER, None).unwrap();

    let mut default_material_draw_params = glium::DrawParameters {
        depth: glium::Depth {
            test: glium::draw_parameters::DepthTest::IfLess,
            write: true,
            ..Default::default()
        },
        line_width: Some(1.0),
        backface_culling: glium::draw_parameters::BackfaceCullingMode::CullCounterClockwise,
        ..Default::default()
    };
    let shield_draw_params = glium::DrawParameters {
        depth: glium::Depth {
            test: glium::draw_parameters::DepthTest::IfLess,
            write: true,
            ..Default::default()
        },
        blend: glium::Blend::alpha_blending(),
        backface_culling: glium::draw_parameters::BackfaceCullingMode::CullCounterClockwise,
        ..Default::default()
    };
    let wireframe_params = glium::DrawParameters {
        depth: glium::Depth {
            test: glium::draw_parameters::DepthTest::Overwrite,
            ..Default::default()
        },
        line_width: Some(1.0),
        backface_culling: glium::draw_parameters::BackfaceCullingMode::CullingDisabled,
        ..Default::default()
    };
    let mut lollipop_params = lollipop_params();
    let lollipop_stick_params = lollipop_stick_params();
    let lollipop_rev_depth_params = lollipop_rev_depth_params();

    let circle_verts = glium::VertexBuffer::new(&display, &*primitives::CIRCLE_VERTS).unwrap();
    let circle_indices = glium::IndexBuffer::new(&display, glium::index::PrimitiveType::LineLoop, &primitives::CIRCLE_INDICES).unwrap();

    let box_verts = glium::VertexBuffer::new(&display, &primitives::BOX_VERTS).unwrap();
    let box_indices = glium::IndexBuffer::new(&display, glium::index::PrimitiveType::LinesList, &primitives::BOX_INDICES).unwrap();

    let icosphere_verts = glium::VertexBuffer::new(&display, &primitives::SPHERE_VERTS).unwrap();
    let icosphere_indices = glium::IndexBuffer::new(&display, glium::index::PrimitiveType::TrianglesList, &primitives::SPHERE_INDICES).unwrap();

    pt_gui.camera_heading = 2.7;
    pt_gui.camera_pitch = -0.4;
    pt_gui.camera_offset = Vec3d::ZERO;
    pt_gui.camera_scale = model.header.max_radius * 2.0;

    let mut errored = None;
    info!("Beginning event loop...");

    event_loop.run(move |event, _, control_flow| {
        let mut catch_redraw = || {
            let redraw = || {
                // handle whether the thread which handles loading has responded (if it exists)
                pt_gui.handle_model_loading_thread(&display);

                pt_gui.handle_texture_loading_thread(&display);

                let needs_repaint = egui.run(&display, |ctx| pt_gui.show_ui(ctx, &display));

                *control_flow = if needs_repaint {
                    display.gl_window().window().request_redraw();
                    glutin::event_loop::ControlFlow::Poll
                } else {
                    let next_frame_time = std::time::Instant::now() + std::time::Duration::from_nanos(16_666_667);
                    glutin::event_loop::ControlFlow::WaitUntil(next_frame_time)
                };

                {
                    use glium::Surface as _;
                    let mut target = display.draw();

                    target.clear_color_and_depth((0.0, 0.0, 0.0, 1.0), 1.0);

                    // maybe redo lollipops and stuff
                    pt_gui.maybe_recalculate_3d_helpers(&display);

                    let model = &pt_gui.model;

                    let mut view_mat = glm::rotation(pt_gui.camera_pitch, &glm::vec3(1., 0., 0.)); // pitch
                    view_mat *= glm::rotation(pt_gui.camera_heading, &glm::vec3(0., 1., 0.)); // heading

                    // handle user interactions like rotating the camera
                    let rect = egui.egui_ctx.available_rect(); // the rectangle not covered by egui UI, i.e. the 3d viewport
                    if rect.is_positive() {
                        let input = egui.egui_ctx.input();
                        let mouse_pos = input.pointer.hover_pos();
                        let last_click_pos = input.pointer.press_origin();
                        let in_3d_viewport = mouse_pos.map_or(false, |hover_pos| rect.contains(hover_pos));
                        let clicked_in_3d_viewport = last_click_pos.map_or(false, |hover_pos| rect.contains(hover_pos));
                        if clicked_in_3d_viewport {
                            if !input.modifiers.shift && input.pointer.button_down(egui::PointerButton::Secondary) {
                                pt_gui.camera_heading += input.pointer.delta().x * -0.01;
                                pt_gui.camera_pitch += input.pointer.delta().y * -0.01;
                            }
                            if input.pointer.button_down(egui::PointerButton::Middle)
                                || input.modifiers.shift && input.pointer.button_down(egui::PointerButton::Secondary)
                            {
                                let x = input.pointer.delta().x * -0.005 * pt_gui.camera_scale; // for some reason x gets inverted
                                let y = input.pointer.delta().y * 0.005 * pt_gui.camera_scale;

                                pt_gui.camera_offset += view_mat.transpose().transform_vector(&glm::vec3(x, y, 0.)).into();
                            }
                        }
                        if in_3d_viewport {
                            pt_gui.camera_scale *= 1.0 + (input.scroll_delta.y * -0.001)
                        }
                    }

                    view_mat.append_translation_mut(&glm::vec3(0.0, 0.0, pt_gui.camera_scale));

                    view_mat.prepend_translation_mut(&glm::vec3(-pt_gui.camera_offset.x, -pt_gui.camera_offset.y, -pt_gui.camera_offset.z));
                    view_mat.prepend_translation_mut(&glm::vec3(-model.visual_center.x, -model.visual_center.y, -model.visual_center.z));

                    let displayed_subobjects =
                        get_list_of_display_subobjects(model, pt_gui.ui_state.tree_view_selection, pt_gui.ui_state.last_selected_subobj);

                    // brighten up the dark bits so wireframe is easier to see
                    let mut dark_color;
                    if pt_gui.display_mode == DisplayMode::Wireframe {
                        default_material_draw_params.polygon_mode = glium::draw_parameters::PolygonMode::Line;
                        default_material_draw_params.backface_culling = glium::draw_parameters::BackfaceCullingMode::CullingDisabled;
                        dark_color = [0.2, 0.2, 0.2f32];
                    } else {
                        default_material_draw_params.polygon_mode = glium::draw_parameters::PolygonMode::Fill;
                        default_material_draw_params.backface_culling = glium::draw_parameters::BackfaceCullingMode::CullCounterClockwise;
                        dark_color = [0.01, 0.01, 0.01f32];
                    }

                    // dim down the bright bits when lollipops are on screen
                    let light_color;
                    match &pt_gui.ui_state.tree_view_selection {
                        TreeSelection::Thrusters(_)
                        | TreeSelection::Weapons(_)
                        | TreeSelection::DockingBays(_)
                        | TreeSelection::Glows(_)
                        | TreeSelection::SpecialPoints(_)
                        | TreeSelection::Turrets(_)
                        | TreeSelection::Paths(_)
                        | TreeSelection::EyePoints(_)
                        | TreeSelection::VisualCenter => {
                            light_color = [0.3, 0.3, 0.3f32];
                            if pt_gui.display_mode == DisplayMode::Wireframe {
                                dark_color = [0.05, 0.05, 0.05f32];
                            }
                        }
                        _ => light_color = [1.0, 1.0, 1.0f32],
                    }

                    // set up the camera matrix
                    let perspective_matrix = {
                        let (width, height) = target.get_dimensions();
                        let aspect_ratio = height as f32 / width as f32;

                        let fov: f32 = std::f32::consts::PI / 3.0;
                        let zfar = (model.header.max_radius + pt_gui.camera_scale) * 2.0;
                        let znear = (model.header.max_radius + pt_gui.camera_scale) / 1000.;

                        let f = 1.0 / (fov / 2.0).tan();

                        Mat4x4::from([
                            [f * aspect_ratio, 0.0, 0.0, 0.0],
                            [0.0, f, 0.0, 0.0],
                            [0.0, 0.0, (zfar + znear) / (zfar - znear), 1.0],
                            [0.0, 0.0, -(2.0 * zfar * znear) / (zfar - znear), 0.0],
                        ])
                    };

                    let light_vec = glm::vec3(0.5, 1.0, -1.0);

                    // draw the actual subobjects of the model
                    for buffer_objs in &pt_gui.buffer_objects {
                        // only render if its currently being displayed
                        if displayed_subobjects[buffer_objs.obj_id] {
                            let mut mat = glm::identity::<f32, 4>();
                            mat.append_translation_mut(&pt_gui.model.get_total_subobj_offset(buffer_objs.obj_id).into());

                            let matrix = view_mat * mat;
                            let norm_matrix: [[f32; 3]; 3] = glm::mat4_to_mat3(&matrix).try_inverse().unwrap().transpose().into();
                            let vert_matrix: [[f32; 4]; 4] = (perspective_matrix * matrix).into();

                            for buffer_obj in &buffer_objs.buffers {
                                let indices = if pt_gui.display_mode == DisplayMode::Wireframe {
                                    buffer_obj.wireframe_indices.as_ref().unwrap_or(&buffer_obj.indices)
                                } else {
                                    &buffer_obj.indices
                                };

                                if let Some(texture) = buffer_obj
                                    .texture_id
                                    // if the buffer has a tex id assigned...
                                    .filter(|_| pt_gui.display_mode == DisplayMode::Textured)
                                    // if we're displaying textures...
                                    .and_then(|tex_id| pt_gui.buffer_textures.get(&tex_id))
                                //     and we have a texture loaded, then display
                                {
                                    // draw textured
                                    let uniforms = glium::uniform! {
                                        norm_matrix: norm_matrix,
                                        vert_matrix: vert_matrix,
                                        u_light: <[f32; 3]>::from(light_vec),
                                        dark_color: dark_color,
                                        light_color: light_color,
                                        tint_color: [0.0, 0.0, 1.0f32],
                                        tint_val: buffer_obj.tint_val,
                                        tex: texture,
                                    };

                                    target
                                        .draw(
                                            (&buffer_obj.vertices, &buffer_obj.normals),
                                            indices,
                                            &textured_material_shader,
                                            &uniforms,
                                            &default_material_draw_params,
                                        )
                                        .unwrap();
                                } else {
                                    // draw untextured
                                    let uniforms = glium::uniform! {
                                        norm_matrix: norm_matrix,
                                        vert_matrix: vert_matrix,
                                        u_light: <[f32; 3]>::from(light_vec),
                                        dark_color: dark_color,
                                        light_color: light_color,
                                        tint_color: [0.0, 0.0, 1.0f32],
                                        tint_val: buffer_obj.tint_val,
                                    };

                                    target
                                        .draw(
                                            (&buffer_obj.vertices, &buffer_obj.normals),
                                            indices,
                                            &default_material_shader,
                                            &uniforms,
                                            &default_material_draw_params,
                                        )
                                        .unwrap();
                                }
                            }
                        }
                    }

                    // maybe draw the insignias
                    if let TreeSelection::Insignia(insignia_select) = pt_gui.tree_view_selection {
                        let (current_detail_level, current_insignia_idx) = match insignia_select {
                            InsigniaSelection::Header => (0, None),
                            InsigniaSelection::Insignia(idx) => (pt_gui.model.insignias[idx].detail_level, Some(idx)),
                        };

                        for (i, insig_buffer) in pt_gui.buffer_insignias.iter().enumerate() {
                            let insignia = &pt_gui.model.insignias[i];
                            if insignia.detail_level == current_detail_level {
                                let mut mat = glm::identity::<f32, 4>();
                                mat.append_translation_mut(&insignia.offset.into());
                                let matrix = view_mat * mat;
                                let norm_matrix: [[f32; 3]; 3] = glm::mat4_to_mat3(&matrix).try_inverse().unwrap().transpose().into();
                                let vert_matrix: [[f32; 4]; 4] = (perspective_matrix * matrix).into();

                                let color = if current_insignia_idx == Some(i) {
                                    [1.0, 0.0, 0.0f32]
                                } else {
                                    [0.0, 0.0, 1.0f32]
                                };

                                // only render if its currently being displayed
                                let uniforms = glium::uniform! {
                                    norm_matrix: norm_matrix,
                                    vert_matrix: vert_matrix,
                                    u_light: <[f32; 3]>::from(light_vec),
                                    dark_color: dark_color,
                                    light_color: light_color,
                                    tint_color: color,
                                    tint_val: 0.3f32,
                                };

                                target
                                    .draw(
                                        (&insig_buffer.vertices, &insig_buffer.normals),
                                        &insig_buffer.indices,
                                        &default_material_shader,
                                        &uniforms,
                                        &default_material_draw_params,
                                    )
                                    .unwrap();
                            }
                        }
                    }

                    // maybe draw the shield
                    if let TreeSelection::Shield = pt_gui.tree_view_selection {
                        if let Some(shield) = &pt_gui.buffer_shield {
                            let matrix = view_mat;
                            let norm_matrix: [[f32; 3]; 3] = glm::mat4_to_mat3(&matrix).try_inverse().unwrap().transpose().into();
                            let vert_matrix: [[f32; 4]; 4] = (perspective_matrix * matrix).into();

                            let uniforms = glium::uniform! {
                                norm_matrix: norm_matrix,
                                vert_matrix: vert_matrix,
                                u_light: [0.0, 0.0, -1.0f32],
                                dark_color: [0.0, 0.0, 0.0f32],
                                light_color: [0.2, 0.3, 0.9f32],
                                tint_color: [0.0, 0.0, 1.0f32],
                                tint_val: 0.0f32,
                            };

                            target
                                .draw((&shield.vertices, &shield.normals), &shield.indices, &shield_shader, &uniforms, &shield_draw_params)
                                .unwrap();

                            //      DEBUG - Draw BSP node bounding boxes
                            //      This is quite useful but incredibly ineffcient
                            //      TODO make this more efficient
                            //
                            // let initial_node = pt_gui.model.shield_data.as_ref().unwrap().collision_tree.as_ref().unwrap();
                            // let mut node_stack = vec![(initial_node, 0u32)];
                            // while let Some((node, depth)) = node_stack.pop() {
                            //     let bbox = match node {
                            //         pof::ShieldNode::Split { bbox, front, back, .. } => {
                            //             node_stack.push((front, depth + 1));
                            //             node_stack.push((back, depth + 1));
                            //             bbox
                            //         }
                            //         pof::ShieldNode::Leaf { bbox, .. } => bbox,
                            //     };

                            //     let mut mat = glm::scaling(&(bbox.max - bbox.min).into());
                            //     mat.append_translation_mut(&(bbox.min).into());
                            //     let color = 2.0 / (1.5f32.powf(depth as f32));

                            //     let uniforms = glium::uniform! {
                            //         model: <[[f32; 4]; 4]>::from(mat),
                            //         view: view_mat,
                            //         perspective: perspective_matrix,
                            //         lollipop_color: [color, color, color, 1.0f32],
                            //     };

                            //     target
                            //         .draw(&box_verts, &box_indices, &lollipop_stick_shader, &uniforms, &lollipop_stick_params)
                            //         .unwrap();
                            // }
                        }
                    }

                    let mut obj_id = None; // None also indicates the header being possibly selected
                    if let TreeSelection::SubObjects(SubObjectSelection::SubObject(id)) = pt_gui.tree_view_selection {
                        obj_id = Some(id);

                        //      DEBUG - Draw BSP node bounding boxes
                        //      This is quite useful but incredibly ineffcient
                        //      TODO make this more efficient
                        //
                        let mut node_stack = vec![(&pt_gui.model.sub_objects[id].bsp_data.collision_tree, 0u32)];
                        while let Some((node, depth)) = node_stack.pop() {
                            let bbox = match node {
                                BspNode::Split { bbox, front, back, .. } => {
                                    node_stack.push((front, depth + 1));
                                    node_stack.push((back, depth + 1));
                                    bbox
                                }
                                BspNode::Leaf { bbox, .. } => bbox,
                            };

                            let mut mat = glm::scaling(&(bbox.max - bbox.min).into());
                            mat.append_translation_mut(&(bbox.min + pt_gui.model.get_total_subobj_offset(id)).into());
                            let color = 2.0 / (1.5f32.powf(depth as f32));
                            let matrix = view_mat * mat;
                            let vert_matrix: [[f32; 4]; 4] = (perspective_matrix * matrix).into();

                            let uniforms = glium::uniform! {
                                vert_matrix: vert_matrix,
                                lollipop_color: [color, color, color, 1.0f32],
                            };

                            target
                                .draw(&box_verts, &box_indices, &lollipop_stick_shader, &uniforms, &lollipop_stick_params)
                                .unwrap();
                        }
                    }

                    // draw wireframe bounding boxes
                    if pt_gui.display_bbox {
                        let bbox = if let Some(id) = obj_id {
                            &pt_gui.model.sub_objects[id].bbox
                        } else {
                            &pt_gui.model.header.bbox
                        };

                        let mut mat = glm::scaling(&(bbox.max - bbox.min).into());
                        let offset = if let Some(id) = obj_id {
                            pt_gui.model.get_total_subobj_offset(id)
                        } else {
                            Vec3d::ZERO
                        };
                        mat.append_translation_mut(&(bbox.min + offset).into());

                        let matrix = view_mat * mat;
                        let vert_matrix: [[f32; 4]; 4] = (perspective_matrix * matrix).into();

                        let uniforms = glium::uniform! {
                            vert_matrix: vert_matrix
                        };

                        target
                            .draw(&box_verts, &box_indices, &wireframe_shader, &uniforms, &wireframe_params)
                            .unwrap();
                    }

                    // draw wireframe 'sphere'
                    if pt_gui.display_radius {
                        for i in 0..3 {
                            let rad = if let Some(id) = obj_id {
                                pt_gui.model.sub_objects[id].radius
                            } else {
                                pt_gui.model.header.max_radius
                            };

                            let mut mat = glm::scaling(&glm::vec3(rad, rad, rad));
                            if i == 1 {
                                mat *= glm::rotation(std::f32::consts::FRAC_PI_2, &glm::vec3(0.0, 1.0, 0.0));
                            } else if i == 2 {
                                mat *= glm::rotation(std::f32::consts::FRAC_PI_2, &glm::vec3(1.0, 0.0, 0.0));
                            }

                            let offset = if let Some(id) = obj_id {
                                pt_gui.model.get_total_subobj_offset(id)
                            } else {
                                Vec3d::ZERO
                            };
                            mat.append_translation_mut(&offset.into());
                            let matrix = view_mat * mat;
                            let vert_matrix: [[f32; 4]; 4] = (perspective_matrix * matrix).into();

                            let uniforms = glium::uniform! {
                                vert_matrix: vert_matrix
                            };

                            target
                                .draw(&circle_verts, &circle_indices, &wireframe_shader, &uniforms, &wireframe_params)
                                .unwrap();
                        }
                    }

                    // don't display lollipops if you're in header or subobjects, unless display_origin is on, since that's the only lollipop they have
                    let display_lollipops = (!matches!(pt_gui.ui_state.tree_view_selection, TreeSelection::Header)
                        && !matches!(pt_gui.ui_state.tree_view_selection, TreeSelection::SubObjects(_)))
                        || pt_gui.display_origin;

                    if display_lollipops {
                        for lollipop_group in &pt_gui.lollipops {
                            if let TreeSelection::Paths(_) = pt_gui.ui_state.tree_view_selection {
                                lollipop_params.blend = glium::Blend::alpha_blending();
                            } else {
                                lollipop_params.blend = ADDITIVE_BLEND;
                            }
                            let vert_matrix: [[f32; 4]; 4] = (perspective_matrix * view_mat).into();

                            let uniforms = glium::uniform! {
                                vert_matrix: vert_matrix,
                                lollipop_color: lollipop_group.color,
                            };

                            target
                                .draw(
                                    (&icosphere_verts, lollipop_group.lolly_vertices.per_instance().unwrap()),
                                    &icosphere_indices,
                                    &lollipop_shader,
                                    &uniforms,
                                    &lollipop_params,
                                )
                                .unwrap();
                            target
                                .draw(
                                    &lollipop_group.stick_vertices,
                                    &lollipop_group.stick_indices,
                                    &lollipop_stick_shader,
                                    &uniforms,
                                    &lollipop_stick_params,
                                )
                                .unwrap();

                            if !matches!(pt_gui.ui_state.tree_view_selection, TreeSelection::Paths(_)) {
                                // ...then draw the lollipops with reverse depth order, darker
                                // this gives the impression that the lollipops are dimly visible through the model
                                // (dont do it for path lollipops, they're busy enough)

                                // same uniforms as above, but darkened
                                // i cant just modify the previous uniforms variable, the uniforms! macro is doing some crazy shit
                                let vert_matrix: [[f32; 4]; 4] = (perspective_matrix * view_mat).into();

                                let uniforms = glium::uniform! {
                                    vert_matrix: vert_matrix,
                                    lollipop_color: lollipop_group.color.map(|col| col * 0.15 ), // <<< THIS IS DIFFERENT FROM ABOVE
                                };

                                target
                                    .draw(
                                        (&icosphere_verts, lollipop_group.lolly_vertices.per_instance().unwrap()),
                                        &icosphere_indices,
                                        &lollipop_shader,
                                        &uniforms,
                                        &lollipop_rev_depth_params,
                                    )
                                    .unwrap();
                            }
                        }
                    }

                    egui.paint(&display, &mut target);

                    target.finish().unwrap();
                }
            };

            // error handling (crude as it is)
            // do the whole frame, catch any panics
            if errored.is_none() {
                drop(std::panic::catch_unwind(std::panic::AssertUnwindSafe(redraw)));
                match panic_data_recv.try_recv() {
                    Ok((msg, backtrace)) => errored = Some((msg, backtrace)),
                    Err(e) => match e {
                        TryRecvError::Empty => {}
                        TryRecvError::Disconnected => errored = Some(("double panic".into(), backtrace::Backtrace::new())),
                    },
                }
            }

            // if there was an error, do this mini event loop and display the error message
            if let Some((error_string, backtrace)) = &errored {
                let needs_repaint = egui.run(&display, |ctx| {
                    egui::CentralPanel::default().show(ctx, |ui| {
                        egui::ScrollArea::vertical().auto_shrink([false, false]).show(ui, |ui| {
                            ui.horizontal(|ui| {
                                ui.heading(RichText::new("Error! Please report this!").color(Color32::RED));
                                if ui.button("Copy").clicked() {
                                    ui.output().copied_text = format!("{}\n\n{:?}", error_string, backtrace);
                                }
                            });
                            ui.add_sized(ui.available_size(), TextEdit::multiline(&mut &*format!("{}\n\n{:?}", error_string, backtrace)));
                        });
                    });
                });

                *control_flow = if needs_repaint {
                    display.gl_window().window().request_redraw();
                    glutin::event_loop::ControlFlow::Poll
                } else {
                    let next_frame_time = std::time::Instant::now() + std::time::Duration::from_nanos(16_666_667);
                    glutin::event_loop::ControlFlow::WaitUntil(next_frame_time)
                };
                let mut target = display.draw();
                use glium::Surface as _;
                target.clear_color_and_depth((0.0, 0.0, 0.0, 1.0), 1.0);

                egui.paint(&display, &mut target);

                target.finish().unwrap();
            }
        };

        match event {
            // Platform-dependent event handlers to workaround a winit bug
            // See: https://github.com/rust-windowing/winit/issues/987
            // See: https://github.com/rust-windowing/winit/issues/1619
            glutin::event::Event::RedrawEventsCleared if cfg!(windows) => catch_redraw(),
            glutin::event::Event::RedrawRequested(_) if !cfg!(windows) => catch_redraw(),
            glutin::event::Event::DeviceEvent { .. } => {
                // match event {
                //     glutin::event::DeviceEvent::Added => todo!(),
                //     glutin::event::DeviceEvent::Removed => todo!(),
                //     glutin::event::DeviceEvent::MouseMotion { delta } => todo!(),
                //     glutin::event::DeviceEvent::MouseWheel { delta } => todo!(),
                //     glutin::event::DeviceEvent::Motion { axis, value } => todo!(),
                //     glutin::event::DeviceEvent::Button { button, state } => todo!(),
                //     glutin::event::DeviceEvent::Key(_) => todo!(),
                //     glutin::event::DeviceEvent::Text { codepoint } => todo!(),
                // }
            }

            glutin::event::Event::WindowEvent { event, .. } => {
                if let WindowEvent::CloseRequested = event {
                    *control_flow = glium::glutin::event_loop::ControlFlow::Exit;
                }

                egui.on_event(&event);

                display.gl_window().window().request_redraw(); // TODO: ask egui if the events warrants a repaint instead
            }

            _ => (),
        };
    });
}

// based on the current selection which submodels should be displayed
// TODO show destroyed models
fn get_list_of_display_subobjects(model: &Model, tree_selection: TreeSelection, last_selected_subobj: Option<ObjectId>) -> ObjVec<bool> {
    let mut out = ObjVec(vec![false; model.sub_objects.len()]);

    if model.sub_objects.is_empty() {
        return out;
    }

    if let TreeSelection::Insignia(InsigniaSelection::Insignia(idx)) = tree_selection {
        // show the LOD objects according to the detail level of the currently selected insignia
        for (i, sub_object) in model.sub_objects.iter().enumerate() {
            out.0[i] = model.is_obj_id_ancestor(sub_object.obj_id, model.header.detail_levels[model.insignias[idx].detail_level as usize])
                && !sub_object.is_destroyed_model();
        }
    } else if let Some(last_selected_subobj) = last_selected_subobj {
        //find the top level parent of the currently subobject
        let mut top_level_parent = last_selected_subobj;
        while let Some(id) = model.sub_objects[top_level_parent].parent() {
            top_level_parent = id;
        }

        fn display_subobject_recursive(display_subobjects: &mut ObjVec<bool>, subobjects: &ObjVec<SubObject>, id: ObjectId) {
            display_subobjects[id] = true;

            for child_id in subobjects[id].children() {
                if !subobjects[*child_id].is_destroyed_model() {
                    display_subobject_recursive(display_subobjects, subobjects, *child_id);
                }
            }
        }

        display_subobject_recursive(&mut out, &model.sub_objects, top_level_parent);

        // if they have debris selected show all the debris
        if model.sub_objects[last_selected_subobj].is_debris_model {
            for (i, sub_object) in model.sub_objects.iter().enumerate() {
                out.0[i] = sub_object.is_debris_model;
            }
        }
    }

    out
}

impl PofToolsGui {
    fn maybe_recalculate_3d_helpers(&mut self, display: &Display) {
        if self.buffer_objects.is_empty() {
            return;
        }

        // always recalculate for glowpoint sim, TODO maybe make that a little smarter
        if !(self.ui_state.viewport_3d_dirty || (self.glow_point_simulation && matches!(self.tree_view_selection, TreeSelection::Glows(_)))) {
            return;
        }

        for buffers in &mut self.buffer_objects {
            for buffer in &mut buffers.buffers {
                buffer.tint_val = 0.0;
            }
        }

        self.lollipops.clear();

        let model = &self.model;

        const UNSELECTED: usize = 0;
        const SELECTED_POINT: usize = 1;
        const SELECTED_BANK: usize = 2;

        // determine what bank/point is selected, if any
        // push the according lollipop positions/normals based on the points positions/normals
        // push into 3 separate vectors, for 3 separate colors depending on selection state
        match self.ui_state.tree_view_selection {
            TreeSelection::SubObjects(SubObjectSelection::SubObject(obj_id)) => {
                for buffers in &mut self.buffer_objects {
                    if buffers.obj_id == obj_id {
                        for buffer in &mut buffers.buffers {
                            buffer.tint_val = 0.2;
                        }
                    }

                    let size = 0.05 * model.sub_objects[obj_id].radius;

                    let mut lollipop_origin = GlLollipopsBuilder::new(LOLLIPOP_SELECTED_POINT_COLOR);
                    lollipop_origin.push(model.get_total_subobj_offset(obj_id), Vec3d::ZERO, size);
                    let lollipop_origin = lollipop_origin.finish(display);

                    self.lollipops = vec![lollipop_origin];
                }
            }
            TreeSelection::Textures(TextureSelection::Texture(tex)) => {
                for buffers in &mut self.buffer_objects {
                    for buffer in &mut buffers.buffers {
                        if buffer.texture_id == Some(tex) {
                            buffer.tint_val = 0.3;
                        }
                    }
                }
            }
            TreeSelection::Thrusters(thruster_selection) => {
                let mut selected_bank = None;
                let mut selected_point = None;
                match thruster_selection {
                    ThrusterSelection::Bank(bank) => selected_bank = Some(bank),
                    ThrusterSelection::BankPoint(bank, point) => {
                        selected_bank = Some(bank);
                        selected_point = Some(point);
                    }
                    _ => {}
                }

                const COLORS: [[f32; 4]; 3] = [LOLLIPOP_UNSELECTED_COLOR, LOLLIPOP_SELECTED_POINT_COLOR, LOLLIPOP_SELECTED_BANK_COLOR];
                self.lollipops = build_lollipops(
                    &COLORS,
                    display,
                    model.thruster_banks.iter().enumerate().flat_map(|(bank_idx, thruster_bank)| {
                        thruster_bank.glows.iter().enumerate().map(move |(point_idx, thruster_point)| {
                            let position = thruster_point.position;
                            let normal = thruster_point.normal * thruster_point.radius * 2.0;
                            let radius = thruster_point.radius;
                            let selection = if selected_bank == Some(bank_idx) {
                                if selected_point == Some(point_idx) {
                                    SELECTED_POINT
                                } else {
                                    SELECTED_BANK
                                }
                            } else {
                                UNSELECTED
                            };
                            (position, normal, radius, selection)
                        })
                    }),
                );
            }
            TreeSelection::Weapons(weapons_selection) => {
                let mut selected_bank = None;
                let mut selected_point = None;
                let mut selected_weapon_system = None;
                match weapons_selection {
                    WeaponSelection::PriBank(bank) => {
                        selected_bank = Some(bank);
                        selected_weapon_system = Some(&model.primary_weps);
                    }
                    WeaponSelection::SecBank(bank) => {
                        selected_bank = Some(bank);
                        selected_weapon_system = Some(&model.secondary_weps);
                    }
                    WeaponSelection::PriBankPoint(bank, point) => {
                        selected_bank = Some(bank);
                        selected_point = Some(point);
                        selected_weapon_system = Some(&model.primary_weps);
                    }
                    WeaponSelection::SecBankPoint(bank, point) => {
                        selected_bank = Some(bank);
                        selected_point = Some(point);
                        selected_weapon_system = Some(&model.secondary_weps);
                    }
                    WeaponSelection::PriHeader => {
                        selected_weapon_system = Some(&model.primary_weps);
                    }
                    WeaponSelection::SecHeader => {
                        selected_weapon_system = Some(&model.secondary_weps);
                    }
                    _ => {}
                }

                let weapon_system = if let Some(weapon_list) = selected_weapon_system {
                    weapon_list.iter().collect::<Vec<_>>()
                } else {
                    model.primary_weps.iter().chain(&model.secondary_weps).collect()
                };

                const COLORS: [[f32; 4]; 3] = [LOLLIPOP_UNSELECTED_COLOR, LOLLIPOP_SELECTED_POINT_COLOR, LOLLIPOP_SELECTED_BANK_COLOR];
                self.lollipops = build_lollipops(
                    &COLORS,
                    display,
                    weapon_system.iter().enumerate().flat_map(|(bank_idx, weapon_bank)| {
                        weapon_bank.iter().enumerate().map(move |(point_idx, weapon_point)| {
                            let position = weapon_point.position;
                            let radius = model.header.max_radius * 0.03;
                            let normal = weapon_point.normal.0 * radius * 2.0;
                            let selection = if selected_bank == Some(bank_idx) {
                                if selected_point == Some(point_idx) {
                                    SELECTED_POINT
                                } else {
                                    SELECTED_BANK
                                }
                            } else {
                                UNSELECTED
                            };
                            (position, normal, radius, selection)
                        })
                    }),
                );
            }
            TreeSelection::DockingBays(docking_selection) => {
                let selected_bank = if let DockingSelection::Bay(num) = docking_selection {
                    Some(num)
                } else {
                    None
                };

                const COLORS: [[f32; 4]; 3] = [LOLLIPOP_UNSELECTED_COLOR, LOLLIPOP_SELECTED_POINT_COLOR, LOLLIPOP_SELECTED_BANK_COLOR];
                self.lollipops = build_lollipops(
                    &COLORS,
                    display,
                    model.docking_bays.iter().enumerate().flat_map(|(bay_idx, docking_bay)| {
                        let mut position = docking_bay.position;
                        if let Some(parent_name) = pof::properties_get_field(&docking_bay.properties, "$parent_submodel") {
                            if let Some(id) = model.get_obj_id_by_name(parent_name) {
                                position += model.get_total_subobj_offset(id);
                            }
                        }
                        let radius = self.model.header.max_radius.powf(0.4) / 4.0;
                        let fvec = docking_bay.fvec.0 * radius * 3.0;
                        let uvec = docking_bay.uvec.0 * radius * 3.0;
                        let (selection1, selection2) = if selected_bank == Some(bay_idx) {
                            (SELECTED_BANK, SELECTED_POINT)
                        } else {
                            (UNSELECTED, UNSELECTED)
                        };

                        let lollipop1 = (position, fvec, radius, selection1);
                        let lollipop2 = (position, uvec, 0.0, selection2);
                        vec![lollipop1, lollipop2]
                    }),
                );
            }
            TreeSelection::Glows(glow_selection) => {
                let mut selected_bank = None;
                let mut selected_point = None;
                match glow_selection {
                    GlowSelection::Bank(bank) => selected_bank = Some(bank),
                    GlowSelection::BankPoint(bank, point) => {
                        selected_bank = Some(bank);
                        selected_point = Some(point);
                    }
                    _ => {}
                }

                let elapsed = self.glow_point_sim_start.elapsed().as_millis();

                const COLORS: [[f32; 4]; 3] = [LOLLIPOP_UNSELECTED_COLOR, LOLLIPOP_SELECTED_POINT_COLOR, LOLLIPOP_SELECTED_BANK_COLOR];
                self.lollipops = build_lollipops(
                    &COLORS,
                    display,
                    model.glow_banks.iter().enumerate().flat_map(|(bank_idx, glow_bank)| {
                        let enabled = !self.glow_point_simulation
                            || (elapsed as i128 - glow_bank.disp_time as i128).rem_euclid(glow_bank.on_time as i128 + glow_bank.off_time as i128)
                                < glow_bank.on_time as i128;
                        glow_bank.glow_points.iter().enumerate().map(move |(point_idx, glow_point)| {
                            let position = glow_point.position;
                            let normal = glow_point.normal * glow_point.radius * 2.0;
                            let radius = glow_point.radius * if enabled { 1.0 } else { 0.25 };
                            let selection = if selected_bank == Some(bank_idx) {
                                if selected_point == Some(point_idx) {
                                    SELECTED_POINT
                                } else {
                                    SELECTED_BANK
                                }
                            } else {
                                UNSELECTED
                            };
                            (position, normal, radius, selection)
                        })
                    }),
                );
            }
            TreeSelection::SpecialPoints(special_selection) => {
                let mut selected_point = None;
                if let SpecialPointSelection::Point(point) = special_selection {
                    selected_point = Some(point);
                }

                const COLORS: [[f32; 4]; 2] = [LOLLIPOP_SELECTED_BANK_COLOR, LOLLIPOP_SELECTED_POINT_COLOR];
                self.lollipops = build_lollipops(
                    &COLORS,
                    display,
                    model.special_points.iter().enumerate().map(|(point_idx, special_point)| {
                        let position = special_point.position;
                        let normal = Default::default(); // 0 vec
                        let radius = special_point.radius;
                        let selection = if selected_point == Some(point_idx) { SELECTED_POINT } else { UNSELECTED };
                        (position, normal, radius, selection)
                    }),
                );
            }
            TreeSelection::Turrets(turret_selection) => {
                let mut selected_turret = None;
                let mut selected_point = None;
                match turret_selection {
                    TurretSelection::Turret(turret) => selected_turret = Some(turret),
                    TurretSelection::TurretPoint(turret, point) => {
                        selected_turret = Some(turret);
                        selected_point = Some(point);
                    }
                    _ => {}
                }

                let size = 0.007 * model.header.max_radius;

                const COLORS: [[f32; 4]; 3] = [LOLLIPOP_UNSELECTED_COLOR, LOLLIPOP_SELECTED_POINT_COLOR, LOLLIPOP_SELECTED_BANK_COLOR];
                self.lollipops = build_lollipops(
                    &COLORS,
                    display,
                    model.turrets.iter().enumerate().flat_map(|(turret_idx, turret)| {
                        let offset = self.model.get_total_subobj_offset(turret.gun_obj);
                        turret.fire_points.iter().enumerate().map(move |(point_idx, fire_point)| {
                            let position = *fire_point + offset;
                            let normal = turret.normal.0 * size * 2.0;
                            let radius = size;
                            let selection = if selected_turret == Some(turret_idx) {
                                if selected_point == Some(point_idx) {
                                    SELECTED_POINT
                                } else {
                                    SELECTED_BANK
                                }
                            } else {
                                UNSELECTED
                            };
                            (position, normal, radius, selection)
                        })
                    }),
                );
            }
            TreeSelection::Paths(path_selection) => {
                let mut selected_path = None;
                let mut selected_point = None;
                match path_selection {
                    PathSelection::Path(path) => selected_path = Some(path),
                    PathSelection::PathPoint(path, point) => {
                        selected_path = Some(path);
                        selected_point = Some(point);
                    }
                    _ => {}
                }

                const COLORS: [[f32; 4]; 3] = [
                    LOLLIPOP_UNSELECTED_PATH_COLOR,
                    LOLLIPOP_SELECTED_PATH_POINT_COLOR,
                    LOLLIPOP_SELECTED_PATH_COLOR,
                ];
                self.lollipops = build_lollipops(
                    &COLORS,
                    display,
                    model.paths.iter().enumerate().flat_map(|(path_idx, path)| {
                        path.points.iter().enumerate().map(move |(point_idx, path_point)| {
                            let position = path_point.position;
                            let radius = path_point.radius;
                            let normal = {
                                if point_idx != path.points.len() - 1 {
                                    path.points[point_idx + 1].position - path_point.position
                                } else {
                                    Default::default()
                                }
                            };
                            let selection = if selected_path == Some(path_idx) {
                                if selected_point == Some(point_idx) {
                                    SELECTED_POINT
                                } else {
                                    SELECTED_BANK
                                }
                            } else {
                                UNSELECTED
                            };
                            (position, normal, radius, selection)
                        })
                    }),
                );
            }
            TreeSelection::EyePoints(eye_selection) => {
                let mut selected_eye = None;
                if let EyeSelection::EyePoint(point) = eye_selection {
                    selected_eye = Some(point)
                }

                let size = 0.007 * model.header.max_radius;

                const COLORS: [[f32; 4]; 2] = [LOLLIPOP_SELECTED_BANK_COLOR, LOLLIPOP_SELECTED_POINT_COLOR];
                self.lollipops = build_lollipops(
                    &COLORS,
                    display,
                    model.eye_points.iter().enumerate().map(|(eye_idx, eye_point)| {
                        let position = eye_point.offset;
                        let normal = eye_point.normal.0 * size * 2.0;
                        let radius = size;
                        let selection = if selected_eye == Some(eye_idx) { SELECTED_POINT } else { UNSELECTED };
                        (position, normal, radius, selection)
                    }),
                );
            }
            TreeSelection::VisualCenter => {
                let size = 0.02 * model.header.max_radius;

                let mut lollipop_origin = GlLollipopsBuilder::new(LOLLIPOP_SELECTED_BANK_COLOR);
                lollipop_origin.push(Vec3d::ZERO, Vec3d::ZERO, size);
                let lollipop_origin = lollipop_origin.finish(display);

                let mut lollipop_visual_center = GlLollipopsBuilder::new(LOLLIPOP_SELECTED_POINT_COLOR);
                lollipop_visual_center.push(model.visual_center, Vec3d::ZERO, size);
                let lollipop_visual_center = lollipop_visual_center.finish(display);

                self.lollipops = vec![lollipop_origin, lollipop_visual_center];
            }
            _ => {}
        }

        self.ui_state.viewport_3d_dirty = false;
    }
}

const LOLLIPOP_UNSELECTED_COLOR: [f32; 4] = [0.3, 0.3, 0.3, 0.15];
const LOLLIPOP_SELECTED_BANK_COLOR: [f32; 4] = [0.15, 0.15, 1.0, 0.15];
const LOLLIPOP_SELECTED_POINT_COLOR: [f32; 4] = [1.0, 0.15, 0.15, 0.15];

const LOLLIPOP_UNSELECTED_PATH_COLOR: [f32; 4] = [0.3, 0.3, 0.3, 0.005];
const LOLLIPOP_SELECTED_PATH_COLOR: [f32; 4] = [0.15, 0.15, 1.0, 0.05];
const LOLLIPOP_SELECTED_PATH_POINT_COLOR: [f32; 4] = [1.0, 0.15, 0.15, 0.1];

fn lollipop_params() -> glium::DrawParameters<'static> {
    glium::DrawParameters {
        depth: glium::Depth {
            test: glium::draw_parameters::DepthTest::IfLess,
            ..Default::default()
        },
        blend: ADDITIVE_BLEND,
        backface_culling: glium::draw_parameters::BackfaceCullingMode::CullingDisabled,
        ..Default::default()
    }
}

fn lollipop_stick_params() -> glium::DrawParameters<'static> {
    glium::DrawParameters {
        depth: glium::Depth {
            test: glium::draw_parameters::DepthTest::IfLess,
            ..Default::default()
        },
        line_width: Some(2.0),
        backface_culling: glium::draw_parameters::BackfaceCullingMode::CullingDisabled,
        ..Default::default()
    }
}

fn lollipop_rev_depth_params() -> glium::DrawParameters<'static> {
    glium::DrawParameters {
        depth: glium::Depth {
            test: glium::draw_parameters::DepthTest::IfMore,
            ..Default::default()
        },
        blend: ADDITIVE_BLEND,
        backface_culling: glium::draw_parameters::BackfaceCullingMode::CullingDisabled,
        ..Default::default()
    }
}

const DEFAULT_VERTEX_SHADER: &str = r#"
#version 140

in vec3 position;
in vec3 normal;
in vec2 uv;

out vec2 v_uv;
out vec3 v_normal;

uniform mat4 vert_matrix;
uniform mat3 norm_matrix;

void main() {
    v_uv = uv;
    v_normal = norm_matrix * normal;
    gl_Position = vert_matrix * vec4(position, 1.0);
}
"#;

const NO_NORMS_VERTEX_SHADER: &str = r#"
#version 140

in vec3 position;

uniform mat4 vert_matrix;

void main() {
    gl_Position = vert_matrix * vec4(position, 1.0);
}
"#;

const TEXTURED_FRAGMENT_SHADER: &str = r#"
#version 140

in vec3 v_normal;
in vec2 v_uv;

out vec4 color;

uniform vec3 u_light;
uniform vec3 dark_color;
uniform vec3 light_color;
uniform vec3 tint_color;
uniform float tint_val;
uniform sampler2D tex;

void main() {
    float brightness = dot(normalize(v_normal), normalize(u_light));
    brightness = 0.3 + 0.7 * brightness;
    brightness = clamp(brightness, 0.0, 1.0);
    brightness = pow(brightness, 2.5);

    vec4 tex_color = texture(tex, v_uv);
    vec3 untinted_color = mix(dark_color * tex_color.xyz, light_color * tex_color.xyz, brightness);

    color = vec4(mix(untinted_color, tint_color, tint_val), 0.5);
}
"#;

const DEFAULT_MAT_FRAGMENT_SHADER: &str = r#"
#version 140

in vec3 v_normal;

out vec4 color;

uniform vec3 u_light;
uniform vec3 dark_color;
uniform vec3 light_color;
uniform vec3 tint_color;
uniform float tint_val;

void main() {
    float brightness = dot(normalize(v_normal), normalize(u_light));
    brightness = 0.3 + 0.7 * brightness;
    brightness = clamp(brightness, 0.0, 1.0);
    brightness = pow(brightness, 2.5);

    vec3 untinted_color = mix(dark_color, light_color, brightness);

    color = vec4(mix(untinted_color, tint_color, tint_val), 0.5);
}
"#;

const SHIELD_FRAGMENT_SHADER: &str = r#"
#version 140

in vec3 v_normal;

out vec4 color;

uniform vec3 u_light;
uniform vec3 dark_color;
uniform vec3 light_color;
uniform vec3 tint_color;
uniform float tint_val;

void main() {
    float brightness = dot(normalize(v_normal), normalize(u_light));
    brightness = 0.3 + 0.7 * brightness;
    brightness = clamp(brightness, 0.0, 1.0);
    brightness = pow(brightness, 2.5);

    vec3 untinted_color = mix(dark_color, light_color, brightness);

    color = vec4(mix(untinted_color, tint_color, tint_val), 0.5);
}
"#;

const LOLLIPOP_VERTEX_SHADER: &str = r#"
#version 140

in mat4 world_matrix;
in vec3 position;

uniform mat4 vert_matrix;

void main() {
    gl_Position = vert_matrix * world_matrix * vec4(position, 1.0);
}
"#;

const WIRE_FRAGMENT_SHADER: &str = r#"
#version 140

out vec4 color;

void main() {
    color = vec4(1.0, 1.0, 1.0, 1.0);
}
"#;

const LOLLIPOP_STICK_FRAGMENT_SHADER: &str = r#"
#version 140

out vec4 color;

uniform vec4 lollipop_color;

void main() {
    color = vec4(lollipop_color.xyz * 0.5, 1.0);
}
"#;

const LOLLIPOP_FRAGMENT_SHADER: &str = r#"
#version 140

out vec4 color;

uniform vec4 lollipop_color;

void main() {
    color = lollipop_color;
}
"#;<|MERGE_RESOLUTION|>--- conflicted
+++ resolved
@@ -316,17 +316,8 @@
 
         let bsp_data = &object.bsp_data;
 
-<<<<<<< HEAD
-        for (_, poly_list) in bsp_data.collision_tree.leaves() {
-            for poly in poly_list {
-                textures[poly.texture.0 as usize].push(bsp_data, poly);
-=======
         for (_, poly) in bsp_data.collision_tree.leaves() {
-            match poly.texture {
-                Texturing::Texture(tex) => textures[tex.0 as usize].push(bsp_data, poly),
-                Texturing::Flat(_) => no_texture.push(bsp_data, poly),
->>>>>>> e9ec8d15
-            }
+            textures[poly.texture.0 as usize].push(bsp_data, poly);
         }
 
         let mut buffers = vec![];
@@ -977,6 +968,7 @@
                                     bbox
                                 }
                                 BspNode::Leaf { bbox, .. } => bbox,
+                                BspNode::Empty => continue,
                             };
 
                             let mut mat = glm::scaling(&(bbox.max - bbox.min).into());
