//     This disables the console that pops up if you run the program on windows but also supresses output on stdout
// VVV wasn't sure how to handle it so i leave it on for debug but turn it off for release
#![cfg_attr(not(debug_assertions), windows_subsystem = "windows")]
#![allow(clippy::useless_format)]
#![allow(clippy::explicit_auto_deref)]
#[macro_use]
extern crate log;
extern crate nalgebra_glm as glm;
extern crate simplelog;

use crate::{
    primitives::OCTAHEDRON_VERTS,
    ui::{
        DisplayMode, DockingTreeValue, DragAxis, EyeTreeValue, GlowTreeValue, InsigniaTreeValue, PathTreeValue, SpecialPointTreeValue,
        SubObjectTreeValue, TextureTreeValue, ThrusterTreeValue, TurretTreeValue, UndoAction, WeaponTreeValue,
    },
};
use eframe::egui::PointerButton;
use egui::{Color32, RichText, TextEdit};
use glium::{
    glutin::{self, event::WindowEvent, window::Icon},
    texture::SrgbTexture2d,
    BlendingFunction, Display, IndexBuffer, LinearBlendingFactor, VertexBuffer,
};
use glm::Mat4x4;
use native_dialog::FileDialog;
use pof::{
    properties_get_field, BspData, Insignia, Model, NameLink, NormalId, ObjVec, ObjectId, Parser, PolyVertex, Polygon, ShieldData, SubObject,
    TextureId, Vec3d, VertexId,
};
use simplelog::*;
use std::{
    collections::HashMap,
    f32::consts::PI,
    fs::File,
    io::{Cursor, Read, Write},
    path::PathBuf,
    sync::mpsc::TryRecvError,
};
use ui::{PofToolsGui, TreeValue};

mod primitives;
mod ui;
mod ui_properties_panel;

fn create_display(event_loop: &glutin::event_loop::EventLoop<()>) -> glium::Display {
    let window_builder = glutin::window::WindowBuilder::new()
        .with_resizable(true)
        .with_inner_size(glutin::dpi::LogicalSize { width: 800.0f32, height: 600.0f32 })
        .with_title(format!("Pof Tools v{}", POF_TOOLS_VERSION))
        .with_window_icon(Some(Icon::from_rgba(include_bytes!("icon.raw").to_vec(), 32, 32).unwrap()));

    let context_builder = glutin::ContextBuilder::new()
        .with_depth_buffer(0)
        .with_srgb(true)
        .with_stencil_buffer(0)
        .with_vsync(true)
        .with_depth_buffer(24);

    glium::Display::new(window_builder, context_builder, event_loop).unwrap()
}

const ADDITIVE_BLEND: glium::draw_parameters::Blend = glium::draw_parameters::Blend {
    color: BlendingFunction::Addition {
        source: LinearBlendingFactor::One,
        destination: LinearBlendingFactor::One,
    },
    alpha: BlendingFunction::Addition {
        source: LinearBlendingFactor::One,
        destination: LinearBlendingFactor::One,
    },
    constant_value: (0.0, 0.0, 1.0, 0.0),
};

struct GlLollipops {
    color: [f32; 4], // RGBA
    lolly_vertices: VertexBuffer<InstanceMatrix>,
    stick_vertices: VertexBuffer<Vertex>,
    stick_indices: glium::index::NoIndices,
}

struct GlArrowhead {
    color: [f32; 4],
    transform: Mat4x4,
}

struct GlLollipopsBuilder {
    color: [f32; 4], // RGBA
    lolly_vertices: Vec<InstanceMatrix>,
    stick_vertices: Vec<Vertex>,
}
impl GlLollipopsBuilder {
    fn new(color: [f32; 4]) -> Self {
        Self { color, lolly_vertices: vec![], stick_vertices: vec![] }
    }

    fn push(&mut self, vertex: Vec3d, normal: Vec3d, radius: f32) {
        let mut matrix = glm::translation(&glm::vec3(vertex.x, vertex.y, vertex.z));
        matrix = glm::scale(&matrix, &glm::vec3(radius, radius, radius));
        self.lolly_vertices.push(InstanceMatrix { world_matrix: matrix.into() });

        self.stick_vertices.push(Vertex { position: vertex.to_tuple(), uv: (0.0, 0.0) });
        self.stick_vertices
            .push(Vertex { position: (vertex + normal).to_tuple(), uv: (0.0, 0.0) });
    }

    fn finish(&self, display: &Display) -> GlLollipops {
        GlLollipops {
            color: self.color,
            lolly_vertices: glium::VertexBuffer::new(display, &self.lolly_vertices).unwrap(),
            stick_vertices: glium::VertexBuffer::new(display, &self.stick_vertices).unwrap(),
            stick_indices: glium::index::NoIndices(glium::index::PrimitiveType::LinesList),
        }
    }
}

fn build_lollipops(colors: &[[f32; 4]], display: &Display, iter: impl Iterator<Item = (Vec3d, Vec3d, f32, usize)>) -> Vec<GlLollipops> {
    let mut builders: Vec<_> = colors.iter().map(|c| GlLollipopsBuilder::new(*c)).collect();
    for (vertex, normal, radius, selection) in iter {
        builders[selection].push(vertex, normal, radius)
    }
    builders.into_iter().map(|builder| builder.finish(display)).collect()
}
struct GlBufferedShield {
    vertices: VertexBuffer<Vertex>,
    normals: VertexBuffer<Normal>,
    indices: IndexBuffer<u32>,
}
impl GlBufferedShield {
    fn new(display: &Display, shield_data: &ShieldData) -> GlBufferedShield {
        info!("Building buffer for the shield");
        let mut vertices = vec![];
        let mut normals = vec![];
        let mut indices = vec![];

        for poly in &shield_data.polygons {
            vertices.push(Vertex {
                position: shield_data.verts[poly.verts.0 .0 as usize].to_tuple(),
                uv: (0.0, 0.0),
            });
            normals.push(Normal { normal: poly.normal.to_tuple() });
            indices.push(indices.len() as u32);

            vertices.push(Vertex {
                position: shield_data.verts[poly.verts.1 .0 as usize].to_tuple(),
                uv: (0.0, 0.0),
            });
            normals.push(Normal { normal: poly.normal.to_tuple() });
            indices.push(indices.len() as u32);

            vertices.push(Vertex {
                position: shield_data.verts[poly.verts.2 .0 as usize].to_tuple(),
                uv: (0.0, 0.0),
            });
            normals.push(Normal { normal: poly.normal.to_tuple() });
            indices.push(indices.len() as u32);
        }

        GlBufferedShield {
            vertices: glium::VertexBuffer::new(display, &vertices).unwrap(),
            normals: glium::VertexBuffer::new(display, &normals).unwrap(),
            indices: glium::IndexBuffer::new(display, glium::index::PrimitiveType::TrianglesList, &indices).unwrap(),
        }
    }
}

struct GlBufferedInsignia {
    vertices: VertexBuffer<Vertex>,
    normals: VertexBuffer<Normal>,
    indices: IndexBuffer<u32>,
}
impl GlBufferedInsignia {
    fn new(display: &Display, insignia: &Insignia) -> GlBufferedInsignia {
        info!("Building buffer for a LOD {} insignia ", insignia.detail_level);
        let mut vertices = vec![];
        let mut normals = vec![];
        let mut indices = vec![];

        for (vert1, vert2, vert3) in &insignia.faces {
            let [v1, v2, v3] = [vert1, vert2, vert3].map(|i| nalgebra_glm::Vec3::from(insignia.vertices[i.vertex_id.0 as usize]));
            let normal: Vec3d = (v2 - v1).cross(&(v3 - v1)).normalize().into();

            vertices.push(Vertex {
                position: insignia.vertices[vert1.vertex_id.0 as usize].to_tuple(),
                uv: vert1.uv,
            });
            normals.push(Normal { normal: normal.to_tuple() });
            indices.push(indices.len() as u32);

            vertices.push(Vertex {
                position: insignia.vertices[vert2.vertex_id.0 as usize].to_tuple(),
                uv: vert2.uv,
            });
            normals.push(Normal { normal: normal.to_tuple() });
            indices.push(indices.len() as u32);

            vertices.push(Vertex {
                position: insignia.vertices[vert3.vertex_id.0 as usize].to_tuple(),
                uv: vert3.uv,
            });
            normals.push(Normal { normal: normal.to_tuple() });
            indices.push(indices.len() as u32);
        }

        GlBufferedInsignia {
            vertices: glium::VertexBuffer::new(display, &vertices).unwrap(),
            normals: glium::VertexBuffer::new(display, &normals).unwrap(),
            indices: glium::IndexBuffer::new(display, glium::index::PrimitiveType::TrianglesList, &indices).unwrap(),
        }
    }
}

#[derive(Default)]
struct GlObjectBuilder {
    vertices: Vec<Vertex>,
    normals: Vec<Normal>,
    map: HashMap<(VertexId, NormalId, u32, u32), u32>,
}

impl GlObjectBuilder {
    fn get_index(&mut self, bsp_data: &BspData, vert: &PolyVertex) -> u32 {
        *self
            .map
            .entry((vert.vertex_id, vert.normal_id, vert.uv.0.to_bits(), vert.uv.1.to_bits()))
            .or_insert_with(|| {
                let n = self.vertices.len();
                self.vertices.push(Vertex {
                    position: bsp_data.verts[vert.vertex_id.0 as usize].to_tuple(),
                    uv: vert.uv,
                });
                self.normals.push(Normal { normal: bsp_data.norms[vert.normal_id.0 as usize].to_tuple() });
                n.try_into().unwrap()
            })
    }
}

#[derive(Default)]
struct GlObjectsBuilder {
    inner: GlObjectBuilder,
    indices: Vec<u32>,
    wireframe_indices: Vec<u32>,
}

impl GlObjectsBuilder {
    fn push(&mut self, bsp_data: &BspData, poly: &Polygon) {
        // need to triangulate possibly
        // we'll make tris like this 0,1,2 .. 0,2,3 .. 0,3,4... etc
        if let [v0, v1, v2, remainder @ ..] = &*poly.verts {
            // get indices for v0, v1, v2
            let index0 = self.inner.get_index(bsp_data, v0);
            let index1 = self.inner.get_index(bsp_data, v1);
            let mut index = self.inner.get_index(bsp_data, v2);

            if remainder.is_empty() {
                // special case for tris which are common
                // triangle is v0-v1-v2
                self.indices.extend_from_slice(&[index0, index1, index]);
                // don't create wireframe unless we have previously encountered a quad
                if !self.wireframe_indices.is_empty() {
                    // wireframe is [v0-v1, v1-v2, v2-v0]
                    self.wireframe_indices.extend_from_slice(&[index0, index1, index1, index, index, index0]);
                }
            } else {
                // if this is not a tri
                if self.wireframe_indices.is_empty() {
                    // lazy initialization of wireframe object
                    for vs in self.indices.chunks_exact(3) {
                        // everything prior is a tri, so wireframe is [v0-v1, v1-v2, v2-v0]
                        self.wireframe_indices.extend_from_slice(&[vs[0], vs[1], vs[1], vs[2], vs[2], vs[0]]);
                    }
                }
                // first tri is v0-v1-v2
                self.indices.extend_from_slice(&[index0, index1, index]);
                // start drawing the outline with [v0-v1, v1-v2]
                self.wireframe_indices.extend_from_slice(&[index0, index1, index1, index]);
                // for each pair of verts in the remainder make a tri of [v0, v(i-1), vi]
                for vi in remainder {
                    let index2 = self.inner.get_index(bsp_data, vi);
                    // tri is v0-v(i-1)-vi
                    self.indices.extend_from_slice(&[index0, index, index2]);
                    // wireframe gets an extra line v(i-1)-vi
                    self.wireframe_indices.extend_from_slice(&[index, index2]);
                    index = index2;
                }
                // finish the wireframe polygon with vn-v0
                self.wireframe_indices.extend_from_slice(&[index, index0]);
            }
        }
    }

    fn finish(self, display: &Display, object: &SubObject, texture_id: Option<TextureId>, out: &mut Vec<GlObjectBuffer>) {
        if !self.indices.is_empty() {
            info!("Built buffer for subobj {}", object.name);
            out.push(GlObjectBuffer {
                texture_id,
                vertices: glium::VertexBuffer::new(display, &self.inner.vertices).unwrap(),
                normals: glium::VertexBuffer::new(display, &self.inner.normals).unwrap(),
                indices: glium::IndexBuffer::new(display, glium::index::PrimitiveType::TrianglesList, &self.indices).unwrap(),
                wireframe_indices: if self.wireframe_indices.is_empty() {
                    None
                } else {
                    Some(glium::IndexBuffer::new(display, glium::index::PrimitiveType::LinesList, &self.wireframe_indices).unwrap())
                },
                tint_val: 0.0,
            })
        }
    }
}

struct GlObjectBuffer {
    texture_id: Option<TextureId>,
    vertices: VertexBuffer<Vertex>,
    normals: VertexBuffer<Normal>,
    indices: IndexBuffer<u32>,
    wireframe_indices: Option<IndexBuffer<u32>>,
    tint_val: f32,
}

struct GlObjectBuffers {
    obj_id: ObjectId,
    buffers: Vec<GlObjectBuffer>,
}

impl GlObjectBuffers {
    fn new(display: &Display, object: &SubObject, num_textures: usize) -> Self {
        let mut textures = Vec::from_iter(std::iter::repeat_with(GlObjectsBuilder::default).take(num_textures));

        let bsp_data = &object.bsp_data;

        for (_, poly) in bsp_data.collision_tree.leaves() {
            textures[poly.texture.0 as usize].push(bsp_data, poly);
        }

        let mut buffers = vec![];
        for (i, builder) in textures.into_iter().enumerate() {
            builder.finish(display, object, Some(TextureId(i as u32)), &mut buffers)
        }
        Self { obj_id: object.obj_id, buffers }
    }
}

#[derive(Copy, Clone)]
pub struct InstanceMatrix {
    world_matrix: [[f32; 4]; 4],
}

glium::implement_vertex!(InstanceMatrix, world_matrix);

#[derive(Copy, Clone, Debug)]
pub struct Vertex {
    position: (f32, f32, f32),
    uv: (f32, f32),
}

glium::implement_vertex!(Vertex, position, uv);

#[derive(Copy, Clone)]
pub struct Normal {
    normal: (f32, f32, f32),
}

glium::implement_vertex!(Normal, normal);

impl PofToolsGui {
    fn save_model(model: &Model) -> Option<String> {
        let mut out = None;
        // use a scoped thread here, its ok to block the main window for now i guess
        crossbeam::thread::scope(|s| {
            s.spawn(|_| {
                let path = FileDialog::new()
                    .set_filename(&model.path_to_file.file_name().unwrap_or_default().to_string_lossy())
                    .add_filter("All Supported Files", &["pof", "dae", "gltf", "glb"])
                    .add_filter("Parallax Object File", &["pof"])
                    .add_filter("Digital Asset Exchange file", &["dae"])
                    .add_filter("GL Transmission Format (Embedded)", &["gltf"])
                    .add_filter("GL Transmission Format (Binary)", &["glb"])
                    .show_save_single_file();
                if let Ok(Some(path)) = path {
                    let mut file = File::create(path.clone()).unwrap();
                    match path.extension().map(|ext| ext.to_ascii_lowercase()) {
                        Some(s) if s == "glb" => model.write_gltf(&mut file, true).unwrap(),
                        Some(s) if s == "gltf" => model.write_gltf(&mut file, false).unwrap(),
                        Some(s) if s == "dae" => model.write_dae(&mut file).unwrap(),
                        Some(s) if s == "pof" => model.write(&mut file).unwrap(),
                        s => panic!("unexpected extension {:?}", s),
                    }
                    out = Some(path.file_name().and_then(|f| f.to_str()).unwrap_or("").to_string());
                }
            });
        })
        .unwrap();
        out
    }

    /// Opens a dialog to load a model. Must be run off the main thread.
    fn load_model(filepath: Option<PathBuf>) -> Result<Option<Box<Model>>, String> {
        let model = std::panic::catch_unwind(move || {
            let path = filepath.or_else(|| {
                FileDialog::new()
                    .add_filter("All supported files", &["pof", "dae", "gltf", "glb"])
                    .add_filter("COLLADA", &["dae"])
                    .add_filter("Parallax Object File", &["pof"])
                    .add_filter("GL Transmission Format", &["gltf", "glb"])
                    .show_open_single_file()
                    .unwrap()
            });

            path.map(|path| {
                let ext = path.extension().map(|ext| ext.to_ascii_lowercase());
                let filename = path.file_name().and_then(|f| f.to_str()).unwrap_or("").to_string();
                info!("Attempting to load {}", filename);
                match ext.as_ref().and_then(|ext| ext.to_str()) {
                    Some("dae") => pof::parse_dae(path),
                    Some("gltf" | "glb") => pof::parse_gltf(path),
                    Some("pof") => {
                        let file = File::open(&path).expect("TODO invalid file or smth i dunno");
                        let mut parser = Parser::new(file).expect("TODO invalid version of file or smth i dunno");
                        Box::new(parser.parse(path).expect("TODO invalid pof file or smth i dunno"))
                    }
                    _ => todo!(),
                }
            })
        });
        model.map_err(|panic| *panic.downcast().unwrap())
    }

    /// opens a thread which opens the dialog and starts parsing a model
    fn start_loading_model(&mut self, filepath: Option<PathBuf>) {
        let (sender, receiver) = std::sync::mpsc::channel();
        self.model_loading_thread = Some(receiver);

        // the model loading thread
        std::thread::spawn(move || drop(sender.send(Self::load_model(filepath))));
    }

    fn handle_model_loading_thread(&mut self, display: &Display) {
        if let Some(thread) = &self.model_loading_thread {
            let response = thread.try_recv();
            match response {
                Ok(Ok(Some(data))) => {
                    self.model = data;
                    self.finish_loading_model(display);

                    self.model_loading_thread = None;
                }
                Err(TryRecvError::Disconnected) => self.model_loading_thread = None,
                Ok(Ok(None)) => self.model_loading_thread = None,
                Ok(Err(_)) => self.model_loading_thread = None,

                Err(TryRecvError::Empty) => {}
            }
        }
    }

    // after the above thread has returned, stuffs the new model in
    fn finish_loading_model(&mut self, display: &Display) {
        self.buffer_objects.clear();
        self.buffer_shield = None;
        self.buffer_insignias.clear();

        for subobject in &self.model.sub_objects {
            self.buffer_objects
                .push(GlObjectBuffers::new(display, subobject, self.model.textures.len()));
        }

        for insignia in &self.model.insignias {
            self.buffer_insignias.push(GlBufferedInsignia::new(display, insignia));
        }

        if let Some(shield) = &self.model.shield_data {
            self.buffer_shield = Some(GlBufferedShield::new(display, shield));
        }

        self.maybe_recalculate_3d_helpers(display);

        self.model.recheck_warnings(pof::Set::All);
        self.model.recheck_errors(pof::Set::All);
        self.ui_state.tree_view_selection = Default::default();
        self.ui_state.refresh_properties_panel(&self.model);
        self.camera_heading = 2.7;
        self.camera_pitch = -0.4;
        self.camera_offset = Vec3d::ZERO;
        self.camera_scale = self.model.header.max_radius * 1.5;
        self.ui_state.last_selected_subobj = self.model.header.detail_levels.first().copied();

        self.load_textures();

        let filename = self.model.path_to_file.file_name().unwrap_or_default().to_string_lossy();
        display
            .gl_window()
            .window()
            .set_title(&format!("Pof Tools v{} - {}", POF_TOOLS_VERSION, filename));

        info!("Loaded {}", filename);
    }

    fn handle_texture_loading_thread(&mut self, display: &Display) {
        if let Some(thread) = &self.texture_loading_thread {
            let response = thread.try_recv();
            match response {
                Ok(Some(data)) => {
                    let texture = SrgbTexture2d::new(display, data.0).unwrap();
                    self.buffer_textures.insert(data.1, texture);
                }
                Err(TryRecvError::Disconnected) | Ok(None) => self.texture_loading_thread = None,
                Err(TryRecvError::Empty) => {}
            }
        }
    }

    fn load_textures(&mut self) {
        self.buffer_textures.clear();
        let (sender, receiver) = std::sync::mpsc::channel();
        self.texture_loading_thread = Some(receiver);
        let textures = self.model.textures.clone();
        let path = self.model.path_to_file.clone();

        // the texture loading thread
        std::thread::spawn(move || {
            for (i, tex_name) in textures.iter().enumerate() {
                if let Some((mut file, format)) = ["png", "dds"].iter().find_map(|ext| {
                    if let Ok(file) = std::fs::File::open(path.with_file_name(format!("{}.{}", tex_name, ext))) {
                        Some((file, image::ImageFormat::from_extension(ext).unwrap()))
                    } else {
                        Some((
                            std::fs::File::open(path.with_file_name(format!("../maps/{}.{}", tex_name, ext))).ok()?,
                            image::ImageFormat::from_extension(ext).unwrap(),
                        ))
                    }
                }) {
                    let mut buf = vec![];
                    if let Err(e) = file.read_to_end(&mut buf) {
                        error!("Failed to load texture {}.{}: {:?}", tex_name, format.extensions_str()[0], e);
                        continue;
                    }
                    let image = match image::load(Cursor::new(buf), format) {
                        Ok(image) => image.to_rgba8(),
                        Err(e) => {
                            error!("Failed to load texture {}.{}: {:?}", tex_name, format.extensions_str()[0], e);
                            continue;
                        }
                    };

                    let image_dimensions = image.dimensions();
                    let image = glium::texture::RawImage2d::from_raw_rgba(image.into_raw(), image_dimensions);

                    info!("Loaded texture {}.{}", tex_name, format.extensions_str()[0]);

                    let _ = sender.send(Some((image, TextureId(i as u32))));
                }
            }

            let _ = sender.send(None);
        });
    }

    pub fn rebuild_subobj_buffers(&mut self, display: &Display, ids: Vec<ObjectId>) {
        for buf in &mut self.buffer_objects {
            if ids.contains(&buf.obj_id) {
                *buf = GlObjectBuffers::new(display, &self.model.sub_objects[buf.obj_id], self.model.textures.len());
            }
        }
    }

    pub fn rebuild_all_subobj_buffers(&mut self, display: &Display) {
        let ids = (0..self.model.sub_objects.len()).map(|idx| ObjectId(idx as u32)).collect();
        self.rebuild_subobj_buffers(display, ids);
    }

    pub fn rebuild_all_insignia_buffers(&mut self, display: &Display) {
        for (i, buffer) in self.buffer_insignias.iter_mut().enumerate() {
            *buffer = GlBufferedInsignia::new(display, &self.model.insignias[i]);
        }
    }

    pub fn rebuild_shield_buffer(&mut self, display: &Display) {
        if let Some(shield) = &self.model.shield_data {
            self.buffer_shield = Some(GlBufferedShield::new(display, shield));
        } else {
            self.buffer_shield = None;
        }
    }
}

const POF_TOOLS_VERSION: &str = env!("CARGO_PKG_VERSION");

fn main() {
    // set up a panic handler to grab the backtrace
    let default_hook = std::panic::take_hook();
    let (panic_data_send, panic_data_recv) = std::sync::mpsc::sync_channel(1);
    std::panic::set_hook(Box::new(move |panic_info| {
        default_hook(panic_info);
        let backtrace = backtrace::Backtrace::new();
        let msg = panic_info.payload().downcast_ref::<String>().map_or("unknown panic", |x| x);
        let msg = format!("{},  {}", msg, panic_info.location().unwrap());
        error!("{}", msg);
        let mut frames = vec![];
        for frame in backtrace.frames() {
            // filter out anything which doesn't have pof-tools in the path
            // maybe not great? but filters out a huge amount of unrelated shit
            let should_print = frame.symbols().iter().any(|symbol| match symbol.filename().and_then(|s| s.to_str()) {
                Some(file) => file.contains("pof-tools"),
                None => symbol.name().and_then(|name| name.as_str()).map_or(false, |name| name.contains("pof")),
            });
            if should_print {
                frames.push(frame.clone())
            }
        }
        let _ = panic_data_send.send((msg, if frames.is_empty() { backtrace } else { frames.into() }));
    }));

    // set up the logger
    let mut logger_config = ConfigBuilder::new();
    logger_config.set_time_level(LevelFilter::Off);
    logger_config.set_max_level(LevelFilter::Off);
    if let Ok(file) = File::create("pof-tools.log") {
        let _ = WriteLogger::init(LevelFilter::Info, logger_config.build(), file);
    }
    info!("Pof Tools {} - {}", POF_TOOLS_VERSION, chrono::Local::now());

    let event_loop = glutin::event_loop::EventLoopBuilder::with_user_event().build();
    let display = create_display(&event_loop);
    let mut pt_gui = PofToolsGui::new(&display);

    // this creates the raw bytes from png, how i make the icon
    // File::create("zforward.raw")
    //     .unwrap()
    //     .write_all(&image::open("zforward.png").unwrap().into_rgba8().to_vec());

    let mut args = std::env::args();
    args.next();
    let path = args.next().map(|arg| PathBuf::from(arg.as_str()));

    let mut egui = egui_glium::EguiGlium::new(&display, &event_loop);

    pt_gui.start_loading_model(path);

    let model = &pt_gui.model;

<<<<<<< HEAD
    // lots of graphics stuff to initialize
    let default_material_shader = glium::Program::from_source(&display, DEFAULT_VERTEX_SHADER, DEFAULT_MAT_FRAGMENT_SHADER, None).unwrap();
    let textured_material_shader = glium::Program::from_source(&display, DEFAULT_VERTEX_SHADER, TEXTURED_FRAGMENT_SHADER, None).unwrap();
    let shield_shader = glium::Program::from_source(&display, DEFAULT_VERTEX_SHADER, SHIELD_FRAGMENT_SHADER, None).unwrap();
    let wireframe_shader = glium::Program::from_source(&display, NO_NORMS_VERTEX_SHADER, WIRE_FRAGMENT_SHADER, None).unwrap();
    let lollipop_stick_shader = glium::Program::from_source(&display, NO_NORMS_VERTEX_SHADER, LOLLIPOP_STICK_FRAGMENT_SHADER, None).unwrap();
    let lollipop_shader = glium::Program::from_source(&display, LOLLIPOP_VERTEX_SHADER, LOLLIPOP_FRAGMENT_SHADER, None).unwrap();
    let arrowhead_shader = glium::Program::from_source(&display, NO_NORMS_VERTEX_SHADER, LOLLIPOP_FRAGMENT_SHADER, None).unwrap();
    let fov_shader = glium::Program::from_source(&display, FOV_VERTEX_SHADER, LOLLIPOP_STICK_FRAGMENT_SHADER, None).unwrap();

    let mut default_material_draw_params = glium::DrawParameters {
        depth: glium::Depth {
            test: glium::draw_parameters::DepthTest::IfLess,
            write: true,
            ..Default::default()
        },
        line_width: Some(1.0),
        backface_culling: glium::draw_parameters::BackfaceCullingMode::CullCounterClockwise,
        ..Default::default()
    };
    let arrowhead_draw_params = glium::DrawParameters {
        /* blend: glium::Blend {
            color: glium::BlendingFunction::Addition,
            alpha: glium::BlendingFunction::Addition,
            ..Default::default(),
        }, */
        depth: glium::Depth {
            test: glium::draw_parameters::DepthTest::Overwrite,
            write: false,
            ..Default::default()
        },
        ..default_material_draw_params.clone()
    };
    let shield_draw_params = glium::DrawParameters {
        depth: glium::Depth {
            test: glium::draw_parameters::DepthTest::IfLess,
            write: true,
            ..Default::default()
        },
        blend: glium::Blend::alpha_blending(),
        backface_culling: glium::draw_parameters::BackfaceCullingMode::CullCounterClockwise,
        ..Default::default()
    };
    let wireframe_params = glium::DrawParameters {
        depth: glium::Depth {
            test: glium::draw_parameters::DepthTest::Overwrite,
            ..Default::default()
        },
        line_width: Some(1.0),
        backface_culling: glium::draw_parameters::BackfaceCullingMode::CullingDisabled,
        ..Default::default()
    };
    let mut lollipop_params = lollipop_params();
    let lollipop_stick_params = lollipop_stick_params();
    let lollipop_rev_depth_params = lollipop_rev_depth_params();
    let drag_axis_params = drag_axis_params();

    let circle_verts = glium::VertexBuffer::new(&display, &*primitives::CIRCLE_VERTS).unwrap();
    let circle_indices = glium::IndexBuffer::new(&display, glium::index::PrimitiveType::LineLoop, &primitives::CIRCLE_INDICES).unwrap();

    let box_verts = glium::VertexBuffer::new(&display, &primitives::BOX_VERTS).unwrap();
    let box_indices = glium::IndexBuffer::new(&display, glium::index::PrimitiveType::LinesList, &primitives::BOX_INDICES).unwrap();

    let icosphere_verts = glium::VertexBuffer::new(&display, &primitives::SPHERE_VERTS).unwrap();
    let icosphere_indices = glium::IndexBuffer::new(&display, glium::index::PrimitiveType::TrianglesList, &primitives::SPHERE_INDICES).unwrap();

    let arrowhead_verts = glium::VertexBuffer::new(&display, &primitives::ARROWHEAD_VERTS).unwrap();
    let arrowhead_indices = glium::IndexBuffer::new(&display, glium::index::PrimitiveType::TrianglesList, &primitives::ARROWHEAD_INDICES).unwrap();

    let frustum_verts = glium::VertexBuffer::new(&display, &primitives::FRUSTUM_VERTS).unwrap();

=======
>>>>>>> d3a80661
    pt_gui.camera_heading = 2.7;
    pt_gui.camera_pitch = -0.4;
    pt_gui.camera_offset = Vec3d::ZERO;
    pt_gui.camera_scale = model.header.max_radius * 2.0;

    let mut undo_history = undo::History::new();

    let mut errored = None;
    info!("Beginning event loop...");

    event_loop.run(move |event, _, control_flow| {
        let mut catch_redraw = || {
            let redraw = || {
                // handle whether the thread which handles loading has responded (if it exists)
                pt_gui.handle_model_loading_thread(&display);

                pt_gui.handle_texture_loading_thread(&display);

                let repaint_after = egui.run(&display, |ctx| pt_gui.show_ui(ctx, &display, &mut undo_history));

                *control_flow = match repaint_after {
                    time if time.is_zero() => {
                        display.gl_window().window().request_redraw();
                        glutin::event_loop::ControlFlow::Poll
                    }
                    time => match std::time::Instant::now().checked_add(time) {
                        Some(next_frame_time) => glutin::event_loop::ControlFlow::WaitUntil(next_frame_time),
                        None => glutin::event_loop::ControlFlow::Wait,
                    },
                };

                {
                    use glium::Surface as _;
                    let mut target = display.draw();

                    target.clear_color_and_depth((0.0, 0.0, 0.0, 1.0), 1.0);

                    // undo/redo
                    let input = egui.egui_ctx.input();
                    let ctrl = input.modifiers.ctrl;
                    let z = input.key_pressed(egui::Key::Z);
                    drop(input);
                    if egui.egui_ctx.memory().focus().is_none() && ctrl && z {
                        undo_history.undo(&mut *pt_gui.model);
                        pt_gui.santizie_ui_state();
                    }

                    let model = &pt_gui.model;

                    // set up the camera matrix
                    let perspective_matrix = {
                        let (width, height) = target.get_dimensions();
                        let aspect_ratio = height as f32 / width as f32;

                        if pt_gui.camera_orthographic {
                            let zfar = (model.header.max_radius) * 2.0;
                            let znear = (model.header.max_radius) * -2.0;
                            let f = 1.5 / pt_gui.camera_scale;
                            Mat4x4::from([
                                [f * aspect_ratio, 0.0, 0.0, 0.0],
                                [0.0, f, 0.0, 0.0],
                                [0.0, 0.0, (2.0) / (zfar - znear), 0.0],
                                [0.0, 0.0, -(zfar + znear) / (zfar - znear), 1.0],
                            ])
                        } else {
                            let fov: f32 = std::f32::consts::PI / 3.0;
                            let zfar = (model.header.max_radius + pt_gui.camera_scale) * 2.0;
                            let znear = (model.header.max_radius + pt_gui.camera_scale) / 1000.;

                            let f = 1.0 / (fov / 2.0).tan();

                            Mat4x4::from([
                                [f * aspect_ratio, 0.0, 0.0, 0.0],
                                [0.0, f, 0.0, 0.0],
                                [0.0, 0.0, (zfar + znear) / (zfar - znear), 1.0],
                                [0.0, 0.0, -(2.0 * zfar * znear) / (zfar - znear), 0.0],
                            ])
                        }
                    };

                    let mut view_mat = glm::rotation(pt_gui.camera_pitch, &glm::vec3(1., 0., 0.)); // pitch
                    view_mat *= glm::rotation(pt_gui.camera_heading, &glm::vec3(0., 1., 0.)); // heading

                    let rot_only_view_mat = view_mat;

                    // handle user interactions like rotating the camera
                    let rect = egui.egui_ctx.available_rect(); // the rectangle not covered by egui UI, i.e. the 3d viewport
                    if rect.is_positive() {
                        let input = egui.egui_ctx.input();
                        let mouse_pos = input.pointer.hover_pos();
                        let last_click_pos = input.pointer.press_origin();
                        let in_3d_viewport = mouse_pos.map_or(false, |hover_pos| rect.contains(hover_pos));
                        let clicked_in_3d_viewport = last_click_pos.map_or(false, |hover_pos| rect.contains(hover_pos));
                        if clicked_in_3d_viewport {
                            if !input.modifiers.shift && input.pointer.button_down(egui::PointerButton::Secondary) {
                                pt_gui.camera_heading += input.pointer.delta().x * -0.01;
                                pt_gui.camera_pitch += input.pointer.delta().y * -0.01;
                            } else if input.pointer.button_down(egui::PointerButton::Middle)
                                || input.modifiers.shift && input.pointer.button_down(egui::PointerButton::Secondary)
                            {
                                let x = input.pointer.delta().x * -0.003 * pt_gui.camera_scale; // for some reason x gets inverted
                                let y = input.pointer.delta().y * 0.003 * pt_gui.camera_scale;

                                pt_gui.camera_offset += view_mat.transpose().transform_vector(&glm::vec3(x, y, 0.)).into();
                            }
                        }
                        if in_3d_viewport {
                            pt_gui.camera_scale *= 1.0 + (input.scroll_delta.y * -0.001)
                        }
                    }

                    if !pt_gui.camera_orthographic {
                        view_mat.append_translation_mut(&glm::vec3(0.0, 0.0, pt_gui.camera_scale));
                    }

                    view_mat.prepend_translation_mut(&glm::vec3(-pt_gui.camera_offset.x, -pt_gui.camera_offset.y, -pt_gui.camera_offset.z));
                    view_mat.prepend_translation_mut(&glm::vec3(-model.visual_center.x, -model.visual_center.y, -model.visual_center.z));

                    let mouse_pos =
                        egui.egui_ctx.input().pointer.hover_pos().map(|pos| {
                            ((pos.x / target.get_dimensions().0 as f32) * 2.0 - 1.0, (pos.y / target.get_dimensions().1 as f32) * 2.0 - 1.0)
                        });
                    let mouse_vec = {
                        mouse_pos.map(|pos| {
                            let matrix = (perspective_matrix * view_mat).try_inverse().unwrap();
                            let pos1 = &matrix * Vec3d::new(pos.0, -pos.1, 0.0);
                            let pos2 = &matrix * Vec3d::new(pos.0, -pos.1, 1.0);
                            (pos1, pos2)
                        })
                    };

                    pt_gui.hover_lollipop = pt_gui.get_hover_lollipop(mouse_vec);

                    // start the drag/selection if the user clicked on a lollipop
                    if let Some((vec1, vec2)) = mouse_vec {
                        if egui.egui_ctx.input().pointer.button_clicked(PointerButton::Primary) {
                            if let Some(lollipop) = pt_gui.hover_lollipop {
                                pt_gui.drag_lollipop = Some(lollipop);
                                let vec = (vec1 - vec2).normalize();
                                pt_gui.drag_axis = {
                                    let modifiers = egui.egui_ctx.input().modifiers;
                                    match (modifiers.shift, modifiers.ctrl, modifiers.alt) {
                                        (true, _, _) => DragAxis::YZ,
                                        (_, true, _) => DragAxis::XZ,
                                        (_, _, true) => DragAxis::XY,
                                        _ => match (vec.x, vec.y, vec.z) {
                                            _ if vec.x.abs() > vec.y.abs() && vec.x.abs() > vec.z.abs() => DragAxis::YZ,
                                            _ if vec.y.abs() > vec.x.abs() && vec.y.abs() > vec.z.abs() => DragAxis::XZ,
                                            _ if vec.z.abs() > vec.x.abs() && vec.z.abs() > vec.y.abs() => DragAxis::XY,
                                            _ => DragAxis::YZ,
                                        },
                                    }
                                };
                                pt_gui.drag_start = *lollipop.get_position_ref(&mut pt_gui.model).unwrap();
                                if let TreeValue::Turrets(TurretTreeValue::TurretPoint(i, _)) = lollipop {
                                    pt_gui.drag_start += pt_gui.model.get_total_subobj_offset(pt_gui.model.turrets[i].gun_obj);
                                }

                                pt_gui.select_new_tree_val(lollipop);
                                pt_gui.ui_state.properties_panel_dirty = true;
                            }
                        }
                    }

                    // continue the drag if the user is still dragging the lollipop
                    if let Some(drag_lollipop) = pt_gui.drag_lollipop {
                        // only drag if they've sufficiently moved the mouse
                        if !pt_gui.actually_dragging
                            && egui.egui_ctx.input().pointer.press_origin().map_or(false, |origin| {
                                egui.egui_ctx
                                    .input()
                                    .pointer
                                    .hover_pos()
                                    .map_or(false, |current_pos| current_pos.distance(origin) > 4.)
                            })
                        {
                            pt_gui.actually_dragging = true;
                        }

                        if pt_gui.actually_dragging {
                            // take into account turret offset
                            let mut maybe_turret_offset = Vec3d::ZERO;
                            if let Some(TreeValue::Turrets(TurretTreeValue::TurretPoint(i, _))) = pt_gui.drag_lollipop {
                                maybe_turret_offset = pt_gui.model.get_total_subobj_offset(pt_gui.model.turrets[i].gun_obj);
                            }

                            if let Some(vec) = drag_lollipop.get_position_ref(&mut pt_gui.model) {
                                // if the user pressed a hotkey, reset drag_start and use a new axis
                                let modifiers = egui.egui_ctx.input().modifiers;
                                pt_gui.drag_axis = match (modifiers.shift, modifiers.ctrl, modifiers.alt) {
                                    (true, _, _) if pt_gui.drag_axis != DragAxis::YZ => {
                                        pt_gui.drag_start = *vec + maybe_turret_offset;
                                        DragAxis::YZ
                                    }
                                    (_, true, _) if pt_gui.drag_axis != DragAxis::XZ => {
                                        pt_gui.drag_start = *vec + maybe_turret_offset;
                                        DragAxis::XZ
                                    }
                                    (_, _, true) if pt_gui.drag_axis != DragAxis::XY => {
                                        pt_gui.drag_start = *vec + maybe_turret_offset;
                                        DragAxis::XY
                                    }
                                    _ => pt_gui.drag_axis,
                                };

                                let new_pos: Option<Vec3d> = {
                                    let mouse_vec = mouse_vec.unwrap();
                                    let t = match pt_gui.drag_axis {
                                        DragAxis::YZ => ((*vec + maybe_turret_offset).x - mouse_vec.0.x) / (mouse_vec.1.x - mouse_vec.0.x),
                                        DragAxis::XZ => ((*vec + maybe_turret_offset).y - mouse_vec.0.y) / (mouse_vec.1.y - mouse_vec.0.y),
                                        DragAxis::XY => ((*vec + maybe_turret_offset).z - mouse_vec.0.z) / (mouse_vec.1.z - mouse_vec.0.z),
                                    };
                                    let hover_pos = egui.egui_ctx.input().pointer.hover_pos();
                                    let in_3d_viewport = hover_pos.map_or(false, |hover_pos| egui.egui_ctx.available_rect().contains(hover_pos));
                                    if mouse_pos.is_none()
                                        || !(-1.0..=1.0).contains(&t)
                                        || !egui.egui_ctx.input().pointer.primary_down()
                                        || !in_3d_viewport
                                    {
                                        pt_gui.drag_lollipop = None;
                                        pt_gui.actually_dragging = false;
                                        None
                                    } else {
                                        Some(mouse_vec.0 + (mouse_vec.1 - mouse_vec.0) * t)
                                    }
                                };

                                if let Some(new_pos) = new_pos {
                                    let delta_vec = new_pos - maybe_turret_offset - *vec;
                                    undo_history
                                        .apply(&mut *pt_gui.model, UndoAction::MoveLollipop { tree_val: drag_lollipop, delta_vec })
                                        .unwrap();

                                    pt_gui.ui_state.refresh_properties_panel(&pt_gui.model);
                                    pt_gui.ui_state.viewport_3d_dirty = true;
                                }
                            }
                        }

                        // for when the user releases without dragging
                        if !egui.egui_ctx.input().pointer.primary_down() {
                            pt_gui.drag_lollipop = None;
                            pt_gui.actually_dragging = false;
                        }
                    }

                    //
                    // TIME TO RENDER STUFF =======================================================================================
                    //

                    // start with the 'orient billboards', the text in the distance that says forward, left, etc
                    for i in 0..6 {
                        let mut matrix = rot_only_view_mat;
                        match i {
                            1 => matrix *= glm::rotation(std::f32::consts::PI, &glm::vec3(0.0, 1.0, 0.0)),
                            2 => matrix *= glm::rotation(-std::f32::consts::FRAC_PI_2, &glm::vec3(0.0, 1.0, 0.0)),
                            3 => matrix *= glm::rotation(std::f32::consts::FRAC_PI_2, &glm::vec3(0.0, 1.0, 0.0)),
                            4 => matrix *= glm::rotation(-std::f32::consts::FRAC_PI_2, &glm::vec3(1.0, 0.0, 0.0)),
                            5 => matrix *= glm::rotation(std::f32::consts::FRAC_PI_2, &glm::vec3(1.0, 0.0, 0.0)),
                            _ => (),
                        }

                        if !pt_gui.camera_orthographic {
                            matrix.append_translation_mut(&glm::vec3(0.0, 0.0, 0.001f32));
                            matrix.prepend_translation_mut(&glm::vec3(0.0, 0.0, 10.0f32));
                        } else {
                            matrix.append_scaling_mut(pt_gui.model.header.max_radius * 0.3);
                            matrix.prepend_translation_mut(&glm::vec3(0.0, 0.0, 6.5));
                        }

                        let vert_matrix: [[f32; 4]; 4] = (perspective_matrix * matrix).into();
                        let uniforms = glium::uniform! {
                            vert_matrix: vert_matrix,
                            tex: &pt_gui.graphics.orient_billboards[i],
                        };

                        target
                            .draw(
                                &pt_gui.graphics.square_verts,
                                &pt_gui.graphics.square_indices,
                                &pt_gui.graphics.flat_textured_material_shader,
                                &uniforms,
                                &pt_gui.graphics.orient_billboards_params,
                            )
                            .unwrap();
                    }

                    // maybe redo lollipops and stuff
                    pt_gui.maybe_recalculate_3d_helpers(&display);

                    let model = &pt_gui.model;

                    // brighten up the dark bits so wireframe is easier to see
                    let mut dark_color;
                    if pt_gui.display_mode == DisplayMode::Wireframe {
                        pt_gui.graphics.default_material_draw_params.polygon_mode = glium::draw_parameters::PolygonMode::Line;
                        pt_gui.graphics.default_material_draw_params.backface_culling = glium::draw_parameters::BackfaceCullingMode::CullingDisabled;
                        dark_color = [0.2, 0.2, 0.2f32];
                    } else {
                        pt_gui.graphics.default_material_draw_params.polygon_mode = glium::draw_parameters::PolygonMode::Fill;
                        pt_gui.graphics.default_material_draw_params.backface_culling =
                            glium::draw_parameters::BackfaceCullingMode::CullCounterClockwise;
                        dark_color = [0.01, 0.01, 0.01f32];
                    }

                    // dim down the bright bits when lollipops are on screen
                    let light_color;
                    match &pt_gui.ui_state.tree_view_selection {
                        TreeValue::Thrusters(_)
                        | TreeValue::Weapons(_)
                        | TreeValue::DockingBays(_)
                        | TreeValue::Glows(_)
                        | TreeValue::SpecialPoints(_)
                        | TreeValue::Turrets(_)
                        | TreeValue::Paths(_)
                        | TreeValue::EyePoints(_)
                        | TreeValue::VisualCenter => {
                            light_color = [0.3, 0.3, 0.3f32];
                            if pt_gui.display_mode == DisplayMode::Wireframe {
                                dark_color = [0.05, 0.05, 0.05f32];
                            }
                        }
                        _ => light_color = [1.0, 1.0, 1.0f32],
                    }

                    let light_vec = glm::vec3(0.5, 1.0, -1.0);

                    let displayed_subobjects =
                        get_list_of_display_subobjects(model, pt_gui.ui_state.tree_view_selection, pt_gui.ui_state.last_selected_subobj);

                    // draw the actual subobjects of the model
                    for buffer_objs in &pt_gui.buffer_objects {
                        // only render if its currently being displayed
                        if displayed_subobjects[buffer_objs.obj_id] {
                            let mut mat = glm::identity::<f32, 4>();
                            mat.append_translation_mut(&pt_gui.model.get_total_subobj_offset(buffer_objs.obj_id).into());

                            let matrix = view_mat * mat;
                            let norm_matrix: [[f32; 3]; 3] = glm::mat4_to_mat3(&matrix).try_inverse().unwrap().transpose().into();
                            let vert_matrix: [[f32; 4]; 4] = (perspective_matrix * matrix).into();

                            for buffer_obj in &buffer_objs.buffers {
                                let indices = if pt_gui.display_mode == DisplayMode::Wireframe {
                                    buffer_obj.wireframe_indices.as_ref().unwrap_or(&buffer_obj.indices)
                                } else {
                                    &buffer_obj.indices
                                };

                                if let Some(texture) = buffer_obj
                                    .texture_id
                                    // if the buffer has a tex id assigned...
                                    .filter(|_| pt_gui.display_mode == DisplayMode::Textured)
                                    // if we're displaying textures...
                                    .and_then(|tex_id| pt_gui.buffer_textures.get(&tex_id))
                                //     and we have a texture loaded, then display
                                {
                                    // draw textured
                                    let uniforms = glium::uniform! {
                                        norm_matrix: norm_matrix,
                                        vert_matrix: vert_matrix,
                                        u_light: <[f32; 3]>::from(light_vec),
                                        dark_color: dark_color,
                                        light_color: light_color,
                                        tint_color: [0.0, 0.0, 1.0f32],
                                        tint_val: buffer_obj.tint_val,
                                        tex: texture,
                                    };

                                    target
                                        .draw(
                                            (&buffer_obj.vertices, &buffer_obj.normals),
                                            indices,
                                            &pt_gui.graphics.textured_material_shader,
                                            &uniforms,
                                            &pt_gui.graphics.default_material_draw_params,
                                        )
                                        .unwrap();
                                } else {
                                    // draw untextured
                                    let uniforms = glium::uniform! {
                                        norm_matrix: norm_matrix,
                                        vert_matrix: vert_matrix,
                                        u_light: <[f32; 3]>::from(light_vec),
                                        dark_color: dark_color,
                                        light_color: light_color,
                                        tint_color: [0.0, 0.0, 1.0f32],
                                        tint_val: buffer_obj.tint_val,
                                    };

                                    target
                                        .draw(
                                            (&buffer_obj.vertices, &buffer_obj.normals),
                                            indices,
                                            &pt_gui.graphics.default_material_shader,
                                            &uniforms,
                                            &pt_gui.graphics.default_material_draw_params,
                                        )
                                        .unwrap();
                                }
                            }
                        }
                    }

                    // maybe draw the insignias
                    if let TreeValue::Insignia(insignia_select) = pt_gui.tree_view_selection {
                        let (current_detail_level, current_insignia_idx) = match insignia_select {
                            InsigniaTreeValue::Header => (0, None),
                            InsigniaTreeValue::Insignia(idx) => (pt_gui.model.insignias[idx].detail_level, Some(idx)),
                        };

                        for (i, insig_buffer) in pt_gui.buffer_insignias.iter().enumerate() {
                            let insignia = &pt_gui.model.insignias[i];
                            if insignia.detail_level == current_detail_level {
                                let mut mat = glm::identity::<f32, 4>();
                                mat.append_translation_mut(&insignia.offset.into());
                                let matrix = view_mat * mat;
                                let norm_matrix: [[f32; 3]; 3] = glm::mat4_to_mat3(&matrix).try_inverse().unwrap().transpose().into();
                                let vert_matrix: [[f32; 4]; 4] = (perspective_matrix * matrix).into();

                                let color = if current_insignia_idx == Some(i) {
                                    [1.0, 0.0, 0.0f32]
                                } else {
                                    [0.0, 0.0, 1.0f32]
                                };

                                // only render if its currently being displayed
                                let uniforms = glium::uniform! {
                                    norm_matrix: norm_matrix,
                                    vert_matrix: vert_matrix,
                                    u_light: <[f32; 3]>::from(light_vec),
                                    dark_color: dark_color,
                                    light_color: light_color,
                                    tint_color: color,
                                    tint_val: 0.3f32,
                                };

                                target
                                    .draw(
                                        (&insig_buffer.vertices, &insig_buffer.normals),
                                        &insig_buffer.indices,
                                        &pt_gui.graphics.default_material_shader,
                                        &uniforms,
                                        &pt_gui.graphics.default_material_draw_params,
                                    )
                                    .unwrap();
                            }
                        }
                    }

                    // maybe draw the shield
                    if let TreeValue::Shield = pt_gui.tree_view_selection {
                        if let Some(shield) = &pt_gui.buffer_shield {
                            let matrix = view_mat;
                            let norm_matrix: [[f32; 3]; 3] = glm::mat4_to_mat3(&matrix).try_inverse().unwrap().transpose().into();
                            let vert_matrix: [[f32; 4]; 4] = (perspective_matrix * matrix).into();

                            let uniforms = glium::uniform! {
                                norm_matrix: norm_matrix,
                                vert_matrix: vert_matrix,
                                u_light: [0.0, 0.0, -1.0f32],
                                dark_color: [0.0, 0.0, 0.0f32],
                                light_color: [0.2, 0.3, 0.9f32],
                                tint_color: [0.0, 0.0, 1.0f32],
                                tint_val: 0.0f32,
                            };

                            target
                                .draw(
                                    (&shield.vertices, &shield.normals),
                                    &shield.indices,
                                    &pt_gui.graphics.shield_shader,
                                    &uniforms,
                                    &pt_gui.graphics.shield_draw_params,
                                )
                                .unwrap();

                            //      DEBUG - Draw BSP node bounding boxes
                            //      This is quite useful but incredibly ineffcient
                            //      TODO make this more efficient
                            //
                            // let initial_node = pt_gui.model.shield_data.as_ref().unwrap().collision_tree.as_ref().unwrap();
                            // let mut node_stack = vec![(initial_node, 0u32)];
                            // while let Some((node, depth)) = node_stack.pop() {
                            //     let bbox = match node {
                            //         pof::ShieldNode::Split { bbox, front, back, .. } => {
                            //             node_stack.push((front, depth + 1));
                            //             node_stack.push((back, depth + 1));
                            //             bbox
                            //         }
                            //         pof::ShieldNode::Leaf { bbox, .. } => bbox,
                            //     };

                            //     let mut mat = glm::scaling(&(bbox.max - bbox.min).into());
                            //     mat.append_translation_mut(&(bbox.min).into());
                            //     let color = 2.0 / (1.5f32.powf(depth as f32));

                            //     let uniforms = glium::uniform! {
                            //         model: <[[f32; 4]; 4]>::from(mat),
                            //         view: view_mat,
                            //         perspective: perspective_matrix,
                            //         lollipop_color: [color, color, color, 1.0f32],
                            //     };

                            //     target
                            //         .draw(&box_verts, &box_indices, &lollipop_stick_shader, &uniforms, &lollipop_stick_params)
                            //         .unwrap();
                            // }
                        }
                    }

                    let mut obj_id = None; // None also indicates the header being possibly selected
                    if let TreeValue::SubObjects(SubObjectTreeValue::SubObject(id)) = pt_gui.tree_view_selection {
                        obj_id = Some(id);

                        //      DEBUG - Draw BSP node bounding boxes
                        //      This is quite useful but incredibly ineffcient
                        //      TODO make this more efficient
                        //
                        // let mut node_stack = vec![(&pt_gui.model.sub_objects[id].bsp_data.collision_tree, 0u32)];
                        // while let Some((node, depth)) = node_stack.pop() {
                        //     let bbox = match node {
                        //         BspNode::Split { bbox, front, back, .. } => {
                        //             node_stack.push((front, depth + 1));
                        //             node_stack.push((back, depth + 1));
                        //             bbox
                        //         }
                        //         BspNode::Leaf { bbox, .. } => bbox,
                        //         BspNode::Empty => continue,
                        //     };

                        //     let mut mat = glm::scaling(&(bbox.max - bbox.min).into());
                        //     mat.append_translation_mut(&(bbox.min + pt_gui.model.get_total_subobj_offset(id)).into());
                        //     let color = 2.0 / (1.5f32.powf(depth as f32));
                        //     let matrix = view_mat * mat;
                        //     let vert_matrix: [[f32; 4]; 4] = (perspective_matrix * matrix).into();

                        //     let uniforms = glium::uniform! {
                        //         vert_matrix: vert_matrix,
                        //         lollipop_color: [color, color, color, 1.0f32],
                        //     };

                        //     target
                        //         .draw(&box_verts, &box_indices, &lollipop_stick_shader, &uniforms, &lollipop_stick_params)
                        //         .unwrap();
                        // }
                    }

                    // draw wireframe bounding boxes
                    if pt_gui.display_bbox {
                        let bbox = if let Some(id) = obj_id {
                            &pt_gui.model.sub_objects[id].bbox
                        } else {
                            &pt_gui.model.header.bbox
                        };

                        let mut mat = glm::scaling(&(bbox.max - bbox.min).into());
                        let offset = if let Some(id) = obj_id {
                            pt_gui.model.get_total_subobj_offset(id)
                        } else {
                            Vec3d::ZERO
                        };
                        mat.append_translation_mut(&(bbox.min + offset).into());

                        let matrix = view_mat * mat;
                        let vert_matrix: [[f32; 4]; 4] = (perspective_matrix * matrix).into();

                        let uniforms = glium::uniform! {
                            vert_matrix: vert_matrix
                        };

                        target
                            .draw(
                                &pt_gui.graphics.box_verts,
                                &pt_gui.graphics.box_indices,
                                &pt_gui.graphics.wireframe_shader,
                                &uniforms,
                                &pt_gui.graphics.wireframe_params,
                            )
                            .unwrap();
                    }

                    // draw wireframe 'sphere'
                    if pt_gui.display_radius {
                        for i in 0..3 {
                            let rad = if let Some(id) = obj_id {
                                pt_gui.model.sub_objects[id].radius
                            } else {
                                pt_gui.model.header.max_radius
                            };

                            let mut mat = glm::scaling(&glm::vec3(rad, rad, rad));
                            if i == 1 {
                                mat *= glm::rotation(std::f32::consts::FRAC_PI_2, &glm::vec3(0.0, 1.0, 0.0));
                            } else if i == 2 {
                                mat *= glm::rotation(std::f32::consts::FRAC_PI_2, &glm::vec3(1.0, 0.0, 0.0));
                            }

                            let offset = if let Some(id) = obj_id {
                                pt_gui.model.get_total_subobj_offset(id)
                            } else {
                                Vec3d::ZERO
                            };
                            mat.append_translation_mut(&offset.into());
                            let matrix = view_mat * mat;
                            let vert_matrix: [[f32; 4]; 4] = (perspective_matrix * matrix).into();

                            let uniforms = glium::uniform! {
                                vert_matrix: vert_matrix
                            };

                            target
                                .draw(
                                    &pt_gui.graphics.circle_verts,
                                    &pt_gui.graphics.circle_indices,
                                    &pt_gui.graphics.wireframe_shader,
                                    &uniforms,
                                    &pt_gui.graphics.wireframe_params,
                                )
                                .unwrap();
                        }
                    }

                    // draw the 'drag axes' if the user is dragging a lollipop
                    if pt_gui.drag_lollipop.is_some() && pt_gui.actually_dragging {
                        let mut mat = view_mat;
                        mat.prepend_translation_mut(&pt_gui.drag_start.into());
                        mat.prepend_scaling_mut(pt_gui.model.header.max_radius * 2.0);

                        let vert_matrix: [[f32; 4]; 4] = (perspective_matrix * mat).into();

                        let (vert1, vert2, vert3, vert4, color1, color2) = match pt_gui.drag_axis {
                            DragAxis::YZ => (
                                OCTAHEDRON_VERTS[2],
                                OCTAHEDRON_VERTS[3],
                                OCTAHEDRON_VERTS[4],
                                OCTAHEDRON_VERTS[5],
                                [0.0, 1.0, 0.0, 1.0f32],
                                [0.1, 0.1, 1.0, 1.0f32],
                            ),
                            DragAxis::XZ => (
                                OCTAHEDRON_VERTS[0],
                                OCTAHEDRON_VERTS[1],
                                OCTAHEDRON_VERTS[4],
                                OCTAHEDRON_VERTS[5],
                                [1.0, 0.0, 0.0, 1.0f32],
                                [0.1, 0.1, 1.0, 1.0f32],
                            ),
                            DragAxis::XY => (
                                OCTAHEDRON_VERTS[0],
                                OCTAHEDRON_VERTS[1],
                                OCTAHEDRON_VERTS[2],
                                OCTAHEDRON_VERTS[3],
                                [0.0, 1.0, 0.0, 1.0f32],
                                [1.0, 0.0, 0.0, 1.0f32],
                            ),
                        };

                        let uniforms = glium::uniform! {
                            vert_matrix: vert_matrix,
                            lollipop_color: color1,
                        };
                        target
                            .draw(
                                &glium::VertexBuffer::new(&display, &[vert1, vert2]).unwrap(),
                                glium::index::NoIndices(glium::index::PrimitiveType::LinesList),
                                &pt_gui.graphics.lollipop_stick_shader,
                                &uniforms,
                                &pt_gui.graphics.drag_axis_params,
                            )
                            .unwrap();

                        let uniforms = glium::uniform! {
                            vert_matrix: vert_matrix,
                            lollipop_color: color2,
                        };
                        target
                            .draw(
                                &glium::VertexBuffer::new(&display, &[vert3, vert4]).unwrap(),
                                glium::index::NoIndices(glium::index::PrimitiveType::LinesList),
                                &pt_gui.graphics.lollipop_stick_shader,
                                &uniforms,
                                &pt_gui.graphics.drag_axis_params,
                            )
                            .unwrap();
                    }

                    // don't display lollipops if you're in header or subobjects, unless display_origin is on, since that's the only lollipop they have

                    let display_lollipops = (!matches!(pt_gui.ui_state.tree_view_selection, TreeValue::Header)
                        && !matches!(pt_gui.ui_state.tree_view_selection, TreeValue::SubObjects(_)))
                        || pt_gui.display_origin
                        || pt_gui.display_uvec_fvec;

                    if display_lollipops {
                        for lollipop_group in &pt_gui.lollipops {
                            if let TreeValue::Paths(_) = pt_gui.ui_state.tree_view_selection {
                                pt_gui.graphics.lollipop_params.blend = glium::Blend::alpha_blending();
                            } else {
                                pt_gui.graphics.lollipop_params.blend = ADDITIVE_BLEND;
                            }
                            let vert_matrix: [[f32; 4]; 4] = (perspective_matrix * view_mat).into();

                            let uniforms = glium::uniform! {
                                vert_matrix: vert_matrix,
                                lollipop_color: lollipop_group.color,
                            };

                            target
                                .draw(
                                    (&pt_gui.graphics.icosphere_verts, lollipop_group.lolly_vertices.per_instance().unwrap()),
                                    &pt_gui.graphics.icosphere_indices,
                                    &pt_gui.graphics.lollipop_shader,
                                    &uniforms,
                                    &pt_gui.graphics.lollipop_params,
                                )
                                .unwrap();
                            target
                                .draw(
                                    &lollipop_group.stick_vertices,
                                    lollipop_group.stick_indices,
                                    &pt_gui.graphics.lollipop_stick_shader,
                                    &uniforms,
                                    &pt_gui.graphics.lollipop_stick_params,
                                )
                                .unwrap();

                            if !matches!(pt_gui.ui_state.tree_view_selection, TreeValue::Paths(_)) {
                                // ...then draw the lollipops with reverse depth order, darker
                                // this gives the impression that the lollipops are dimly visible through the model
                                // (dont do it for path lollipops, they're busy enough)

                                // same uniforms as above, but darkened
                                // i cant just modify the previous uniforms variable, the uniforms! macro is doing some crazy shit
                                let vert_matrix: [[f32; 4]; 4] = (perspective_matrix * view_mat).into();

                                let uniforms = glium::uniform! {
                                    vert_matrix: vert_matrix,
                                    lollipop_color: lollipop_group.color.map(|col| col * 0.15 ), // <<< THIS IS DIFFERENT FROM ABOVE
                                };

                                target
                                    .draw(
                                        (&pt_gui.graphics.icosphere_verts, lollipop_group.lolly_vertices.per_instance().unwrap()),
                                        &pt_gui.graphics.icosphere_indices,
                                        &pt_gui.graphics.lollipop_shader,
                                        &uniforms,
                                        &pt_gui.graphics.lollipop_rev_depth_params,
                                    )
                                    .unwrap();
                            }
                        }
                        for arrowhead in &pt_gui.arrowheads {
                            let vert_matrix: [[f32; 4]; 4] = (perspective_matrix * view_mat * arrowhead.transform).into();
                            let uniforms = glium::uniform! {
                                vert_matrix: vert_matrix,
                                lollipop_color: arrowhead.color,
                            };
                            target
                                .draw(
                                    &pt_gui.graphics.arrowhead_verts,
                                    &pt_gui.graphics.arrowhead_indices,
                                    &pt_gui.graphics.arrowhead_shader,
                                    &uniforms,
                                    &pt_gui.graphics.arrowhead_draw_params,
                                )
                                .unwrap();
                        }
                    }

                    // draw the turret fov angular frustum thing
                    if let TreeValue::SubObjects(SubObjectTreeValue::SubObject(id)) = pt_gui.tree_view_selection {
                        if let Some(val) = properties_get_field(&model.sub_objects[id].properties, "$fov").and_then(|str| str.parse::<f32>().ok()) {
                            let max_fov = properties_get_field(&model.sub_objects[id].properties, "$max_fov")
                                .and_then(|str| str.parse::<f32>().ok())
                                .unwrap_or(90.0);
                            let base_fov = properties_get_field(&model.sub_objects[id].properties, "$base_fov")
                                .and_then(|str| str.parse::<f32>().ok())
                                .unwrap_or(360.0);

                            let turret_idx = pt_gui
                                .model
                                .turrets
                                .iter()
                                .enumerate()
                                .find(|(_, turret)| turret.base_obj == id)
                                .unwrap()
                                .0;
                            let mut turret_mat = pt_gui.model.turret_matrix(turret_idx);
                            let offset = pt_gui.model.get_total_subobj_offset(id);
                            turret_mat.append_translation_mut(&offset.into());
                            let vert_matrix: [[f32; 4]; 4] = (perspective_matrix * view_mat * turret_mat).into();
                            let uniforms = glium::uniform! {
                                vert_matrix: vert_matrix,
                                world_offset: [offset.x, offset.y, offset.z],
                                scale: pt_gui.model.header.max_radius * 0.4,
                                fov: val * 0.5 * PI / 180.0,
                                max_fov: (90.0 - max_fov) * PI / 180.0,
                                base_fov: base_fov * 0.5 * PI / 180.0,
                                lollipop_color: [1.0, 0.0, 0.0, 1.0f32],
                            };
                            target
                                .draw(
                                    &frustum_verts,
                                    glium::index::NoIndices(glium::index::PrimitiveType::LinesList),
                                    &fov_shader,
                                    &uniforms,
                                    &lollipop_stick_params,
                                )
                                .unwrap();
                        }
                    }

                    egui.paint(&display, &mut target);

                    target.finish().unwrap();
                }
            };

            // error handling (crude as it is)
            // do the whole frame, catch any panics
            if errored.is_none() {
                drop(std::panic::catch_unwind(std::panic::AssertUnwindSafe(redraw)));
                match panic_data_recv.try_recv() {
                    Ok((msg, backtrace)) => errored = Some((msg, backtrace)),
                    Err(e) => match e {
                        TryRecvError::Empty => {}
                        TryRecvError::Disconnected => errored = Some(("double panic".into(), backtrace::Backtrace::new())),
                    },
                }
            }

            // if there was an error, do this mini event loop and display the error message
            if let Some((error_string, backtrace)) = &errored {
                let repaint_after = egui.run(&display, |ctx| {
                    egui::CentralPanel::default().show(ctx, |ui| {
                        egui::ScrollArea::vertical().auto_shrink([false, false]).show(ui, |ui| {
                            ui.horizontal(|ui| {
                                ui.heading(RichText::new("Error! Please report this!").color(Color32::RED));
                                if ui.button("Copy").clicked() {
                                    ui.output().copied_text = format!("{}\n\n{:?}", error_string, backtrace);
                                }
                            });
                            ui.add_sized(ui.available_size(), TextEdit::multiline(&mut &*format!("{}\n\n{:?}", error_string, backtrace)));
                        });
                    });
                });

                // Needs testing
                *control_flow = match repaint_after {
                    time if time.is_zero() => {
                        display.gl_window().window().request_redraw();
                        glutin::event_loop::ControlFlow::Poll
                    }
                    time => match std::time::Instant::now().checked_add(time) {
                        Some(next_frame_time) => glutin::event_loop::ControlFlow::WaitUntil(next_frame_time),
                        None => glutin::event_loop::ControlFlow::Wait,
                    },
                };
                let mut target = display.draw();
                use glium::Surface as _;
                target.clear_color_and_depth((0.0, 0.0, 0.0, 1.0), 1.0);

                egui.paint(&display, &mut target);

                target.finish().unwrap();
            }
        };

        match event {
            // Platform-dependent event handlers to workaround a winit bug
            // See: https://github.com/rust-windowing/winit/issues/987
            // See: https://github.com/rust-windowing/winit/issues/1619
            glutin::event::Event::RedrawEventsCleared if cfg!(windows) => catch_redraw(),
            glutin::event::Event::RedrawRequested(_) if !cfg!(windows) => catch_redraw(),
            glutin::event::Event::DeviceEvent { .. } => {
                // match event {
                //     glutin::event::DeviceEvent::Added => todo!(),
                //     glutin::event::DeviceEvent::Removed => todo!(),
                //     glutin::event::DeviceEvent::MouseMotion { delta } => todo!(),
                //     glutin::event::DeviceEvent::MouseWheel { delta } => todo!(),
                //     glutin::event::DeviceEvent::Motion { axis, value } => todo!(),
                //     glutin::event::DeviceEvent::Button { button, state } => todo!(),
                //     glutin::event::DeviceEvent::Key(_) => todo!(),
                //     glutin::event::DeviceEvent::Text { codepoint } => todo!(),
                // }
            }

            glutin::event::Event::WindowEvent { event, .. } => {
                if let WindowEvent::CloseRequested = event {
                    *control_flow = glium::glutin::event_loop::ControlFlow::Exit;
                }

                egui.on_event(&event);

                display.gl_window().window().request_redraw(); // TODO: ask egui if the events warrants a repaint instead
            }

            _ => (),
        };
    });
}

// based on the current selection which submodels should be displayed
// TODO show destroyed models
fn get_list_of_display_subobjects(model: &Model, tree_selection: TreeValue, last_selected_subobj: Option<ObjectId>) -> ObjVec<bool> {
    let mut out = ObjVec(vec![false; model.sub_objects.len()]);

    if model.sub_objects.is_empty() {
        return out;
    }

    if let TreeValue::Insignia(InsigniaTreeValue::Insignia(idx)) = tree_selection {
        // show the LOD objects according to the detail level of the currently selected insignia
        for (i, sub_object) in model.sub_objects.iter().enumerate() {
            out.0[i] = model.is_obj_id_ancestor(sub_object.obj_id, model.header.detail_levels[model.insignias[idx].detail_level as usize])
                && !sub_object.is_destroyed_model();
        }
    } else if let Some(last_selected_subobj) = last_selected_subobj {
        //find the top level parent of the currently subobject
        let mut top_level_parent = last_selected_subobj;
        while let Some(id) = model.sub_objects[top_level_parent].parent() {
            top_level_parent = id;
        }

        let displaying_destroyed_models = model.sub_objects[last_selected_subobj].is_destroyed_model();

        model.do_for_recursive_subobj_children(top_level_parent, &mut |subobj| {
            if let Some(id) = subobj.parent() {
                let has_a_destroyed_version = subobj.name_links.iter().any(|link| matches!(link, NameLink::DestroyedVersion(_)));
                let parent = &model.sub_objects[id];
                let parent_has_a_destroyed_version = parent.name_links.iter().any(|link| matches!(link, NameLink::DestroyedVersion(_)));

                if (!parent_has_a_destroyed_version || (displaying_destroyed_models == parent.is_destroyed_model()))
                    && (!has_a_destroyed_version || (displaying_destroyed_models == subobj.is_destroyed_model()))
                {
                    out[subobj.obj_id] = true;
                }
            } else {
                out[subobj.obj_id] = true;
            }
        });

        // if they have debris selected show all the debris
        if model.sub_objects[last_selected_subobj].is_debris_model {
            for (i, sub_object) in model.sub_objects.iter().enumerate() {
                out.0[i] = sub_object.is_debris_model;
            }
        }
    }

    out
}

impl PofToolsGui {
    fn get_hover_lollipop(&mut self, mouse_vec: Option<(Vec3d, Vec3d)>) -> Option<TreeValue> {
        let (camera_vec, mouse_vec) = mouse_vec?;

        let mut best_approach = 0.05 * self.model.header.max_radius;
        let mut result = None;
        let mut proximity_test = |test_point: Vec3d, value: TreeValue| {
            let closest_approach = closest_approach(camera_vec, mouse_vec, test_point);
            let proximity_modified = (closest_approach - test_point).magnitude();
            if proximity_modified < best_approach {
                best_approach = proximity_modified;
                result = Some(value);
            }
        };
        match self.ui_state.tree_view_selection {
            TreeValue::Weapons(WeaponTreeValue::Header) => {
                for (i, bank) in self.model.primary_weps.iter().enumerate() {
                    for (j, point) in bank.iter().enumerate() {
                        proximity_test(point.position, TreeValue::Weapons(WeaponTreeValue::PriBankPoint(i, j)));
                    }
                }
                for (i, bank) in self.model.secondary_weps.iter().enumerate() {
                    for (j, point) in bank.iter().enumerate() {
                        proximity_test(point.position, TreeValue::Weapons(WeaponTreeValue::SecBankPoint(i, j)));
                    }
                }
            }
            TreeValue::Weapons(WeaponTreeValue::SecBank(_))
            | TreeValue::Weapons(WeaponTreeValue::SecBankPoint(..))
            | TreeValue::Weapons(WeaponTreeValue::SecHeader) => {
                for (i, bank) in self.model.secondary_weps.iter().enumerate() {
                    for (j, point) in bank.iter().enumerate() {
                        proximity_test(point.position, TreeValue::Weapons(WeaponTreeValue::SecBankPoint(i, j)));
                    }
                }
            }
            TreeValue::Weapons(WeaponTreeValue::PriBank(_))
            | TreeValue::Weapons(WeaponTreeValue::PriBankPoint(..))
            | TreeValue::Weapons(WeaponTreeValue::PriHeader) => {
                for (i, bank) in self.model.primary_weps.iter().enumerate() {
                    for (j, point) in bank.iter().enumerate() {
                        proximity_test(point.position, TreeValue::Weapons(WeaponTreeValue::PriBankPoint(i, j)));
                    }
                }
            }
            TreeValue::DockingBays(_) => {
                for (i, dock) in self.model.docking_bays.iter().enumerate() {
                    proximity_test(dock.position, TreeValue::DockingBays(DockingTreeValue::Bay(i)));
                }
            }
            TreeValue::Thrusters(_) => {
                for (i, bank) in self.model.thruster_banks.iter().enumerate() {
                    for (j, point) in bank.glows.iter().enumerate() {
                        proximity_test(point.position, TreeValue::Thrusters(ThrusterTreeValue::BankPoint(i, j)));
                    }
                }
            }
            TreeValue::Glows(_) => {
                for (i, bank) in self.model.glow_banks.iter().enumerate() {
                    for (j, point) in bank.glow_points.iter().enumerate() {
                        proximity_test(point.position, TreeValue::Glows(GlowTreeValue::BankPoint(i, j)));
                    }
                }
            }
            TreeValue::SpecialPoints(_) => {
                for (i, point) in self.model.special_points.iter().enumerate() {
                    proximity_test(point.position, TreeValue::SpecialPoints(SpecialPointTreeValue::Point(i)));
                }
            }
            TreeValue::Turrets(_) => {
                for (i, turret) in self.model.turrets.iter().enumerate() {
                    for (j, point) in turret.fire_points.iter().enumerate() {
                        let point = *point + self.model.get_total_subobj_offset(turret.gun_obj);
                        proximity_test(point, TreeValue::Turrets(TurretTreeValue::TurretPoint(i, j)));
                    }
                }
            }
            TreeValue::Paths(_) => {
                for (i, path) in self.model.paths.iter().enumerate() {
                    for (j, point) in path.points.iter().enumerate() {
                        proximity_test(point.position, TreeValue::Paths(PathTreeValue::PathPoint(i, j)));
                    }
                }
            }
            TreeValue::EyePoints(_) => {
                for (i, point) in self.model.eye_points.iter().enumerate() {
                    proximity_test(point.position, TreeValue::EyePoints(EyeTreeValue::EyePoint(i)));
                }
            }
            TreeValue::VisualCenter => proximity_test(self.model.visual_center, TreeValue::VisualCenter),
            _ => (),
        }
        result
    }

    fn maybe_recalculate_3d_helpers(&mut self, display: &Display) {
        if self.buffer_objects.is_empty() {
            return;
        }

        // for lollipop hovering we have to do this every frame, maybe address this later but performance still seems to be ok
        // if !(self.ui_state.viewport_3d_dirty || (self.glow_point_simulation && matches!(self.tree_view_selection, TreeValue::Glows(_)))) {
        //     return;
        // }

        for buffers in &mut self.buffer_objects {
            for buffer in &mut buffers.buffers {
                buffer.tint_val = 0.0;
            }
        }

        self.lollipops.clear();
        self.arrowheads.clear();

        let model = &self.model;
        let hover_lollipop = self.drag_lollipop.or(self.hover_lollipop);

        const UNSELECTED: usize = 0;
        const SELECTED_POINT: usize = 1;
        const SELECTED_BANK: usize = 2;

        // determine what bank/point is selected, if any
        // push the according lollipop positions/normals based on the points positions/normals
        // push into 3 separate vectors, for 3 separate colors depending on selection state
        match self.ui_state.tree_view_selection {
            TreeValue::SubObjects(SubObjectTreeValue::SubObject(obj_id)) => {
                for buffers in &mut self.buffer_objects {
                    if buffers.obj_id == obj_id {
                        for buffer in &mut buffers.buffers {
                            buffer.tint_val = 0.2;
                        }
                    }
                }

                let radius = model.sub_objects[obj_id].radius;
                let size = 0.05 * radius;
                let pos = model.get_total_subobj_offset(obj_id);

                let mut ball_origin = GlLollipopsBuilder::new(LOLLIPOP_SELECTED_POINT_COLOR);
                // Origin lollipop (ball only)
                ball_origin.push(pos, Vec3d::ZERO, size);
                let ball_origin = ball_origin.finish(display);
                self.lollipops = vec![ball_origin];

                if let Some((uvec, fvec)) = model.sub_objects[obj_id].uvec_fvec() {
                    // Set up arrowhead sticks
                    let stick_length = 2. * radius;
                    // Blue lollipop (stick only) for uvec
                    let mut stick_uvec = GlLollipopsBuilder::new(UVEC_COLOR);
                    stick_uvec.push(pos, uvec * stick_length, 0.);
                    let stick_uvec = stick_uvec.finish(display);
                    self.lollipops.push(stick_uvec);
                    // Green lollipop (stick only) for fvec
                    let mut stick_fvec = GlLollipopsBuilder::new(FVEC_COLOR);
                    stick_fvec.push(pos, fvec * stick_length, 0.);
                    let stick_fvec = stick_fvec.finish(display);
                    self.lollipops.push(stick_fvec);
                    // Set up arrowheads
                    let uvec_pos = pos + uvec * stick_length;
                    let fvec_pos = pos + fvec * stick_length;
                    let uvec_matrix = {
                        let mut m = glm::translation::<f32>(&uvec_pos.into());
                        m *= uvec.to_rotation_matrix();
                        m *= glm::scaling(&glm::vec3(radius * 0.5, radius * 0.5, radius * 0.5));
                        m
                    };
                    let fvec_matrix = {
                        let mut m = glm::translation::<f32>(&fvec_pos.into());
                        m *= fvec.to_rotation_matrix();
                        m *= glm::scaling(&glm::vec3(radius * 0.5, radius * 0.5, radius * 0.5));
                        m
                    };
                    self.arrowheads.push(GlArrowhead { color: UVEC_COLOR, transform: uvec_matrix });
                    self.arrowheads.push(GlArrowhead { color: FVEC_COLOR, transform: fvec_matrix });
                }
            }
            TreeValue::Textures(TextureTreeValue::Texture(tex)) => {
                for buffers in &mut self.buffer_objects {
                    for buffer in &mut buffers.buffers {
                        if buffer.texture_id == Some(tex) {
                            buffer.tint_val = 0.3;
                        }
                    }
                }
            }
            TreeValue::Thrusters(thruster_selection) => {
                let mut selected_bank = None;
                let mut selected_point = None;
                match thruster_selection {
                    ThrusterTreeValue::Bank(bank) => selected_bank = Some(bank),
                    ThrusterTreeValue::BankPoint(bank, point) => {
                        selected_bank = Some(bank);
                        selected_point = Some(point);
                    }
                    _ => {}
                }

                const COLORS: [[f32; 4]; 3] = [LOLLIPOP_UNSELECTED_COLOR, LOLLIPOP_SELECTED_POINT_COLOR, LOLLIPOP_SELECTED_BANK_COLOR];
                self.lollipops = build_lollipops(
                    &COLORS,
                    display,
                    model.thruster_banks.iter().enumerate().flat_map(|(bank_idx, thruster_bank)| {
                        thruster_bank.glows.iter().enumerate().map(move |(point_idx, thruster_point)| {
                            let position = thruster_point.position;
                            let normal = thruster_point.normal * thruster_point.radius * 2.0;
                            let mut radius = thruster_point.radius;
                            if hover_lollipop == Some(TreeValue::Thrusters(ThrusterTreeValue::BankPoint(bank_idx, point_idx))) {
                                radius = radius * 1.1 + 0.4
                            };
                            let selection = if selected_bank == Some(bank_idx) {
                                if selected_point == Some(point_idx) {
                                    SELECTED_POINT
                                } else {
                                    SELECTED_BANK
                                }
                            } else {
                                UNSELECTED
                            };
                            (position, normal, radius, selection)
                        })
                    }),
                );
            }
            TreeValue::Weapons(weapons_selection) => {
                let mut only_secondaries_displayed = false;
                let mut selected_bank = None;
                let mut selected_point = None;
                let mut selected_weapon_system = None;
                match weapons_selection {
                    WeaponTreeValue::PriBank(bank) => {
                        selected_bank = Some(bank);
                        selected_weapon_system = Some(&model.primary_weps);
                    }
                    WeaponTreeValue::SecBank(bank) => {
                        only_secondaries_displayed = true;
                        selected_bank = Some(bank);
                        selected_weapon_system = Some(&model.secondary_weps);
                    }
                    WeaponTreeValue::PriBankPoint(bank, point) => {
                        selected_bank = Some(bank);
                        selected_point = Some(point);
                        selected_weapon_system = Some(&model.primary_weps);
                    }
                    WeaponTreeValue::SecBankPoint(bank, point) => {
                        only_secondaries_displayed = true;
                        selected_bank = Some(bank);
                        selected_point = Some(point);
                        selected_weapon_system = Some(&model.secondary_weps);
                    }
                    WeaponTreeValue::PriHeader => {
                        selected_weapon_system = Some(&model.primary_weps);
                    }
                    WeaponTreeValue::SecHeader => {
                        only_secondaries_displayed = true;
                        selected_weapon_system = Some(&model.secondary_weps);
                    }
                    _ => {}
                }

                let weapon_system = if let Some(weapon_list) = selected_weapon_system {
                    weapon_list.iter().collect::<Vec<_>>()
                } else {
                    model.primary_weps.iter().chain(&model.secondary_weps).collect()
                };

                let primary_banks = self.model.primary_weps.len();

                const COLORS: [[f32; 4]; 3] = [LOLLIPOP_UNSELECTED_COLOR, LOLLIPOP_SELECTED_POINT_COLOR, LOLLIPOP_SELECTED_BANK_COLOR];
                self.lollipops = build_lollipops(
                    &COLORS,
                    display,
                    weapon_system.iter().enumerate().flat_map(|(bank_idx, weapon_bank)| {
                        weapon_bank.iter().enumerate().map(move |(point_idx, weapon_point)| {
                            let position = weapon_point.position;

                            // we're hovering a secondary if the bank is beyond the number of primary banks (because we're displaying everything and they were chained together)
                            // or we're only displaying secondaries in the first place
                            let hovered = (bank_idx >= primary_banks
                                && hover_lollipop == Some(TreeValue::Weapons(WeaponTreeValue::SecBankPoint(bank_idx - primary_banks, point_idx))))
                                || (only_secondaries_displayed
                                    && hover_lollipop == Some(TreeValue::Weapons(WeaponTreeValue::SecBankPoint(bank_idx, point_idx))))
                                || hover_lollipop == Some(TreeValue::Weapons(WeaponTreeValue::PriBankPoint(bank_idx, point_idx)));

                            let radius = if hovered {
                                model.header.max_radius * 0.06
                            } else {
                                model.header.max_radius * 0.03
                            };

                            let normal = weapon_point.normal.0 * radius * 2.0;
                            let selection = if selected_bank == Some(bank_idx) {
                                if selected_point == Some(point_idx) {
                                    SELECTED_POINT
                                } else {
                                    SELECTED_BANK
                                }
                            } else {
                                UNSELECTED
                            };
                            (position, normal, radius, selection)
                        })
                    }),
                );
            }
            TreeValue::DockingBays(docking_selection) => {
                let selected_bank = if let DockingTreeValue::Bay(num) = docking_selection {
                    Some(num)
                } else {
                    None
                };

                const COLORS: [[f32; 4]; 3] = [LOLLIPOP_UNSELECTED_COLOR, LOLLIPOP_SELECTED_POINT_COLOR, LOLLIPOP_SELECTED_BANK_COLOR];
                self.lollipops = build_lollipops(
                    &COLORS,
                    display,
                    model.docking_bays.iter().enumerate().flat_map(|(bay_idx, docking_bay)| {
                        let position = docking_bay.position;
                        let mut radius = self.model.header.max_radius.powf(0.4) / 4.0;
                        if hover_lollipop == Some(TreeValue::DockingBays(DockingTreeValue::Bay(bay_idx))) {
                            radius *= 2.
                        };
                        let fvec = docking_bay.fvec.0 * radius * 3.0;
                        let uvec = docking_bay.uvec.0 * radius * 3.0;
                        let (selection1, selection2) = if selected_bank == Some(bay_idx) {
                            (SELECTED_BANK, SELECTED_POINT)
                        } else {
                            (UNSELECTED, UNSELECTED)
                        };

                        let lollipop1 = (position, fvec, radius, selection1);
                        let lollipop2 = (position, uvec, 0.0, selection2);
                        vec![lollipop1, lollipop2]
                    }),
                );
            }
            TreeValue::Glows(glow_selection) => {
                let mut selected_bank = None;
                let mut selected_point = None;
                match glow_selection {
                    GlowTreeValue::Bank(bank) => selected_bank = Some(bank),
                    GlowTreeValue::BankPoint(bank, point) => {
                        selected_bank = Some(bank);
                        selected_point = Some(point);
                    }
                    _ => {}
                }

                let elapsed = self.glow_point_sim_start.elapsed().as_millis();

                const COLORS: [[f32; 4]; 3] = [LOLLIPOP_UNSELECTED_COLOR, LOLLIPOP_SELECTED_POINT_COLOR, LOLLIPOP_SELECTED_BANK_COLOR];
                self.lollipops = build_lollipops(
                    &COLORS,
                    display,
                    model.glow_banks.iter().enumerate().flat_map(|(bank_idx, glow_bank)| {
                        let enabled = !self.glow_point_simulation
                            || (elapsed as i128 - glow_bank.disp_time as i128).rem_euclid(glow_bank.on_time as i128 + glow_bank.off_time as i128)
                                < glow_bank.on_time as i128;
                        glow_bank.glow_points.iter().enumerate().map(move |(point_idx, glow_point)| {
                            let position = glow_point.position;
                            let normal = glow_point.normal * glow_point.radius * 2.0;
                            let mut radius = glow_point.radius * if enabled { 1.0 } else { 0.25 };
                            if hover_lollipop == Some(TreeValue::Glows(GlowTreeValue::BankPoint(bank_idx, point_idx))) {
                                radius *= 2.
                            };
                            let selection = if selected_bank == Some(bank_idx) {
                                if selected_point == Some(point_idx) {
                                    SELECTED_POINT
                                } else {
                                    SELECTED_BANK
                                }
                            } else {
                                UNSELECTED
                            };
                            (position, normal, radius, selection)
                        })
                    }),
                );
            }
            TreeValue::SpecialPoints(special_selection) => {
                let mut selected_point = None;
                if let SpecialPointTreeValue::Point(point) = special_selection {
                    selected_point = Some(point);
                }

                const COLORS: [[f32; 4]; 2] = [LOLLIPOP_SELECTED_BANK_COLOR, LOLLIPOP_SELECTED_POINT_COLOR];
                self.lollipops = build_lollipops(
                    &COLORS,
                    display,
                    model.special_points.iter().enumerate().map(|(point_idx, special_point)| {
                        let position = special_point.position;
                        let normal = Default::default(); // 0 vec
                        let mut radius = special_point.radius;
                        if hover_lollipop == Some(TreeValue::SpecialPoints(SpecialPointTreeValue::Point(point_idx))) {
                            radius = radius * 1.1 + 0.4
                        };
                        let selection = if selected_point == Some(point_idx) { SELECTED_POINT } else { UNSELECTED };
                        (position, normal, radius, selection)
                    }),
                );
            }
            TreeValue::Turrets(turret_selection) => {
                let mut selected_turret = None;
                let mut selected_point = None;
                match turret_selection {
                    TurretTreeValue::Turret(turret) => selected_turret = Some(turret),
                    TurretTreeValue::TurretPoint(turret, point) => {
                        selected_turret = Some(turret);
                        selected_point = Some(point);
                    }
                    _ => {}
                }

                let size = 0.007 * model.header.max_radius;

                const COLORS: [[f32; 4]; 3] = [LOLLIPOP_UNSELECTED_COLOR, LOLLIPOP_SELECTED_POINT_COLOR, LOLLIPOP_SELECTED_BANK_COLOR];
                self.lollipops = build_lollipops(
                    &COLORS,
                    display,
                    model.turrets.iter().enumerate().flat_map(|(turret_idx, turret)| {
                        let offset = self.model.get_total_subobj_offset(turret.gun_obj);
                        turret.fire_points.iter().enumerate().map(move |(point_idx, fire_point)| {
                            let position = *fire_point + offset;
                            let normal = turret.normal.0 * size * 2.0;
                            let radius = if hover_lollipop == Some(TreeValue::Turrets(TurretTreeValue::TurretPoint(turret_idx, point_idx))) {
                                size * 2.
                            } else {
                                size
                            };

                            let selection = if selected_turret == Some(turret_idx) {
                                if selected_point == Some(point_idx) {
                                    SELECTED_POINT
                                } else {
                                    SELECTED_BANK
                                }
                            } else {
                                UNSELECTED
                            };
                            (position, normal, radius, selection)
                        })
                    }),
                );
            }
            TreeValue::Paths(path_selection) => {
                let mut selected_path = None;
                let mut selected_point = None;
                match path_selection {
                    PathTreeValue::Path(path) => selected_path = Some(path),
                    PathTreeValue::PathPoint(path, point) => {
                        selected_path = Some(path);
                        selected_point = Some(point);
                    }
                    _ => {}
                }

                const COLORS: [[f32; 4]; 3] = [
                    LOLLIPOP_UNSELECTED_PATH_COLOR,
                    LOLLIPOP_SELECTED_PATH_POINT_COLOR,
                    LOLLIPOP_SELECTED_PATH_COLOR,
                ];
                self.lollipops = build_lollipops(
                    &COLORS,
                    display,
                    model.paths.iter().enumerate().flat_map(|(path_idx, path)| {
                        path.points.iter().enumerate().map(move |(point_idx, path_point)| {
                            let position = path_point.position;
                            let mut radius = path_point.radius;
                            if hover_lollipop == Some(TreeValue::Paths(PathTreeValue::PathPoint(path_idx, point_idx))) {
                                radius = radius * 1.1 + 0.4
                            };
                            let normal = {
                                if point_idx != path.points.len() - 1 {
                                    path.points[point_idx + 1].position - path_point.position
                                } else {
                                    Default::default()
                                }
                            };
                            let selection = if selected_path == Some(path_idx) {
                                if selected_point == Some(point_idx) {
                                    SELECTED_POINT
                                } else {
                                    SELECTED_BANK
                                }
                            } else {
                                UNSELECTED
                            };
                            (position, normal, radius, selection)
                        })
                    }),
                );
            }
            TreeValue::EyePoints(eye_selection) => {
                let mut selected_eye = None;
                if let EyeTreeValue::EyePoint(point) = eye_selection {
                    selected_eye = Some(point)
                }

                let size = 0.007 * model.header.max_radius;
                const COLORS: [[f32; 4]; 2] = [LOLLIPOP_SELECTED_BANK_COLOR, LOLLIPOP_SELECTED_POINT_COLOR];
                self.lollipops = build_lollipops(
                    &COLORS,
                    display,
                    model.eye_points.iter().enumerate().map(|(eye_idx, eye_point)| {
                        let position = eye_point.position;
                        let normal = eye_point.normal.0 * size * 2.0;
                        let radius = if hover_lollipop == Some(TreeValue::EyePoints(EyeTreeValue::EyePoint(eye_idx))) {
                            size * 2.
                        } else {
                            size
                        };

                        let selection = if selected_eye == Some(eye_idx) { SELECTED_POINT } else { UNSELECTED };
                        (position, normal, radius, selection)
                    }),
                );
            }
            TreeValue::VisualCenter => {
                let size = if hover_lollipop == Some(TreeValue::VisualCenter) {
                    0.04 * model.header.max_radius
                } else {
                    0.02 * model.header.max_radius
                };

                let mut lollipop_origin = GlLollipopsBuilder::new(LOLLIPOP_SELECTED_BANK_COLOR);
                lollipop_origin.push(Vec3d::ZERO, Vec3d::ZERO, size);
                let lollipop_origin = lollipop_origin.finish(display);

                let mut lollipop_visual_center = GlLollipopsBuilder::new(LOLLIPOP_SELECTED_POINT_COLOR);
                lollipop_visual_center.push(model.visual_center, Vec3d::ZERO, size);
                let lollipop_visual_center = lollipop_visual_center.finish(display);

                self.lollipops = vec![lollipop_origin, lollipop_visual_center];
            }
            _ => {}
        }

        self.ui_state.viewport_3d_dirty = false;
    }
}

fn closest_approach(line_a: Vec3d, line_b: Vec3d, point: Vec3d) -> Vec3d {
    let a2p = point - line_a;
    let a2b = line_b - line_a;

    let a2b_2 = a2b.magnitude_squared();
    let dot = a2p.dot(&a2b);

    let t = (dot) / (a2b_2);

    (a2b * t) + line_a
}

const LOLLIPOP_UNSELECTED_COLOR: [f32; 4] = [0.3, 0.3, 0.3, 0.15];
const LOLLIPOP_SELECTED_BANK_COLOR: [f32; 4] = [0.15, 0.15, 1.0, 0.15];
const LOLLIPOP_SELECTED_POINT_COLOR: [f32; 4] = [1.0, 0.15, 0.15, 0.15];

const UVEC_COLOR: [f32; 4] = [0.15, 0.15, 1.0, 0.15];
const FVEC_COLOR: [f32; 4] = [0.15, 1.0, 0.15, 0.15];

const LOLLIPOP_UNSELECTED_PATH_COLOR: [f32; 4] = [0.3, 0.3, 0.3, 0.005];
const LOLLIPOP_SELECTED_PATH_COLOR: [f32; 4] = [0.15, 0.15, 1.0, 0.05];
const LOLLIPOP_SELECTED_PATH_POINT_COLOR: [f32; 4] = [1.0, 0.15, 0.15, 0.1];

struct Graphics {
    circle_verts: VertexBuffer<Vertex>,
    circle_indices: IndexBuffer<u16>,
    square_verts: VertexBuffer<Vertex>,
    square_indices: IndexBuffer<u16>,
    box_verts: VertexBuffer<Vertex>,
    box_indices: IndexBuffer<u16>,
    icosphere_verts: VertexBuffer<Vertex>,
    icosphere_indices: IndexBuffer<u16>,
    arrowhead_verts: VertexBuffer<Vertex>,
    arrowhead_indices: IndexBuffer<u16>,

    default_material_draw_params: glium::DrawParameters<'static>,
    arrowhead_draw_params: glium::DrawParameters<'static>,
    shield_draw_params: glium::DrawParameters<'static>,
    wireframe_params: glium::DrawParameters<'static>,
    lollipop_params: glium::DrawParameters<'static>,
    lollipop_stick_params: glium::DrawParameters<'static>,
    lollipop_rev_depth_params: glium::DrawParameters<'static>,
    drag_axis_params: glium::DrawParameters<'static>,
    orient_billboards_params: glium::DrawParameters<'static>,
    /// f, b, l, r, u, d
    orient_billboards: [SrgbTexture2d; 6],

    default_material_shader: glium::Program,
    textured_material_shader: glium::Program,
    flat_textured_material_shader: glium::Program,
    shield_shader: glium::Program,
    wireframe_shader: glium::Program,
    lollipop_stick_shader: glium::Program,
    lollipop_shader: glium::Program,
    arrowhead_shader: glium::Program,
}
impl Graphics {
    fn init(display: &Display) -> Self {
        fn load_img(display: &Display, bytes: &[u8]) -> SrgbTexture2d {
            let image = image::load(Cursor::new(bytes), image::ImageFormat::Png).unwrap().to_rgba8();
            let image_dimensions = image.dimensions();
            let image_raw = image.into_raw();
            SrgbTexture2d::new(display, glium::texture::RawImage2d::from_raw_rgba(image_raw, image_dimensions)).unwrap()
        }

        Graphics {
            circle_verts: glium::VertexBuffer::new(display, &*primitives::CIRCLE_VERTS).unwrap(),
            circle_indices: glium::IndexBuffer::new(display, glium::index::PrimitiveType::LineLoop, &primitives::CIRCLE_INDICES).unwrap(),
            square_verts: glium::VertexBuffer::new(display, &primitives::SQUARE_VERTS).unwrap(),
            square_indices: glium::IndexBuffer::new(display, glium::index::PrimitiveType::TrianglesList, &primitives::SQUARE_INDICES).unwrap(),
            box_verts: glium::VertexBuffer::new(display, &primitives::BOX_VERTS).unwrap(),
            box_indices: glium::IndexBuffer::new(display, glium::index::PrimitiveType::LinesList, &primitives::BOX_INDICES).unwrap(),
            icosphere_verts: glium::VertexBuffer::new(display, &primitives::SPHERE_VERTS).unwrap(),
            icosphere_indices: glium::IndexBuffer::new(display, glium::index::PrimitiveType::TrianglesList, &primitives::SPHERE_INDICES).unwrap(),
            arrowhead_verts: glium::VertexBuffer::new(display, &primitives::ARROWHEAD_VERTS).unwrap(),
            arrowhead_indices: glium::IndexBuffer::new(display, glium::index::PrimitiveType::TrianglesList, &primitives::ARROWHEAD_INDICES).unwrap(),
            default_material_draw_params: glium::DrawParameters {
                depth: glium::Depth {
                    test: glium::draw_parameters::DepthTest::IfLess,
                    write: true,
                    ..Default::default()
                },
                line_width: Some(1.0),
                backface_culling: glium::draw_parameters::BackfaceCullingMode::CullCounterClockwise,
                ..Default::default()
            },
            arrowhead_draw_params: glium::DrawParameters {
                depth: glium::Depth {
                    test: glium::draw_parameters::DepthTest::Overwrite,
                    write: false,
                    ..Default::default()
                },
                line_width: Some(1.0),
                backface_culling: glium::draw_parameters::BackfaceCullingMode::CullCounterClockwise,
                ..Default::default()
            },
            shield_draw_params: glium::DrawParameters {
                depth: glium::Depth {
                    test: glium::draw_parameters::DepthTest::IfLess,
                    write: true,
                    ..Default::default()
                },
                blend: glium::Blend::alpha_blending(),
                backface_culling: glium::draw_parameters::BackfaceCullingMode::CullCounterClockwise,
                ..Default::default()
            },
            wireframe_params: glium::DrawParameters {
                depth: glium::Depth {
                    test: glium::draw_parameters::DepthTest::Overwrite,
                    ..Default::default()
                },
                line_width: Some(1.0),
                backface_culling: glium::draw_parameters::BackfaceCullingMode::CullingDisabled,
                ..Default::default()
            },
            lollipop_params: glium::DrawParameters {
                depth: glium::Depth {
                    test: glium::draw_parameters::DepthTest::IfLess,
                    ..Default::default()
                },
                blend: ADDITIVE_BLEND,
                backface_culling: glium::draw_parameters::BackfaceCullingMode::CullingDisabled,
                ..Default::default()
            },
            lollipop_stick_params: glium::DrawParameters {
                depth: glium::Depth {
                    test: glium::draw_parameters::DepthTest::Overwrite,
                    write: false,
                    ..Default::default()
                },
                line_width: Some(2.0),
                backface_culling: glium::draw_parameters::BackfaceCullingMode::CullingDisabled,
                ..Default::default()
            },
            lollipop_rev_depth_params: glium::DrawParameters {
                depth: glium::Depth {
                    test: glium::draw_parameters::DepthTest::IfMore,
                    ..Default::default()
                },
                blend: ADDITIVE_BLEND,
                ..Default::default()
            },
            drag_axis_params: glium::DrawParameters {
                depth: glium::Depth {
                    test: glium::draw_parameters::DepthTest::IfLess,
                    write: false,
                    ..Default::default()
                },
                line_width: Some(2.0),
                ..Default::default()
            },
            orient_billboards_params: glium::DrawParameters {
                depth: glium::Depth {
                    test: glium::draw_parameters::DepthTest::IfLess,
                    write: false,
                    ..Default::default()
                },
                backface_culling: glium::draw_parameters::BackfaceCullingMode::CullCounterClockwise,
                ..Default::default()
            },
            orient_billboards: [
                load_img(display, include_bytes!("zforward.png")),
                load_img(display, include_bytes!("zbackward.png")),
                load_img(display, include_bytes!("xleft.png")),
                load_img(display, include_bytes!("xright.png")),
                load_img(display, include_bytes!("yup.png")),
                load_img(display, include_bytes!("ydown.png")),
            ],
            default_material_shader: glium::Program::from_source(display, DEFAULT_VERTEX_SHADER, DEFAULT_MAT_FRAGMENT_SHADER, None).unwrap(),
            textured_material_shader: glium::Program::from_source(display, DEFAULT_VERTEX_SHADER, TEXTURED_FRAGMENT_SHADER, None).unwrap(),
            flat_textured_material_shader: glium::Program::from_source(display, NO_NORMS_VERTEX_SHADER, FLAT_TEXTURED_FRAGMENT_SHADER, None).unwrap(),
            shield_shader: glium::Program::from_source(display, DEFAULT_VERTEX_SHADER, SHIELD_FRAGMENT_SHADER, None).unwrap(),
            wireframe_shader: glium::Program::from_source(display, NO_NORMS_VERTEX_SHADER, WIRE_FRAGMENT_SHADER, None).unwrap(),
            lollipop_stick_shader: glium::Program::from_source(display, NO_NORMS_VERTEX_SHADER, LOLLIPOP_STICK_FRAGMENT_SHADER, None).unwrap(),
            lollipop_shader: glium::Program::from_source(display, LOLLIPOP_VERTEX_SHADER, LOLLIPOP_FRAGMENT_SHADER, None).unwrap(),
            arrowhead_shader: glium::Program::from_source(display, NO_NORMS_VERTEX_SHADER, LOLLIPOP_FRAGMENT_SHADER, None).unwrap(),
        }
    }
}

const DEFAULT_VERTEX_SHADER: &str = r#"
#version 140

in vec3 position;
in vec3 normal;
in vec2 uv;

out vec2 v_uv;
out vec3 v_normal;

uniform mat4 vert_matrix;
uniform mat3 norm_matrix;

void main() {
    v_uv = uv;
    v_normal = norm_matrix * normal;
    gl_Position = vert_matrix * vec4(position, 1.0);
}
"#;

const FOV_VERTEX_SHADER: &str = r#"
#version 140

in vec3 position;

uniform mat4 vert_matrix;
uniform vec3 world_offset;
uniform float scale;
uniform float fov;
uniform float max_fov;
uniform float base_fov;

void main() {
    float theta = fov + (max_fov - fov) * position.y;
    float phi = base_fov * position.x;
    vec3 pos = vec3(sin(theta) * sin(phi), cos(theta), sin(theta) * cos(phi)) * position.z;
    gl_Position = vert_matrix * vec4(pos * scale, 1.0);
}
"#;

const NO_NORMS_VERTEX_SHADER: &str = r#"
#version 140

in vec3 position;
in vec2 uv;

uniform mat4 vert_matrix;

out vec2 v_uv;

void main() {
    v_uv = uv;
    gl_Position = vert_matrix * vec4(position, 1.0);
}
"#;

const FLAT_TEXTURED_FRAGMENT_SHADER: &str = r#"
#version 140

in vec2 v_uv;

out vec4 color;

uniform sampler2D tex;

void main() {
    vec4 tex_color = texture(tex, v_uv);

    color = tex_color;
}
"#;

const TEXTURED_FRAGMENT_SHADER: &str = r#"
#version 140

in vec3 v_normal;
in vec2 v_uv;

out vec4 color;

uniform vec3 u_light;
uniform vec3 dark_color;
uniform vec3 light_color;
uniform vec3 tint_color;
uniform float tint_val;
uniform sampler2D tex;

void main() {
    float brightness = dot(normalize(v_normal), normalize(u_light));
    brightness = 0.3 + 0.7 * brightness;
    brightness = clamp(brightness, 0.0, 1.0);
    brightness = pow(brightness, 2.5);

    vec4 tex_color = texture(tex, v_uv);
    vec3 untinted_color = mix(dark_color * tex_color.xyz, light_color * tex_color.xyz, brightness);

    color = vec4(mix(untinted_color, tint_color, tint_val), 0.5);
}
"#;

const DEFAULT_MAT_FRAGMENT_SHADER: &str = r#"
#version 140

in vec3 v_normal;

out vec4 color;

uniform vec3 u_light;
uniform vec3 dark_color;
uniform vec3 light_color;
uniform vec3 tint_color;
uniform float tint_val;

void main() {
    float brightness = dot(normalize(v_normal), normalize(u_light));
    brightness = 0.3 + 0.7 * brightness;
    brightness = clamp(brightness, 0.0, 1.0);
    brightness = pow(brightness, 2.5);

    vec3 untinted_color = mix(dark_color, light_color, brightness);

    color = vec4(mix(untinted_color, tint_color, tint_val), 0.5);
}
"#;

const SHIELD_FRAGMENT_SHADER: &str = r#"
#version 140

in vec3 v_normal;

out vec4 color;

uniform vec3 u_light;
uniform vec3 dark_color;
uniform vec3 light_color;
uniform vec3 tint_color;
uniform float tint_val;

void main() {
    float brightness = dot(normalize(v_normal), normalize(u_light));
    brightness = 0.3 + 0.7 * brightness;
    brightness = clamp(brightness, 0.0, 1.0);
    brightness = pow(brightness, 2.5);

    vec3 untinted_color = mix(dark_color, light_color, brightness);

    color = vec4(mix(untinted_color, tint_color, tint_val), 0.5);
}
"#;

const LOLLIPOP_VERTEX_SHADER: &str = r#"
#version 140

in mat4 world_matrix;
in vec3 position;

uniform mat4 vert_matrix;

void main() {
    gl_Position = vert_matrix * world_matrix * vec4(position, 1.0);
}
"#;

const WIRE_FRAGMENT_SHADER: &str = r#"
#version 140

out vec4 color;

void main() {
    color = vec4(1.0, 1.0, 1.0, 1.0);
}
"#;

const LOLLIPOP_STICK_FRAGMENT_SHADER: &str = r#"
#version 140

out vec4 color;

uniform vec4 lollipop_color;

void main() {
    color = vec4(lollipop_color.xyz * 0.5, 1.0);
}
"#;

const LOLLIPOP_FRAGMENT_SHADER: &str = r#"
#version 140

out vec4 color;

uniform vec4 lollipop_color;

void main() {
    color = lollipop_color;
}
"#;<|MERGE_RESOLUTION|>--- conflicted
+++ resolved
@@ -637,80 +637,6 @@
 
     let model = &pt_gui.model;
 
-<<<<<<< HEAD
-    // lots of graphics stuff to initialize
-    let default_material_shader = glium::Program::from_source(&display, DEFAULT_VERTEX_SHADER, DEFAULT_MAT_FRAGMENT_SHADER, None).unwrap();
-    let textured_material_shader = glium::Program::from_source(&display, DEFAULT_VERTEX_SHADER, TEXTURED_FRAGMENT_SHADER, None).unwrap();
-    let shield_shader = glium::Program::from_source(&display, DEFAULT_VERTEX_SHADER, SHIELD_FRAGMENT_SHADER, None).unwrap();
-    let wireframe_shader = glium::Program::from_source(&display, NO_NORMS_VERTEX_SHADER, WIRE_FRAGMENT_SHADER, None).unwrap();
-    let lollipop_stick_shader = glium::Program::from_source(&display, NO_NORMS_VERTEX_SHADER, LOLLIPOP_STICK_FRAGMENT_SHADER, None).unwrap();
-    let lollipop_shader = glium::Program::from_source(&display, LOLLIPOP_VERTEX_SHADER, LOLLIPOP_FRAGMENT_SHADER, None).unwrap();
-    let arrowhead_shader = glium::Program::from_source(&display, NO_NORMS_VERTEX_SHADER, LOLLIPOP_FRAGMENT_SHADER, None).unwrap();
-    let fov_shader = glium::Program::from_source(&display, FOV_VERTEX_SHADER, LOLLIPOP_STICK_FRAGMENT_SHADER, None).unwrap();
-
-    let mut default_material_draw_params = glium::DrawParameters {
-        depth: glium::Depth {
-            test: glium::draw_parameters::DepthTest::IfLess,
-            write: true,
-            ..Default::default()
-        },
-        line_width: Some(1.0),
-        backface_culling: glium::draw_parameters::BackfaceCullingMode::CullCounterClockwise,
-        ..Default::default()
-    };
-    let arrowhead_draw_params = glium::DrawParameters {
-        /* blend: glium::Blend {
-            color: glium::BlendingFunction::Addition,
-            alpha: glium::BlendingFunction::Addition,
-            ..Default::default(),
-        }, */
-        depth: glium::Depth {
-            test: glium::draw_parameters::DepthTest::Overwrite,
-            write: false,
-            ..Default::default()
-        },
-        ..default_material_draw_params.clone()
-    };
-    let shield_draw_params = glium::DrawParameters {
-        depth: glium::Depth {
-            test: glium::draw_parameters::DepthTest::IfLess,
-            write: true,
-            ..Default::default()
-        },
-        blend: glium::Blend::alpha_blending(),
-        backface_culling: glium::draw_parameters::BackfaceCullingMode::CullCounterClockwise,
-        ..Default::default()
-    };
-    let wireframe_params = glium::DrawParameters {
-        depth: glium::Depth {
-            test: glium::draw_parameters::DepthTest::Overwrite,
-            ..Default::default()
-        },
-        line_width: Some(1.0),
-        backface_culling: glium::draw_parameters::BackfaceCullingMode::CullingDisabled,
-        ..Default::default()
-    };
-    let mut lollipop_params = lollipop_params();
-    let lollipop_stick_params = lollipop_stick_params();
-    let lollipop_rev_depth_params = lollipop_rev_depth_params();
-    let drag_axis_params = drag_axis_params();
-
-    let circle_verts = glium::VertexBuffer::new(&display, &*primitives::CIRCLE_VERTS).unwrap();
-    let circle_indices = glium::IndexBuffer::new(&display, glium::index::PrimitiveType::LineLoop, &primitives::CIRCLE_INDICES).unwrap();
-
-    let box_verts = glium::VertexBuffer::new(&display, &primitives::BOX_VERTS).unwrap();
-    let box_indices = glium::IndexBuffer::new(&display, glium::index::PrimitiveType::LinesList, &primitives::BOX_INDICES).unwrap();
-
-    let icosphere_verts = glium::VertexBuffer::new(&display, &primitives::SPHERE_VERTS).unwrap();
-    let icosphere_indices = glium::IndexBuffer::new(&display, glium::index::PrimitiveType::TrianglesList, &primitives::SPHERE_INDICES).unwrap();
-
-    let arrowhead_verts = glium::VertexBuffer::new(&display, &primitives::ARROWHEAD_VERTS).unwrap();
-    let arrowhead_indices = glium::IndexBuffer::new(&display, glium::index::PrimitiveType::TrianglesList, &primitives::ARROWHEAD_INDICES).unwrap();
-
-    let frustum_verts = glium::VertexBuffer::new(&display, &primitives::FRUSTUM_VERTS).unwrap();
-
-=======
->>>>>>> d3a80661
     pt_gui.camera_heading = 2.7;
     pt_gui.camera_pitch = -0.4;
     pt_gui.camera_offset = Vec3d::ZERO;
