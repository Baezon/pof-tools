//     This disables the console that pops up if you run the program on windows but also supresses output on stdout
// VVV wasn't sure how to handle it so i leave it on for debug but turn it off for release
#![cfg_attr(not(debug_assertions), windows_subsystem = "windows")]
#![allow(clippy::useless_format)]
#[macro_use]
extern crate log;
extern crate nalgebra_glm as glm;
extern crate simplelog;

use crate::{
    primitives::OCTAHEDRON_VERTS,
    ui::{
        DisplayMode, DockingTreeValue, DragAxis, EyeTreeValue, GlowTreeValue, InsigniaTreeValue, PathTreeValue, SpecialPointTreeValue,
        SubObjectTreeValue, TextureTreeValue, ThrusterTreeValue, TurretTreeValue, WeaponTreeValue,
    },
};
use eframe::egui::PointerButton;
use egui::{Color32, RichText, TextEdit};
use glium::{
    glutin::{self, event::WindowEvent, window::Icon},
    texture::SrgbTexture2d,
    BlendingFunction, Display, IndexBuffer, LinearBlendingFactor, VertexBuffer,
};
use glm::Mat4x4;
use native_dialog::FileDialog;
use pof::{
    BspData, Insignia, Model, NameLink, NormalId, ObjVec, ObjectId, Parser, PolyVertex, Polygon, ShieldData, SubObject, TextureId, Vec3d, VertexId,
};
use simplelog::*;
use std::{
    collections::HashMap,
    fs::File,
    io::{Cursor, Read},
    path::PathBuf,
    sync::mpsc::TryRecvError,
};
use ui::{PofToolsGui, TreeValue};

mod primitives;
mod ui;
mod ui_properties_panel;

fn create_display(event_loop: &glutin::event_loop::EventLoop<()>) -> glium::Display {
    let window_builder = glutin::window::WindowBuilder::new()
        .with_resizable(true)
        .with_inner_size(glutin::dpi::LogicalSize { width: 800.0f32, height: 600.0f32 })
        .with_title(format!("Pof Tools v{}", POF_TOOLS_VERSION))
        .with_window_icon(Some(Icon::from_rgba(include_bytes!("icon.raw").to_vec(), 32, 32).unwrap()));

    let context_builder = glutin::ContextBuilder::new()
        .with_depth_buffer(0)
        .with_srgb(true)
        .with_stencil_buffer(0)
        .with_vsync(true)
        .with_depth_buffer(24);

    glium::Display::new(window_builder, context_builder, event_loop).unwrap()
}

const ADDITIVE_BLEND: glium::draw_parameters::Blend = glium::draw_parameters::Blend {
    color: BlendingFunction::Addition {
        source: LinearBlendingFactor::One,
        destination: LinearBlendingFactor::One,
    },
    alpha: BlendingFunction::Addition {
        source: LinearBlendingFactor::One,
        destination: LinearBlendingFactor::One,
    },
    constant_value: (0.0, 0.0, 1.0, 0.0),
};

struct GlLollipops {
    color: [f32; 4], // RGBA
    lolly_vertices: VertexBuffer<InstanceMatrix>,
    stick_vertices: VertexBuffer<Vertex>,
    stick_indices: glium::index::NoIndices,
}

struct GlArrowhead {
    color: [f32; 4],
    transform: Mat4x4,
}

struct GlLollipopsBuilder {
    color: [f32; 4], // RGBA
    lolly_vertices: Vec<InstanceMatrix>,
    stick_vertices: Vec<Vertex>,
}
impl GlLollipopsBuilder {
    fn new(color: [f32; 4]) -> Self {
        Self { color, lolly_vertices: vec![], stick_vertices: vec![] }
    }

    fn push(&mut self, vertex: Vec3d, normal: Vec3d, radius: f32) {
        let mut matrix = glm::translation(&glm::vec3(vertex.x, vertex.y, vertex.z));
        matrix = glm::scale(&matrix, &glm::vec3(radius, radius, radius));
        self.lolly_vertices.push(InstanceMatrix { world_matrix: matrix.into() });

        self.stick_vertices.push(Vertex { position: vertex.to_tuple(), uv: (0.0, 0.0) });
        self.stick_vertices
            .push(Vertex { position: (vertex + normal).to_tuple(), uv: (0.0, 0.0) });
    }

    fn finish(&self, display: &Display) -> GlLollipops {
        GlLollipops {
            color: self.color,
            lolly_vertices: glium::VertexBuffer::new(display, &self.lolly_vertices).unwrap(),
            stick_vertices: glium::VertexBuffer::new(display, &self.stick_vertices).unwrap(),
            stick_indices: glium::index::NoIndices(glium::index::PrimitiveType::LinesList),
        }
    }
}

fn build_lollipops(colors: &[[f32; 4]], display: &Display, iter: impl Iterator<Item = (Vec3d, Vec3d, f32, usize)>) -> Vec<GlLollipops> {
    let mut builders: Vec<_> = colors.iter().map(|c| GlLollipopsBuilder::new(*c)).collect();
    for (vertex, normal, radius, selection) in iter {
        builders[selection].push(vertex, normal, radius)
    }
    builders.into_iter().map(|builder| builder.finish(display)).collect()
}
struct GlBufferedShield {
    vertices: VertexBuffer<Vertex>,
    normals: VertexBuffer<Normal>,
    indices: IndexBuffer<u32>,
}
impl GlBufferedShield {
    fn new(display: &Display, shield_data: &ShieldData) -> GlBufferedShield {
        info!("Building buffer for the shield");
        let mut vertices = vec![];
        let mut normals = vec![];
        let mut indices = vec![];

        for poly in &shield_data.polygons {
            vertices.push(Vertex {
                position: shield_data.verts[poly.verts.0 .0 as usize].to_tuple(),
                uv: (0.0, 0.0),
            });
            normals.push(Normal { normal: poly.normal.to_tuple() });
            indices.push(indices.len() as u32);

            vertices.push(Vertex {
                position: shield_data.verts[poly.verts.1 .0 as usize].to_tuple(),
                uv: (0.0, 0.0),
            });
            normals.push(Normal { normal: poly.normal.to_tuple() });
            indices.push(indices.len() as u32);

            vertices.push(Vertex {
                position: shield_data.verts[poly.verts.2 .0 as usize].to_tuple(),
                uv: (0.0, 0.0),
            });
            normals.push(Normal { normal: poly.normal.to_tuple() });
            indices.push(indices.len() as u32);
        }

        GlBufferedShield {
            vertices: glium::VertexBuffer::new(display, &vertices).unwrap(),
            normals: glium::VertexBuffer::new(display, &normals).unwrap(),
            indices: glium::IndexBuffer::new(display, glium::index::PrimitiveType::TrianglesList, &indices).unwrap(),
        }
    }
}

struct GlBufferedInsignia {
    vertices: VertexBuffer<Vertex>,
    normals: VertexBuffer<Normal>,
    indices: IndexBuffer<u32>,
}
impl GlBufferedInsignia {
    fn new(display: &Display, insignia: &Insignia) -> GlBufferedInsignia {
        info!("Building buffer for a LOD {} insignia ", insignia.detail_level);
        let mut vertices = vec![];
        let mut normals = vec![];
        let mut indices = vec![];

        for (vert1, vert2, vert3) in &insignia.faces {
            let [v1, v2, v3] = [vert1, vert2, vert3].map(|i| nalgebra_glm::Vec3::from(insignia.vertices[i.vertex_id.0 as usize]));
            let normal: Vec3d = (v2 - v1).cross(&(v3 - v1)).normalize().into();

            vertices.push(Vertex {
                position: insignia.vertices[vert1.vertex_id.0 as usize].to_tuple(),
                uv: vert1.uv,
            });
            normals.push(Normal { normal: normal.to_tuple() });
            indices.push(indices.len() as u32);

            vertices.push(Vertex {
                position: insignia.vertices[vert2.vertex_id.0 as usize].to_tuple(),
                uv: vert2.uv,
            });
            normals.push(Normal { normal: normal.to_tuple() });
            indices.push(indices.len() as u32);

            vertices.push(Vertex {
                position: insignia.vertices[vert3.vertex_id.0 as usize].to_tuple(),
                uv: vert3.uv,
            });
            normals.push(Normal { normal: normal.to_tuple() });
            indices.push(indices.len() as u32);
        }

        GlBufferedInsignia {
            vertices: glium::VertexBuffer::new(display, &vertices).unwrap(),
            normals: glium::VertexBuffer::new(display, &normals).unwrap(),
            indices: glium::IndexBuffer::new(display, glium::index::PrimitiveType::TrianglesList, &indices).unwrap(),
        }
    }
}

#[derive(Default)]
struct GlObjectBuilder {
    vertices: Vec<Vertex>,
    normals: Vec<Normal>,
    map: HashMap<(VertexId, NormalId, u32, u32), u32>,
}

impl GlObjectBuilder {
    fn get_index(&mut self, bsp_data: &BspData, vert: &PolyVertex) -> u32 {
        *self
            .map
            .entry((vert.vertex_id, vert.normal_id, vert.uv.0.to_bits(), vert.uv.1.to_bits()))
            .or_insert_with(|| {
                let n = self.vertices.len();
                self.vertices.push(Vertex {
                    position: bsp_data.verts[vert.vertex_id.0 as usize].to_tuple(),
                    uv: vert.uv,
                });
                self.normals.push(Normal { normal: bsp_data.norms[vert.normal_id.0 as usize].to_tuple() });
                n.try_into().unwrap()
            })
    }
}

#[derive(Default)]
struct GlObjectsBuilder {
    inner: GlObjectBuilder,
    indices: Vec<u32>,
    wireframe_indices: Vec<u32>,
}

impl GlObjectsBuilder {
    fn push(&mut self, bsp_data: &BspData, poly: &Polygon) {
        // need to triangulate possibly
        // we'll make tris like this 0,1,2 .. 0,2,3 .. 0,3,4... etc
        if let [v0, v1, v2, remainder @ ..] = &*poly.verts {
            // get indices for v0, v1, v2
            let index0 = self.inner.get_index(bsp_data, v0);
            let index1 = self.inner.get_index(bsp_data, v1);
            let mut index = self.inner.get_index(bsp_data, v2);

            if remainder.is_empty() {
                // special case for tris which are common
                // triangle is v0-v1-v2
                self.indices.extend_from_slice(&[index0, index1, index]);
                // don't create wireframe unless we have previously encountered a quad
                if !self.wireframe_indices.is_empty() {
                    // wireframe is [v0-v1, v1-v2, v2-v0]
                    self.wireframe_indices.extend_from_slice(&[index0, index1, index1, index, index, index0]);
                }
            } else {
                // if this is not a tri
                if self.wireframe_indices.is_empty() {
                    // lazy initialization of wireframe object
                    for vs in self.indices.chunks_exact(3) {
                        // everything prior is a tri, so wireframe is [v0-v1, v1-v2, v2-v0]
                        self.wireframe_indices.extend_from_slice(&[vs[0], vs[1], vs[1], vs[2], vs[2], vs[0]]);
                    }
                }
                // first tri is v0-v1-v2
                self.indices.extend_from_slice(&[index0, index1, index]);
                // start drawing the outline with [v0-v1, v1-v2]
                self.wireframe_indices.extend_from_slice(&[index0, index1, index1, index]);
                // for each pair of verts in the remainder make a tri of [v0, v(i-1), vi]
                for vi in remainder {
                    let index2 = self.inner.get_index(bsp_data, vi);
                    // tri is v0-v(i-1)-vi
                    self.indices.extend_from_slice(&[index0, index, index2]);
                    // wireframe gets an extra line v(i-1)-vi
                    self.wireframe_indices.extend_from_slice(&[index, index2]);
                    index = index2;
                }
                // finish the wireframe polygon with vn-v0
                self.wireframe_indices.extend_from_slice(&[index, index0]);
            }
        }
    }

    fn finish(self, display: &Display, object: &SubObject, texture_id: Option<TextureId>, out: &mut Vec<GlObjectBuffer>) {
        if !self.indices.is_empty() {
            info!("Built buffer for subobj {}", object.name);
            out.push(GlObjectBuffer {
                texture_id,
                vertices: glium::VertexBuffer::new(display, &self.inner.vertices).unwrap(),
                normals: glium::VertexBuffer::new(display, &self.inner.normals).unwrap(),
                indices: glium::IndexBuffer::new(display, glium::index::PrimitiveType::TrianglesList, &self.indices).unwrap(),
                wireframe_indices: if self.wireframe_indices.is_empty() {
                    None
                } else {
                    Some(glium::IndexBuffer::new(display, glium::index::PrimitiveType::LinesList, &self.wireframe_indices).unwrap())
                },
                tint_val: 0.0,
            })
        }
    }
}

struct GlObjectBuffer {
    texture_id: Option<TextureId>,
    vertices: VertexBuffer<Vertex>,
    normals: VertexBuffer<Normal>,
    indices: IndexBuffer<u32>,
    wireframe_indices: Option<IndexBuffer<u32>>,
    tint_val: f32,
}

struct GlObjectBuffers {
    obj_id: ObjectId,
    buffers: Vec<GlObjectBuffer>,
}

impl GlObjectBuffers {
    fn new(display: &Display, object: &SubObject, num_textures: usize) -> Self {
        let mut textures = Vec::from_iter(std::iter::repeat_with(GlObjectsBuilder::default).take(num_textures));

        let bsp_data = &object.bsp_data;

        for (_, poly) in bsp_data.collision_tree.leaves() {
            textures[poly.texture.0 as usize].push(bsp_data, poly);
        }

        let mut buffers = vec![];
        for (i, builder) in textures.into_iter().enumerate() {
            builder.finish(display, object, Some(TextureId(i as u32)), &mut buffers)
        }
        Self { obj_id: object.obj_id, buffers }
    }
}

#[derive(Copy, Clone)]
pub struct InstanceMatrix {
    world_matrix: [[f32; 4]; 4],
}

glium::implement_vertex!(InstanceMatrix, world_matrix);

#[derive(Copy, Clone, Debug)]
pub struct Vertex {
    position: (f32, f32, f32),
    uv: (f32, f32),
}

glium::implement_vertex!(Vertex, position, uv);

#[derive(Copy, Clone)]
pub struct Normal {
    normal: (f32, f32, f32),
}

glium::implement_vertex!(Normal, normal);

impl PofToolsGui {
    fn save_model(model: &Model) -> Option<String> {
        let mut out = None;
        // use a scoped thread here, its ok to block the main window for now i guess
        crossbeam::thread::scope(|s| {
            s.spawn(|_| {
                let path = FileDialog::new()
                    .set_filename(&model.path_to_file.file_name().unwrap_or_default().to_string_lossy())
                    .add_filter("All Supported Files", &["pof", "dae", "gltf", "glb"])
                    .add_filter("Parallax Object File", &["pof"])
                    .add_filter("Digital Asset Exchange file", &["dae"])
                    .add_filter("GL Transmission Format (Embedded)", &["gltf"])
                    .add_filter("GL Transmission Format (Binary)", &["glb"])
                    .show_save_single_file();
                if let Ok(Some(path)) = path {
                    let mut file = File::create(path.clone()).unwrap();
                    match path.extension().map(|ext| ext.to_ascii_lowercase()) {
                        Some(s) if s == "glb" => model.write_gltf(&mut file, true).unwrap(),
                        Some(s) if s == "gltf" => model.write_gltf(&mut file, false).unwrap(),
                        Some(s) if s == "dae" => model.write_dae(&mut file).unwrap(),
                        Some(s) if s == "pof" => model.write(&mut file).unwrap(),
                        s => panic!("unexpected extension {:?}", s),
                    }
                    out = Some(path.file_name().and_then(|f| f.to_str()).unwrap_or("").to_string());
                }
            });
        })
        .unwrap();
        out
    }

    /// Opens a dialog to load a model. Must be run off the main thread.
    fn load_model(filepath: Option<PathBuf>) -> Result<Option<Box<Model>>, String> {
        let model = std::panic::catch_unwind(move || {
            let path = filepath.or_else(|| {
                FileDialog::new()
                    .add_filter("All supported files", &["pof", "dae", "gltf", "glb"])
                    .add_filter("COLLADA", &["dae"])
                    .add_filter("Parallax Object File", &["pof"])
                    .add_filter("GL Transmission Format", &["gltf", "glb"])
                    .show_open_single_file()
                    .unwrap()
            });

            path.map(|path| {
                let ext = path.extension().map(|ext| ext.to_ascii_lowercase());
                let filename = path.file_name().and_then(|f| f.to_str()).unwrap_or("").to_string();
                info!("Attempting to load {}", filename);
                match ext.as_ref().and_then(|ext| ext.to_str()) {
                    Some("dae") => pof::parse_dae(path),
                    Some("gltf" | "glb") => pof::parse_gltf(path),
                    Some("pof") => {
                        let file = File::open(&path).expect("TODO invalid file or smth i dunno");
                        let mut parser = Parser::new(file).expect("TODO invalid version of file or smth i dunno");
                        Box::new(parser.parse(path).expect("TODO invalid pof file or smth i dunno"))
                    }
                    _ => todo!(),
                }
            })
        });
        model.map_err(|panic| *panic.downcast().unwrap())
    }

    /// opens a thread which opens the dialog and starts parsing a model
    fn start_loading_model(&mut self, filepath: Option<PathBuf>) {
        let (sender, receiver) = std::sync::mpsc::channel();
        self.model_loading_thread = Some(receiver);

        // the model loading thread
        std::thread::spawn(move || drop(sender.send(Self::load_model(filepath))));
    }

    fn handle_model_loading_thread(&mut self, display: &Display) {
        if let Some(thread) = &self.model_loading_thread {
            let response = thread.try_recv();
            match response {
                Ok(Ok(Some(data))) => {
                    self.model = data;
                    self.finish_loading_model(display);

                    self.model_loading_thread = None;
                }
                Err(TryRecvError::Disconnected) => self.model_loading_thread = None,
                Ok(Ok(None)) => self.model_loading_thread = None,
                Ok(Err(_)) => self.model_loading_thread = None,

                Err(TryRecvError::Empty) => {}
            }
        }
    }

    // after the above thread has returned, stuffs the new model in
    fn finish_loading_model(&mut self, display: &Display) {
        self.buffer_objects.clear();
        self.buffer_shield = None;
        self.buffer_insignias.clear();

        for subobject in &self.model.sub_objects {
            self.buffer_objects
                .push(GlObjectBuffers::new(display, subobject, self.model.textures.len()));
        }

        for insignia in &self.model.insignias {
            self.buffer_insignias.push(GlBufferedInsignia::new(display, insignia));
        }

        if let Some(shield) = &self.model.shield_data {
            self.buffer_shield = Some(GlBufferedShield::new(display, shield));
        }

        self.maybe_recalculate_3d_helpers(display);

        self.model.recheck_warnings(pof::Set::All);
        self.model.recheck_errors(pof::Set::All);
        self.ui_state.tree_view_selection = Default::default();
        self.ui_state.refresh_properties_panel(&self.model);
        self.camera_heading = 2.7;
        self.camera_pitch = -0.4;
        self.camera_offset = Vec3d::ZERO;
        self.camera_scale = self.model.header.max_radius * 1.5;
        self.ui_state.last_selected_subobj = self.model.header.detail_levels.first().copied();

        self.load_textures();

        let filename = self.model.path_to_file.file_name().unwrap_or_default().to_string_lossy();
        display
            .gl_window()
            .window()
            .set_title(&format!("Pof Tools v{} - {}", POF_TOOLS_VERSION, filename));

        info!("Loaded {}", filename);
    }

    fn handle_texture_loading_thread(&mut self, display: &Display) {
        if let Some(thread) = &self.texture_loading_thread {
            let response = thread.try_recv();
            match response {
                Ok(Some(data)) => {
                    let texture = SrgbTexture2d::new(display, data.0).unwrap();
                    self.buffer_textures.insert(data.1, texture);
                }
                Err(TryRecvError::Disconnected) | Ok(None) => self.texture_loading_thread = None,
                Err(TryRecvError::Empty) => {}
            }
        }
    }

    fn load_textures(&mut self) {
        self.buffer_textures.clear();
        let (sender, receiver) = std::sync::mpsc::channel();
        self.texture_loading_thread = Some(receiver);
        let textures = self.model.textures.clone();
        let path = self.model.path_to_file.clone();

        // the texture loading thread
        std::thread::spawn(move || {
            for (i, tex_name) in textures.iter().enumerate() {
                if let Some((mut file, format)) = ["png", "dds"].iter().find_map(|ext| {
                    if let Ok(file) = std::fs::File::open(path.with_file_name(format!("{}.{}", tex_name, ext))) {
                        Some((file, image::ImageFormat::from_extension(ext).unwrap()))
                    } else {
                        Some((
                            std::fs::File::open(path.with_file_name(format!("../maps/{}.{}", tex_name, ext))).ok()?,
                            image::ImageFormat::from_extension(ext).unwrap(),
                        ))
                    }
                }) {
                    let mut buf = vec![];
                    if let Err(e) = file.read_to_end(&mut buf) {
                        error!("Failed to load texture {}.{}: {:?}", tex_name, format.extensions_str()[0], e);
                        continue;
                    }
                    let image = match image::load(Cursor::new(buf), format) {
                        Ok(image) => image.to_rgba8(),
                        Err(e) => {
                            error!("Failed to load texture {}.{}: {:?}", tex_name, format.extensions_str()[0], e);
                            continue;
                        }
                    };

                    let image_dimensions = image.dimensions();
                    let image = glium::texture::RawImage2d::from_raw_rgba(image.into_raw(), image_dimensions);

                    info!("Loaded texture {}.{}", tex_name, format.extensions_str()[0]);

                    let _ = sender.send(Some((image, TextureId(i as u32))));
                }
            }

            let _ = sender.send(None);
        });
    }

    pub fn rebuild_subobj_buffers(&mut self, display: &Display, ids: Vec<ObjectId>) {
        for buf in &mut self.buffer_objects {
            if ids.contains(&buf.obj_id) {
                *buf = GlObjectBuffers::new(display, &self.model.sub_objects[buf.obj_id], self.model.textures.len());
            }
        }
    }
}

const POF_TOOLS_VERSION: &str = env!("CARGO_PKG_VERSION");

fn main() {
    // set up a panic handler to grab the backtrace
    let default_hook = std::panic::take_hook();
    let (panic_data_send, panic_data_recv) = std::sync::mpsc::sync_channel(1);
    std::panic::set_hook(Box::new(move |panic_info| {
        default_hook(panic_info);
        let backtrace = backtrace::Backtrace::new();
        let msg = panic_info.payload().downcast_ref::<String>().map_or("unknown panic", |x| x);
        let msg = format!("{},  {}", msg, panic_info.location().unwrap());
        error!("{}", msg);
        let mut frames = vec![];
        for frame in backtrace.frames() {
            // filter out anything which doesn't have pof-tools in the path
            // maybe not great? but filters out a huge amount of unrelated shit
            let should_print = frame.symbols().iter().any(|symbol| match symbol.filename().and_then(|s| s.to_str()) {
                Some(file) => file.contains("pof-tools"),
                None => symbol.name().and_then(|name| name.as_str()).map_or(false, |name| name.contains("pof")),
            });
            if should_print {
                frames.push(frame.clone())
            }
        }
        let _ = panic_data_send.send((msg, if frames.is_empty() { backtrace } else { frames.into() }));
    }));

    // set up the logger
    let mut logger_config = ConfigBuilder::new();
    logger_config.set_time_level(LevelFilter::Off);
    logger_config.set_max_level(LevelFilter::Off);
    if let Ok(file) = File::create("pof-tools.log") {
        let _ = WriteLogger::init(LevelFilter::Info, logger_config.build(), file);
    }
    info!("Pof Tools {} - {}", POF_TOOLS_VERSION, chrono::Local::now());

    let event_loop = glutin::event_loop::EventLoopBuilder::with_user_event().build();
    let mut pt_gui = PofToolsGui::new();
    let display = create_display(&event_loop);

    // this creates the raw bytes from png, how i make the icon
    // File::create("icon.raw")
    //     .unwrap()
    //     .write_all(&image::open("icon.png").unwrap().into_rgba8().to_vec());

    let mut args = std::env::args();
    args.next();
    let path = args.next().map(|arg| PathBuf::from(arg.as_str()));

    let mut egui = egui_glium::EguiGlium::new(&display, &event_loop);

    pt_gui.start_loading_model(path);

    let model = &pt_gui.model;

    // lots of graphics stuff to initialize
    let default_material_shader = glium::Program::from_source(&display, DEFAULT_VERTEX_SHADER, DEFAULT_MAT_FRAGMENT_SHADER, None).unwrap();
    let textured_material_shader = glium::Program::from_source(&display, DEFAULT_VERTEX_SHADER, TEXTURED_FRAGMENT_SHADER, None).unwrap();
    let shield_shader = glium::Program::from_source(&display, DEFAULT_VERTEX_SHADER, SHIELD_FRAGMENT_SHADER, None).unwrap();
    let wireframe_shader = glium::Program::from_source(&display, NO_NORMS_VERTEX_SHADER, WIRE_FRAGMENT_SHADER, None).unwrap();
    let lollipop_stick_shader = glium::Program::from_source(&display, NO_NORMS_VERTEX_SHADER, LOLLIPOP_STICK_FRAGMENT_SHADER, None).unwrap();
    let lollipop_shader = glium::Program::from_source(&display, LOLLIPOP_VERTEX_SHADER, LOLLIPOP_FRAGMENT_SHADER, None).unwrap();
    let arrowhead_shader = glium::Program::from_source(&display, NO_NORMS_VERTEX_SHADER, LOLLIPOP_FRAGMENT_SHADER, None).unwrap();

    let mut default_material_draw_params = glium::DrawParameters {
        depth: glium::Depth {
            test: glium::draw_parameters::DepthTest::IfLess,
            write: true,
            ..Default::default()
        },
        line_width: Some(1.0),
        backface_culling: glium::draw_parameters::BackfaceCullingMode::CullCounterClockwise,
        ..Default::default()
    };
    let arrowhead_draw_params = glium::DrawParameters {
        /* blend: glium::Blend {
            color: glium::BlendingFunction::Addition,
            alpha: glium::BlendingFunction::Addition,
            ..Default::default(),
        }, */
        depth: glium::Depth {
            test: glium::draw_parameters::DepthTest::Overwrite,
            write: false,
            ..Default::default()
        },
        ..default_material_draw_params.clone()
    };
    let shield_draw_params = glium::DrawParameters {
        depth: glium::Depth {
            test: glium::draw_parameters::DepthTest::IfLess,
            write: true,
            ..Default::default()
        },
        blend: glium::Blend::alpha_blending(),
        backface_culling: glium::draw_parameters::BackfaceCullingMode::CullCounterClockwise,
        ..Default::default()
    };
    let wireframe_params = glium::DrawParameters {
        depth: glium::Depth {
            test: glium::draw_parameters::DepthTest::Overwrite,
            ..Default::default()
        },
        line_width: Some(1.0),
        backface_culling: glium::draw_parameters::BackfaceCullingMode::CullingDisabled,
        ..Default::default()
    };
    let mut lollipop_params = lollipop_params();
    let lollipop_stick_params = lollipop_stick_params();
    let lollipop_rev_depth_params = lollipop_rev_depth_params();
    let drag_axis_params = drag_axis_params();

    let circle_verts = glium::VertexBuffer::new(&display, &*primitives::CIRCLE_VERTS).unwrap();
    let circle_indices = glium::IndexBuffer::new(&display, glium::index::PrimitiveType::LineLoop, &primitives::CIRCLE_INDICES).unwrap();

    let box_verts = glium::VertexBuffer::new(&display, &primitives::BOX_VERTS).unwrap();
    let box_indices = glium::IndexBuffer::new(&display, glium::index::PrimitiveType::LinesList, &primitives::BOX_INDICES).unwrap();

    let icosphere_verts = glium::VertexBuffer::new(&display, &primitives::SPHERE_VERTS).unwrap();
    let icosphere_indices = glium::IndexBuffer::new(&display, glium::index::PrimitiveType::TrianglesList, &primitives::SPHERE_INDICES).unwrap();

    let arrowhead_verts = glium::VertexBuffer::new(&display, &primitives::ARROWHEAD_VERTS).unwrap();
    let arrowhead_indices = glium::IndexBuffer::new(&display, glium::index::PrimitiveType::TrianglesList, &primitives::ARROWHEAD_INDICES).unwrap();

    pt_gui.camera_heading = 2.7;
    pt_gui.camera_pitch = -0.4;
    pt_gui.camera_offset = Vec3d::ZERO;
    pt_gui.camera_scale = model.header.max_radius * 2.0;

    let mut errored = None;
    info!("Beginning event loop...");

    event_loop.run(move |event, _, control_flow| {
        let mut catch_redraw = || {
            let redraw = || {
                // handle whether the thread which handles loading has responded (if it exists)
                pt_gui.handle_model_loading_thread(&display);

                pt_gui.handle_texture_loading_thread(&display);

                let repaint_after = egui.run(&display, |ctx| pt_gui.show_ui(ctx, &display));

                *control_flow = match repaint_after {
                    time if time.is_zero() => {
                        display.gl_window().window().request_redraw();
                        glutin::event_loop::ControlFlow::Poll
                    }
                    time => match std::time::Instant::now().checked_add(time) {
                        Some(next_frame_time) => glutin::event_loop::ControlFlow::WaitUntil(next_frame_time),
                        None => glutin::event_loop::ControlFlow::Wait,
                    },
                };

                {
                    use glium::Surface as _;
                    let mut target = display.draw();

                    target.clear_color_and_depth((0.0, 0.0, 0.0, 1.0), 1.0);

                    let model = &pt_gui.model;

                    // set up the camera matrix
                    let perspective_matrix = {
                        let (width, height) = target.get_dimensions();
                        let aspect_ratio = height as f32 / width as f32;

                        if pt_gui.camera_orthographic {
                            let zfar = (model.header.max_radius) * 2.0;
                            let znear = (model.header.max_radius) * -2.0;
                            let f = 1.5 / pt_gui.camera_scale;
                            Mat4x4::from([
                                [f * aspect_ratio, 0.0, 0.0, 0.0],
                                [0.0, f, 0.0, 0.0],
                                [0.0, 0.0, (2.0) / (zfar - znear), 0.0],
                                [0.0, 0.0, -(zfar + znear) / (zfar - znear), 1.0],
                            ])
                        } else {
                            let fov: f32 = std::f32::consts::PI / 3.0;
                            let zfar = (model.header.max_radius + pt_gui.camera_scale) * 2.0;
                            let znear = (model.header.max_radius + pt_gui.camera_scale) / 1000.;

                            let f = 1.0 / (fov / 2.0).tan();

                            Mat4x4::from([
                                [f * aspect_ratio, 0.0, 0.0, 0.0],
                                [0.0, f, 0.0, 0.0],
                                [0.0, 0.0, (zfar + znear) / (zfar - znear), 1.0],
                                [0.0, 0.0, -(2.0 * zfar * znear) / (zfar - znear), 0.0],
                            ])
                        }
                    };

                    let mut view_mat = glm::rotation(pt_gui.camera_pitch, &glm::vec3(1., 0., 0.)); // pitch
                    view_mat *= glm::rotation(pt_gui.camera_heading, &glm::vec3(0., 1., 0.)); // heading

                    // handle user interactions like rotating the camera
                    let rect = egui.egui_ctx.available_rect(); // the rectangle not covered by egui UI, i.e. the 3d viewport
                    if rect.is_positive() {
                        let input = egui.egui_ctx.input();
                        //input.pointer.hover_pos().map(|pos| println!("{:?}", pos));
                        let mouse_pos = input.pointer.hover_pos();
                        let last_click_pos = input.pointer.press_origin();
                        let in_3d_viewport = mouse_pos.map_or(false, |hover_pos| rect.contains(hover_pos));
                        let clicked_in_3d_viewport = last_click_pos.map_or(false, |hover_pos| rect.contains(hover_pos));
                        if clicked_in_3d_viewport {
                            if !input.modifiers.shift && input.pointer.button_down(egui::PointerButton::Secondary) {
                                pt_gui.camera_heading += input.pointer.delta().x * -0.01;
                                pt_gui.camera_pitch += input.pointer.delta().y * -0.01;
                            } else if input.pointer.button_down(egui::PointerButton::Middle)
                                || input.modifiers.shift && input.pointer.button_down(egui::PointerButton::Secondary)
                            {
                                let x = input.pointer.delta().x * -0.003 * pt_gui.camera_scale; // for some reason x gets inverted
                                let y = input.pointer.delta().y * 0.003 * pt_gui.camera_scale;

                                pt_gui.camera_offset += view_mat.transpose().transform_vector(&glm::vec3(x, y, 0.)).into();
                            }
                        }
                        if in_3d_viewport {
                            pt_gui.camera_scale *= 1.0 + (input.scroll_delta.y * -0.001)
                        }
                    }

                    if !pt_gui.camera_orthographic {
                        view_mat.append_translation_mut(&glm::vec3(0.0, 0.0, pt_gui.camera_scale));
                    }

                    view_mat.prepend_translation_mut(&glm::vec3(-pt_gui.camera_offset.x, -pt_gui.camera_offset.y, -pt_gui.camera_offset.z));
                    view_mat.prepend_translation_mut(&glm::vec3(-model.visual_center.x, -model.visual_center.y, -model.visual_center.z));

                    let mouse_pos =
                        egui.egui_ctx.input().pointer.hover_pos().map(|pos| {
                            ((pos.x / target.get_dimensions().0 as f32) * 2.0 - 1.0, (pos.y / target.get_dimensions().1 as f32) * 2.0 - 1.0)
                        });
                    let mouse_vec = {
                        mouse_pos.map(|pos| {
                            let matrix = (perspective_matrix * view_mat).try_inverse().unwrap();
                            let pos1 = &matrix * Vec3d::new(pos.0, -pos.1, 0.0);
                            let pos2 = &matrix * Vec3d::new(pos.0, -pos.1, 1.0);
                            (pos1, pos2)
                        })
                    };

                    pt_gui.hover_lollipop = pt_gui.get_hover_lollipop(mouse_vec);

                    // start the drag/selection if the user clicked on a lollipop
                    if let Some((vec1, vec2)) = mouse_vec {
                        if egui.egui_ctx.input().pointer.button_clicked(PointerButton::Primary) {
                            if let Some(lollipop) = pt_gui.hover_lollipop {
                                pt_gui.drag_lollipop = Some(lollipop);
                                let vec = (vec1 - vec2).normalize();
                                pt_gui.drag_axis = match (vec.x, vec.y, vec.z) {
                                    _ if vec.x.abs() > vec.y.abs() && vec.x.abs() > vec.z.abs() => DragAxis::YZ,
                                    _ if vec.y.abs() > vec.x.abs() && vec.y.abs() > vec.z.abs() => DragAxis::XZ,
                                    _ if vec.z.abs() > vec.x.abs() && vec.z.abs() > vec.y.abs() => DragAxis::XY,
                                    _ => DragAxis::YZ,
                                };
                                pt_gui.drag_start = *lollipop.get_position_ref(&mut pt_gui.model).unwrap();
                                if let TreeValue::Turrets(TurretTreeValue::TurretPoint(i, _)) = lollipop {
                                    pt_gui.drag_start += pt_gui.model.get_total_subobj_offset(pt_gui.model.turrets[i].gun_obj);
                                }

                                pt_gui.select_new_tree_val(lollipop);
                            }
                        }
                    }

                    // continue the drag if the user is still dragging the lollipop
                    if let Some(drag_lollipop) = pt_gui.drag_lollipop {
                        // only drag if they've sufficiently moved the mouse
                        if !pt_gui.actually_dragging
                            && egui.egui_ctx.input().pointer.press_origin().map_or(false, |origin| {
                                egui.egui_ctx
                                    .input()
                                    .pointer
                                    .hover_pos()
                                    .map_or(false, |current_pos| current_pos.distance(origin) > 4.)
                            })
                        {
                            pt_gui.actually_dragging = true;
                        }

                        if pt_gui.actually_dragging {
                            // take into account turret offset
                            let mut maybe_turret_offset = Vec3d::ZERO;
                            if let Some(TreeValue::Turrets(TurretTreeValue::TurretPoint(i, _))) = pt_gui.drag_lollipop {
                                maybe_turret_offset = pt_gui.model.get_total_subobj_offset(pt_gui.model.turrets[i].gun_obj);
                            }

                            if let Some(vec_ptr) = drag_lollipop.get_position_ref(&mut pt_gui.model) {
                                *vec_ptr += maybe_turret_offset; // add this only for the purposes of calculation (subtracted at the end)
                                let new_pos: Option<Vec3d> = {
                                    let mouse_vec = mouse_vec.unwrap();
                                    let t = match pt_gui.drag_axis {
                                        DragAxis::YZ => (vec_ptr.x - mouse_vec.0.x) / (mouse_vec.1.x - mouse_vec.0.x),
                                        DragAxis::XZ => (vec_ptr.y - mouse_vec.0.y) / (mouse_vec.1.y - mouse_vec.0.y),
                                        DragAxis::XY => (vec_ptr.z - mouse_vec.0.z) / (mouse_vec.1.z - mouse_vec.0.z),
                                    };
                                    let hover_pos = egui.egui_ctx.input().pointer.hover_pos();
                                    let in_3d_viewport = hover_pos.map_or(false, |hover_pos| egui.egui_ctx.available_rect().contains(hover_pos));
                                    if mouse_pos.is_none() || t < -1.0 || t > 1.0 || !egui.egui_ctx.input().pointer.primary_down() || !in_3d_viewport
                                    {
                                        pt_gui.drag_lollipop = None;
                                        pt_gui.actually_dragging = false;
                                        *vec_ptr -= maybe_turret_offset;
                                        None
                                    } else {
                                        Some(mouse_vec.0 + (mouse_vec.1 - mouse_vec.0) * t)
                                    }
                                };

                                if let Some(new_pos) = new_pos {
                                    *vec_ptr = new_pos - maybe_turret_offset;
                                    pt_gui.ui_state.refresh_properties_panel(&pt_gui.model);
                                    pt_gui.ui_state.viewport_3d_dirty = true;
                                }
                            }
                        }

                        // for when the user releases without dragging
                        if !egui.egui_ctx.input().pointer.primary_down() {
                            pt_gui.drag_lollipop = None;
                            pt_gui.actually_dragging = false;
                        }
                    }

                    // maybe redo lollipops and stuff
                    pt_gui.maybe_recalculate_3d_helpers(&display);

                    let model = &pt_gui.model;

                    // brighten up the dark bits so wireframe is easier to see
                    let mut dark_color;
                    if pt_gui.display_mode == DisplayMode::Wireframe {
                        default_material_draw_params.polygon_mode = glium::draw_parameters::PolygonMode::Line;
                        default_material_draw_params.backface_culling = glium::draw_parameters::BackfaceCullingMode::CullingDisabled;
                        dark_color = [0.2, 0.2, 0.2f32];
                    } else {
                        default_material_draw_params.polygon_mode = glium::draw_parameters::PolygonMode::Fill;
                        default_material_draw_params.backface_culling = glium::draw_parameters::BackfaceCullingMode::CullCounterClockwise;
                        dark_color = [0.01, 0.01, 0.01f32];
                    }

                    // dim down the bright bits when lollipops are on screen
                    let light_color;
                    match &pt_gui.ui_state.tree_view_selection {
                        TreeValue::Thrusters(_)
                        | TreeValue::Weapons(_)
                        | TreeValue::DockingBays(_)
                        | TreeValue::Glows(_)
                        | TreeValue::SpecialPoints(_)
                        | TreeValue::Turrets(_)
                        | TreeValue::Paths(_)
                        | TreeValue::EyePoints(_)
                        | TreeValue::VisualCenter => {
                            light_color = [0.3, 0.3, 0.3f32];
                            if pt_gui.display_mode == DisplayMode::Wireframe {
                                dark_color = [0.05, 0.05, 0.05f32];
                            }
                        }
                        _ => light_color = [1.0, 1.0, 1.0f32],
                    }

                    let light_vec = glm::vec3(0.5, 1.0, -1.0);

                    let displayed_subobjects =
                        get_list_of_display_subobjects(model, pt_gui.ui_state.tree_view_selection, pt_gui.ui_state.last_selected_subobj);

                    // draw the actual subobjects of the model
                    for buffer_objs in &pt_gui.buffer_objects {
                        // only render if its currently being displayed
                        if displayed_subobjects[buffer_objs.obj_id] {
                            let mut mat = glm::identity::<f32, 4>();
                            mat.append_translation_mut(&pt_gui.model.get_total_subobj_offset(buffer_objs.obj_id).into());

                            let matrix = view_mat * mat;
                            let norm_matrix: [[f32; 3]; 3] = glm::mat4_to_mat3(&matrix).try_inverse().unwrap().transpose().into();
                            let vert_matrix: [[f32; 4]; 4] = (perspective_matrix * matrix).into();

                            for buffer_obj in &buffer_objs.buffers {
                                let indices = if pt_gui.display_mode == DisplayMode::Wireframe {
                                    buffer_obj.wireframe_indices.as_ref().unwrap_or(&buffer_obj.indices)
                                } else {
                                    &buffer_obj.indices
                                };

                                if let Some(texture) = buffer_obj
                                    .texture_id
                                    // if the buffer has a tex id assigned...
                                    .filter(|_| pt_gui.display_mode == DisplayMode::Textured)
                                    // if we're displaying textures...
                                    .and_then(|tex_id| pt_gui.buffer_textures.get(&tex_id))
                                //     and we have a texture loaded, then display
                                {
                                    // draw textured
                                    let uniforms = glium::uniform! {
                                        norm_matrix: norm_matrix,
                                        vert_matrix: vert_matrix,
                                        u_light: <[f32; 3]>::from(light_vec),
                                        dark_color: dark_color,
                                        light_color: light_color,
                                        tint_color: [0.0, 0.0, 1.0f32],
                                        tint_val: buffer_obj.tint_val,
                                        tex: texture,
                                    };

                                    target
                                        .draw(
                                            (&buffer_obj.vertices, &buffer_obj.normals),
                                            indices,
                                            &textured_material_shader,
                                            &uniforms,
                                            &default_material_draw_params,
                                        )
                                        .unwrap();
                                } else {
                                    // draw untextured
                                    let uniforms = glium::uniform! {
                                        norm_matrix: norm_matrix,
                                        vert_matrix: vert_matrix,
                                        u_light: <[f32; 3]>::from(light_vec),
                                        dark_color: dark_color,
                                        light_color: light_color,
                                        tint_color: [0.0, 0.0, 1.0f32],
                                        tint_val: buffer_obj.tint_val,
                                    };

                                    target
                                        .draw(
                                            (&buffer_obj.vertices, &buffer_obj.normals),
                                            indices,
                                            &default_material_shader,
                                            &uniforms,
                                            &default_material_draw_params,
                                        )
                                        .unwrap();
                                }
                            }
                        }
                    }

                    // maybe draw the insignias
                    if let TreeValue::Insignia(insignia_select) = pt_gui.tree_view_selection {
                        let (current_detail_level, current_insignia_idx) = match insignia_select {
                            InsigniaTreeValue::Header => (0, None),
                            InsigniaTreeValue::Insignia(idx) => (pt_gui.model.insignias[idx].detail_level, Some(idx)),
                        };

                        for (i, insig_buffer) in pt_gui.buffer_insignias.iter().enumerate() {
                            let insignia = &pt_gui.model.insignias[i];
                            if insignia.detail_level == current_detail_level {
                                let mut mat = glm::identity::<f32, 4>();
                                mat.append_translation_mut(&insignia.offset.into());
                                let matrix = view_mat * mat;
                                let norm_matrix: [[f32; 3]; 3] = glm::mat4_to_mat3(&matrix).try_inverse().unwrap().transpose().into();
                                let vert_matrix: [[f32; 4]; 4] = (perspective_matrix * matrix).into();

                                let color = if current_insignia_idx == Some(i) {
                                    [1.0, 0.0, 0.0f32]
                                } else {
                                    [0.0, 0.0, 1.0f32]
                                };

                                // only render if its currently being displayed
                                let uniforms = glium::uniform! {
                                    norm_matrix: norm_matrix,
                                    vert_matrix: vert_matrix,
                                    u_light: <[f32; 3]>::from(light_vec),
                                    dark_color: dark_color,
                                    light_color: light_color,
                                    tint_color: color,
                                    tint_val: 0.3f32,
                                };

                                target
                                    .draw(
                                        (&insig_buffer.vertices, &insig_buffer.normals),
                                        &insig_buffer.indices,
                                        &default_material_shader,
                                        &uniforms,
                                        &default_material_draw_params,
                                    )
                                    .unwrap();
                            }
                        }
                    }

                    // maybe draw the shield
                    if let TreeValue::Shield = pt_gui.tree_view_selection {
                        if let Some(shield) = &pt_gui.buffer_shield {
                            let matrix = view_mat;
                            let norm_matrix: [[f32; 3]; 3] = glm::mat4_to_mat3(&matrix).try_inverse().unwrap().transpose().into();
                            let vert_matrix: [[f32; 4]; 4] = (perspective_matrix * matrix).into();

                            let uniforms = glium::uniform! {
                                norm_matrix: norm_matrix,
                                vert_matrix: vert_matrix,
                                u_light: [0.0, 0.0, -1.0f32],
                                dark_color: [0.0, 0.0, 0.0f32],
                                light_color: [0.2, 0.3, 0.9f32],
                                tint_color: [0.0, 0.0, 1.0f32],
                                tint_val: 0.0f32,
                            };

                            target
                                .draw((&shield.vertices, &shield.normals), &shield.indices, &shield_shader, &uniforms, &shield_draw_params)
                                .unwrap();

                            //      DEBUG - Draw BSP node bounding boxes
                            //      This is quite useful but incredibly ineffcient
                            //      TODO make this more efficient
                            //
                            // let initial_node = pt_gui.model.shield_data.as_ref().unwrap().collision_tree.as_ref().unwrap();
                            // let mut node_stack = vec![(initial_node, 0u32)];
                            // while let Some((node, depth)) = node_stack.pop() {
                            //     let bbox = match node {
                            //         pof::ShieldNode::Split { bbox, front, back, .. } => {
                            //             node_stack.push((front, depth + 1));
                            //             node_stack.push((back, depth + 1));
                            //             bbox
                            //         }
                            //         pof::ShieldNode::Leaf { bbox, .. } => bbox,
                            //     };

                            //     let mut mat = glm::scaling(&(bbox.max - bbox.min).into());
                            //     mat.append_translation_mut(&(bbox.min).into());
                            //     let color = 2.0 / (1.5f32.powf(depth as f32));

                            //     let uniforms = glium::uniform! {
                            //         model: <[[f32; 4]; 4]>::from(mat),
                            //         view: view_mat,
                            //         perspective: perspective_matrix,
                            //         lollipop_color: [color, color, color, 1.0f32],
                            //     };

                            //     target
                            //         .draw(&box_verts, &box_indices, &lollipop_stick_shader, &uniforms, &lollipop_stick_params)
                            //         .unwrap();
                            // }
                        }
                    }

                    let mut obj_id = None; // None also indicates the header being possibly selected
                    if let TreeValue::SubObjects(SubObjectTreeValue::SubObject(id)) = pt_gui.tree_view_selection {
                        obj_id = Some(id);

                        //      DEBUG - Draw BSP node bounding boxes
                        //      This is quite useful but incredibly ineffcient
                        //      TODO make this more efficient
                        //
                        // let mut node_stack = vec![(&pt_gui.model.sub_objects[id].bsp_data.collision_tree, 0u32)];
                        // while let Some((node, depth)) = node_stack.pop() {
                        //     let bbox = match node {
                        //         BspNode::Split { bbox, front, back, .. } => {
                        //             node_stack.push((front, depth + 1));
                        //             node_stack.push((back, depth + 1));
                        //             bbox
                        //         }
                        //         BspNode::Leaf { bbox, .. } => bbox,
                        //         BspNode::Empty => continue,
                        //     };

                        //     let mut mat = glm::scaling(&(bbox.max - bbox.min).into());
                        //     mat.append_translation_mut(&(bbox.min + pt_gui.model.get_total_subobj_offset(id)).into());
                        //     let color = 2.0 / (1.5f32.powf(depth as f32));
                        //     let matrix = view_mat * mat;
                        //     let vert_matrix: [[f32; 4]; 4] = (perspective_matrix * matrix).into();

                        //     let uniforms = glium::uniform! {
                        //         vert_matrix: vert_matrix,
                        //         lollipop_color: [color, color, color, 1.0f32],
                        //     };

                        //     target
                        //         .draw(&box_verts, &box_indices, &lollipop_stick_shader, &uniforms, &lollipop_stick_params)
                        //         .unwrap();
                        // }
                    }

                    // draw wireframe bounding boxes
                    if pt_gui.display_bbox {
                        let bbox = if let Some(id) = obj_id {
                            &pt_gui.model.sub_objects[id].bbox
                        } else {
                            &pt_gui.model.header.bbox
                        };

                        let mut mat = glm::scaling(&(bbox.max - bbox.min).into());
                        let offset = if let Some(id) = obj_id {
                            pt_gui.model.get_total_subobj_offset(id)
                        } else {
                            Vec3d::ZERO
                        };
                        mat.append_translation_mut(&(bbox.min + offset).into());

                        let matrix = view_mat * mat;
                        let vert_matrix: [[f32; 4]; 4] = (perspective_matrix * matrix).into();

                        let uniforms = glium::uniform! {
                            vert_matrix: vert_matrix
                        };

                        target
                            .draw(&box_verts, &box_indices, &wireframe_shader, &uniforms, &wireframe_params)
                            .unwrap();
                    }

                    // draw wireframe 'sphere'
                    if pt_gui.display_radius {
                        for i in 0..3 {
                            let rad = if let Some(id) = obj_id {
                                pt_gui.model.sub_objects[id].radius
                            } else {
                                pt_gui.model.header.max_radius
                            };

                            let mut mat = glm::scaling(&glm::vec3(rad, rad, rad));
                            if i == 1 {
                                mat *= glm::rotation(std::f32::consts::FRAC_PI_2, &glm::vec3(0.0, 1.0, 0.0));
                            } else if i == 2 {
                                mat *= glm::rotation(std::f32::consts::FRAC_PI_2, &glm::vec3(1.0, 0.0, 0.0));
                            }

                            let offset = if let Some(id) = obj_id {
                                pt_gui.model.get_total_subobj_offset(id)
                            } else {
                                Vec3d::ZERO
                            };
                            mat.append_translation_mut(&offset.into());
                            let matrix = view_mat * mat;
                            let vert_matrix: [[f32; 4]; 4] = (perspective_matrix * matrix).into();

                            let uniforms = glium::uniform! {
                                vert_matrix: vert_matrix
                            };

                            target
                                .draw(&circle_verts, &circle_indices, &wireframe_shader, &uniforms, &wireframe_params)
                                .unwrap();
                        }
                    }

                    // draw the 'drag axes' if the user is dragging a lollipop
                    if pt_gui.drag_lollipop.is_some() && pt_gui.actually_dragging {
                        let mut mat = view_mat;
                        mat.prepend_translation_mut(&pt_gui.drag_start.into());
                        mat.prepend_scaling_mut(pt_gui.model.header.max_radius * 2.0);

                        let vert_matrix: [[f32; 4]; 4] = (perspective_matrix * mat).into();

                        let (vert1, vert2, vert3, vert4, color1, color2) = match pt_gui.drag_axis {
                            DragAxis::YZ => (
                                OCTAHEDRON_VERTS[2],
                                OCTAHEDRON_VERTS[3],
                                OCTAHEDRON_VERTS[4],
                                OCTAHEDRON_VERTS[5],
                                [0.0, 1.0, 0.0, 1.0f32],
                                [0.1, 0.1, 1.0, 1.0f32],
                            ),
                            DragAxis::XZ => (
                                OCTAHEDRON_VERTS[0],
                                OCTAHEDRON_VERTS[1],
                                OCTAHEDRON_VERTS[4],
                                OCTAHEDRON_VERTS[5],
                                [1.0, 0.0, 0.0, 1.0f32],
                                [0.1, 0.1, 1.0, 1.0f32],
                            ),
                            DragAxis::XY => (
                                OCTAHEDRON_VERTS[0],
                                OCTAHEDRON_VERTS[1],
                                OCTAHEDRON_VERTS[2],
                                OCTAHEDRON_VERTS[3],
                                [0.0, 1.0, 0.0, 1.0f32],
                                [1.0, 0.0, 0.0, 1.0f32],
                            ),
                        };

                        let uniforms = glium::uniform! {
                            vert_matrix: vert_matrix,
                            lollipop_color: color1,
                        };
                        target
                            .draw(
                                &glium::VertexBuffer::new(&display, &[vert1, vert2]).unwrap(),
                                &glium::index::NoIndices(glium::index::PrimitiveType::LinesList),
                                &lollipop_stick_shader,
                                &uniforms,
                                &drag_axis_params,
                            )
                            .unwrap();

                        let uniforms = glium::uniform! {
                            vert_matrix: vert_matrix,
                            lollipop_color: color2,
                        };
                        target
                            .draw(
                                &glium::VertexBuffer::new(&display, &[vert3, vert4]).unwrap(),
                                &glium::index::NoIndices(glium::index::PrimitiveType::LinesList),
                                &lollipop_stick_shader,
                                &uniforms,
                                &drag_axis_params,
                            )
                            .unwrap();
                    }

                    // don't display lollipops if you're in header or subobjects, unless display_origin is on, since that's the only lollipop they have

                    let display_lollipops = (!matches!(pt_gui.ui_state.tree_view_selection, TreeValue::Header)
                        && !matches!(pt_gui.ui_state.tree_view_selection, TreeValue::SubObjects(_)))
                        || pt_gui.display_origin
                        || pt_gui.display_uvec_fvec;

                    if display_lollipops {
                        for lollipop_group in &pt_gui.lollipops {
                            if let TreeValue::Paths(_) = pt_gui.ui_state.tree_view_selection {
                                lollipop_params.blend = glium::Blend::alpha_blending();
                            } else {
                                lollipop_params.blend = ADDITIVE_BLEND;
                            }
                            let vert_matrix: [[f32; 4]; 4] = (perspective_matrix * view_mat).into();

                            let uniforms = glium::uniform! {
                                vert_matrix: vert_matrix,
                                lollipop_color: lollipop_group.color,
                            };

                            target
                                .draw(
                                    (&icosphere_verts, lollipop_group.lolly_vertices.per_instance().unwrap()),
                                    &icosphere_indices,
                                    &lollipop_shader,
                                    &uniforms,
                                    &lollipop_params,
                                )
                                .unwrap();
                            target
                                .draw(
                                    &lollipop_group.stick_vertices,
                                    &lollipop_group.stick_indices,
                                    &lollipop_stick_shader,
                                    &uniforms,
                                    &lollipop_stick_params,
                                )
                                .unwrap();

                            if !matches!(pt_gui.ui_state.tree_view_selection, TreeValue::Paths(_)) {
                                // ...then draw the lollipops with reverse depth order, darker
                                // this gives the impression that the lollipops are dimly visible through the model
                                // (dont do it for path lollipops, they're busy enough)

                                // same uniforms as above, but darkened
                                // i cant just modify the previous uniforms variable, the uniforms! macro is doing some crazy shit
                                let vert_matrix: [[f32; 4]; 4] = (perspective_matrix * view_mat).into();

                                let uniforms = glium::uniform! {
                                    vert_matrix: vert_matrix,
                                    lollipop_color: lollipop_group.color.map(|col| col * 0.15 ), // <<< THIS IS DIFFERENT FROM ABOVE
                                };

                                target
                                    .draw(
                                        (&icosphere_verts, lollipop_group.lolly_vertices.per_instance().unwrap()),
                                        &icosphere_indices,
                                        &lollipop_shader,
                                        &uniforms,
                                        &lollipop_rev_depth_params,
                                    )
                                    .unwrap();
                            }
                        }
                        for arrowhead in &pt_gui.arrowheads {
                            let vert_matrix: [[f32; 4]; 4] = (perspective_matrix * view_mat * arrowhead.transform).into();
                            let uniforms = glium::uniform! {
                                vert_matrix: vert_matrix,
                                lollipop_color: arrowhead.color,
                            };
                            target
                                .draw(&arrowhead_verts, &arrowhead_indices, &arrowhead_shader, &uniforms, &arrowhead_draw_params)
                                .unwrap();
                        }
                    }

                    egui.paint(&display, &mut target);

                    target.finish().unwrap();
                }
            };

            // error handling (crude as it is)
            // do the whole frame, catch any panics
            if errored.is_none() {
                drop(std::panic::catch_unwind(std::panic::AssertUnwindSafe(redraw)));
                match panic_data_recv.try_recv() {
                    Ok((msg, backtrace)) => errored = Some((msg, backtrace)),
                    Err(e) => match e {
                        TryRecvError::Empty => {}
                        TryRecvError::Disconnected => errored = Some(("double panic".into(), backtrace::Backtrace::new())),
                    },
                }
            }

            // if there was an error, do this mini event loop and display the error message
            if let Some((error_string, backtrace)) = &errored {
                let repaint_after = egui.run(&display, |ctx| {
                    egui::CentralPanel::default().show(ctx, |ui| {
                        egui::ScrollArea::vertical().auto_shrink([false, false]).show(ui, |ui| {
                            ui.horizontal(|ui| {
                                ui.heading(RichText::new("Error! Please report this!").color(Color32::RED));
                                if ui.button("Copy").clicked() {
                                    ui.output().copied_text = format!("{}\n\n{:?}", error_string, backtrace);
                                }
                            });
                            ui.add_sized(ui.available_size(), TextEdit::multiline(&mut &*format!("{}\n\n{:?}", error_string, backtrace)));
                        });
                    });
                });

                // Needs testing
                *control_flow = match repaint_after {
                    time if time.is_zero() => {
                        display.gl_window().window().request_redraw();
                        glutin::event_loop::ControlFlow::Poll
                    }
                    time => match std::time::Instant::now().checked_add(time) {
                        Some(next_frame_time) => glutin::event_loop::ControlFlow::WaitUntil(next_frame_time),
                        None => glutin::event_loop::ControlFlow::Wait,
                    },
                };
                let mut target = display.draw();
                use glium::Surface as _;
                target.clear_color_and_depth((0.0, 0.0, 0.0, 1.0), 1.0);

                egui.paint(&display, &mut target);

                target.finish().unwrap();
            }
        };

        match event {
            // Platform-dependent event handlers to workaround a winit bug
            // See: https://github.com/rust-windowing/winit/issues/987
            // See: https://github.com/rust-windowing/winit/issues/1619
            glutin::event::Event::RedrawEventsCleared if cfg!(windows) => catch_redraw(),
            glutin::event::Event::RedrawRequested(_) if !cfg!(windows) => catch_redraw(),
            glutin::event::Event::DeviceEvent { .. } => {
                // match event {
                //     glutin::event::DeviceEvent::Added => todo!(),
                //     glutin::event::DeviceEvent::Removed => todo!(),
                //     glutin::event::DeviceEvent::MouseMotion { delta } => todo!(),
                //     glutin::event::DeviceEvent::MouseWheel { delta } => todo!(),
                //     glutin::event::DeviceEvent::Motion { axis, value } => todo!(),
                //     glutin::event::DeviceEvent::Button { button, state } => todo!(),
                //     glutin::event::DeviceEvent::Key(_) => todo!(),
                //     glutin::event::DeviceEvent::Text { codepoint } => todo!(),
                // }
            }

            glutin::event::Event::WindowEvent { event, .. } => {
                if let WindowEvent::CloseRequested = event {
                    *control_flow = glium::glutin::event_loop::ControlFlow::Exit;
                }

                egui.on_event(&event);

                display.gl_window().window().request_redraw(); // TODO: ask egui if the events warrants a repaint instead
            }

            _ => (),
        };
    });
}

// based on the current selection which submodels should be displayed
// TODO show destroyed models
fn get_list_of_display_subobjects(model: &Model, tree_selection: TreeValue, last_selected_subobj: Option<ObjectId>) -> ObjVec<bool> {
    let mut out = ObjVec(vec![false; model.sub_objects.len()]);

    if model.sub_objects.is_empty() {
        return out;
    }

    if let TreeValue::Insignia(InsigniaTreeValue::Insignia(idx)) = tree_selection {
        // show the LOD objects according to the detail level of the currently selected insignia
        for (i, sub_object) in model.sub_objects.iter().enumerate() {
            out.0[i] = model.is_obj_id_ancestor(sub_object.obj_id, model.header.detail_levels[model.insignias[idx].detail_level as usize])
                && !sub_object.is_destroyed_model();
        }
    } else if let Some(last_selected_subobj) = last_selected_subobj {
        //find the top level parent of the currently subobject
        let mut top_level_parent = last_selected_subobj;
        while let Some(id) = model.sub_objects[top_level_parent].parent() {
            top_level_parent = id;
        }

        let displaying_destroyed_models = model.sub_objects[last_selected_subobj].is_destroyed_model();

        model.do_for_recursive_subobj_children(top_level_parent, &mut |subobj| {
            if let Some(id) = subobj.parent() {
                let has_a_destroyed_version = subobj.name_links.iter().any(|link| matches!(link, NameLink::DestroyedVersion(_)));
                let parent = &model.sub_objects[id];
                let parent_has_a_destroyed_version = parent.name_links.iter().any(|link| matches!(link, NameLink::DestroyedVersion(_)));

                if (!parent_has_a_destroyed_version || (displaying_destroyed_models == parent.is_destroyed_model()))
                    && (!has_a_destroyed_version || (displaying_destroyed_models == subobj.is_destroyed_model()))
                {
                    out[subobj.obj_id] = true;
                }
            } else {
                out[subobj.obj_id] = true;
            }
        });

        // if they have debris selected show all the debris
        if model.sub_objects[last_selected_subobj].is_debris_model {
            for (i, sub_object) in model.sub_objects.iter().enumerate() {
                out.0[i] = sub_object.is_debris_model;
            }
        }
    }

    out
}

impl PofToolsGui {
    fn get_hover_lollipop(&mut self, mouse_vec: Option<(Vec3d, Vec3d)>) -> Option<TreeValue> {
        let (camera_vec, mouse_vec) = mouse_vec?;

        let mut best_approach = 0.05 * self.model.header.max_radius;
        let mut result = None;
        let mut proximity_test = |test_point: Vec3d, value: TreeValue| {
            let closest_approach = closest_approach(camera_vec, mouse_vec, test_point);
            let proximity_modified = (closest_approach - test_point).magnitude();
            if proximity_modified < best_approach {
                best_approach = proximity_modified;
                result = Some(value);
            }
        };
        match self.ui_state.tree_view_selection {
            TreeValue::Weapons(_) => {
                for (i, bank) in self.model.primary_weps.iter().enumerate() {
                    for (j, point) in bank.iter().enumerate() {
                        proximity_test(point.position, TreeValue::Weapons(WeaponTreeValue::PriBankPoint(i, j)));
                    }
                }
                for (i, bank) in self.model.secondary_weps.iter().enumerate() {
                    for (j, point) in bank.iter().enumerate() {
                        proximity_test(point.position, TreeValue::Weapons(WeaponTreeValue::SecBankPoint(i, j)));
                    }
                }
            }
            TreeValue::DockingBays(_) => {
                for (i, dock) in self.model.docking_bays.iter().enumerate() {
                    proximity_test(dock.position, TreeValue::DockingBays(DockingTreeValue::Bay(i)));
                }
            }
            TreeValue::Thrusters(_) => {
                for (i, bank) in self.model.thruster_banks.iter().enumerate() {
                    for (j, point) in bank.glows.iter().enumerate() {
                        proximity_test(point.position, TreeValue::Thrusters(ThrusterTreeValue::BankPoint(i, j)));
                    }
                }
            }
            TreeValue::Glows(_) => {
                for (i, bank) in self.model.thruster_banks.iter().enumerate() {
                    for (j, point) in bank.glows.iter().enumerate() {
                        proximity_test(point.position, TreeValue::Glows(GlowTreeValue::BankPoint(i, j)));
                    }
                }
            }
            TreeValue::SpecialPoints(_) => {
                for (i, point) in self.model.special_points.iter().enumerate() {
                    proximity_test(point.position, TreeValue::SpecialPoints(SpecialPointTreeValue::Point(i)));
                }
            }
            TreeValue::Turrets(_) => {
                for (i, turret) in self.model.turrets.iter().enumerate() {
                    for (j, point) in turret.fire_points.iter().enumerate() {
                        let point = *point + self.model.get_total_subobj_offset(turret.gun_obj);
                        proximity_test(point, TreeValue::Turrets(TurretTreeValue::TurretPoint(i, j)));
                    }
                }
            }
            TreeValue::Paths(_) => {
                for (i, path) in self.model.paths.iter().enumerate() {
                    for (j, point) in path.points.iter().enumerate() {
                        proximity_test(point.position, TreeValue::Paths(PathTreeValue::PathPoint(i, j)));
                    }
                }
            }
            TreeValue::EyePoints(_) => {
                for (i, point) in self.model.eye_points.iter().enumerate() {
                    proximity_test(point.position, TreeValue::EyePoints(EyeTreeValue::EyePoint(i)));
                }
            }
            TreeValue::VisualCenter => proximity_test(self.model.visual_center, TreeValue::VisualCenter),
            _ => (),
        }
        result
    }

    fn maybe_recalculate_3d_helpers(&mut self, display: &Display) {
        if self.buffer_objects.is_empty() {
            return;
        }

        // for lollipop hovering we have to do this every frame, maybe address this later but performance still seems to be ok
        // if !(self.ui_state.viewport_3d_dirty || (self.glow_point_simulation && matches!(self.tree_view_selection, TreeValue::Glows(_)))) {
        //     return;
        // }

        for buffers in &mut self.buffer_objects {
            for buffer in &mut buffers.buffers {
                buffer.tint_val = 0.0;
            }
        }

        self.lollipops.clear();
        self.arrowheads.clear();

        let model = &self.model;
        let hover_lollipop = self.drag_lollipop.or(self.hover_lollipop);

        const UNSELECTED: usize = 0;
        const SELECTED_POINT: usize = 1;
        const SELECTED_BANK: usize = 2;

        // determine what bank/point is selected, if any
        // push the according lollipop positions/normals based on the points positions/normals
        // push into 3 separate vectors, for 3 separate colors depending on selection state
        match self.ui_state.tree_view_selection {
            TreeValue::SubObjects(SubObjectTreeValue::SubObject(obj_id)) => {
                for buffers in &mut self.buffer_objects {
                    if buffers.obj_id == obj_id {
                        for buffer in &mut buffers.buffers {
                            buffer.tint_val = 0.2;
                        }
                    }

                    let radius = model.sub_objects[obj_id].radius;
                    let size = 0.05 * radius;
                    let pos = model.get_total_subobj_offset(obj_id);

                    let mut ball_origin = GlLollipopsBuilder::new(LOLLIPOP_SELECTED_POINT_COLOR);
                    // Origin lollipop (ball only)
                    ball_origin.push(pos, Vec3d::ZERO, size);
                    let ball_origin = ball_origin.finish(display);
                    self.lollipops = vec![ball_origin];

                    match model.sub_objects[obj_id].uvec_fvec() {
                        Some((uvec, fvec)) => {
                            // Set up arrowhead sticks
                            let stick_length = 2. * radius;
                            // Blue lollipop (stick only) for uvec
                            let mut stick_uvec = GlLollipopsBuilder::new(UVEC_COLOR);
                            stick_uvec.push(pos, uvec * stick_length, 0.);
                            let stick_uvec = stick_uvec.finish(display);
                            self.lollipops.push(stick_uvec);
                            // Green lollipop (stick only) for fvec
                            let mut stick_fvec = GlLollipopsBuilder::new(FVEC_COLOR);
                            stick_fvec.push(pos, fvec * stick_length, 0.);
                            let stick_fvec = stick_fvec.finish(display);
                            self.lollipops.push(stick_fvec);
                            // Set up arrowheads
                            let uvec_pos = pos + uvec * stick_length;
                            let fvec_pos = pos + fvec * stick_length;
                            let uvec_matrix = {
                                let mut m = glm::translation::<f32>(&uvec_pos.into());
                                m *= uvec.to_rotation_matrix();
                                m *= glm::scaling(&glm::vec3(radius * 0.5, radius * 0.5, radius * 0.5));
                                m
                            };
                            let fvec_matrix = {
                                let mut m = glm::translation::<f32>(&fvec_pos.into());
                                m *= fvec.to_rotation_matrix();
                                m *= glm::scaling(&glm::vec3(radius * 0.5, radius * 0.5, radius * 0.5));
                                m
                            };
                            self.arrowheads.push(GlArrowhead { color: UVEC_COLOR, transform: uvec_matrix });
                            self.arrowheads.push(GlArrowhead { color: FVEC_COLOR, transform: fvec_matrix });
                        }
                        None => (),
                    }
                }
            }
            TreeValue::Textures(TextureTreeValue::Texture(tex)) => {
                for buffers in &mut self.buffer_objects {
                    for buffer in &mut buffers.buffers {
                        if buffer.texture_id == Some(tex) {
                            buffer.tint_val = 0.3;
                        }
                    }
                }
            }
            TreeValue::Thrusters(thruster_selection) => {
                let mut selected_bank = None;
                let mut selected_point = None;
                match thruster_selection {
                    ThrusterTreeValue::Bank(bank) => selected_bank = Some(bank),
                    ThrusterTreeValue::BankPoint(bank, point) => {
                        selected_bank = Some(bank);
                        selected_point = Some(point);
                    }
                    _ => {}
                }

                const COLORS: [[f32; 4]; 3] = [LOLLIPOP_UNSELECTED_COLOR, LOLLIPOP_SELECTED_POINT_COLOR, LOLLIPOP_SELECTED_BANK_COLOR];
                self.lollipops = build_lollipops(
                    &COLORS,
                    display,
                    model.thruster_banks.iter().enumerate().flat_map(|(bank_idx, thruster_bank)| {
                        thruster_bank.glows.iter().enumerate().map(move |(point_idx, thruster_point)| {
                            let position = thruster_point.position;
                            let normal = thruster_point.normal * thruster_point.radius * 2.0;
                            let mut radius = thruster_point.radius;
                            if hover_lollipop == Some(TreeValue::Thrusters(ThrusterTreeValue::BankPoint(bank_idx, point_idx))) {
                                radius = radius * 1.1 + 0.4
                            };
                            let selection = if selected_bank == Some(bank_idx) {
                                if selected_point == Some(point_idx) {
                                    SELECTED_POINT
                                } else {
                                    SELECTED_BANK
                                }
                            } else {
                                UNSELECTED
                            };
                            (position, normal, radius, selection)
                        })
                    }),
                );
            }
            TreeValue::Weapons(weapons_selection) => {
                let mut secondary = false;
                let mut selected_bank = None;
                let mut selected_point = None;
                let mut selected_weapon_system = None;
                match weapons_selection {
                    WeaponTreeValue::PriBank(bank) => {
                        selected_bank = Some(bank);
                        selected_weapon_system = Some(&model.primary_weps);
                    }
                    WeaponTreeValue::SecBank(bank) => {
                        secondary = true;
                        selected_bank = Some(bank);
                        selected_weapon_system = Some(&model.secondary_weps);
                    }
                    WeaponTreeValue::PriBankPoint(bank, point) => {
                        selected_bank = Some(bank);
                        selected_point = Some(point);
                        selected_weapon_system = Some(&model.primary_weps);
                    }
                    WeaponTreeValue::SecBankPoint(bank, point) => {
                        secondary = true;
                        selected_bank = Some(bank);
                        selected_point = Some(point);
                        selected_weapon_system = Some(&model.secondary_weps);
                    }
                    WeaponTreeValue::PriHeader => {
                        selected_weapon_system = Some(&model.primary_weps);
                    }
                    WeaponTreeValue::SecHeader => {
                        selected_weapon_system = Some(&model.secondary_weps);
                    }
                    _ => {}
                }

                let weapon_system = if let Some(weapon_list) = selected_weapon_system {
                    weapon_list.iter().collect::<Vec<_>>()
                } else {
                    model.primary_weps.iter().chain(&model.secondary_weps).collect()
                };

                let primary_banks = self.model.primary_weps.len();

                const COLORS: [[f32; 4]; 3] = [LOLLIPOP_UNSELECTED_COLOR, LOLLIPOP_SELECTED_POINT_COLOR, LOLLIPOP_SELECTED_BANK_COLOR];
                self.lollipops = build_lollipops(
                    &COLORS,
                    display,
                    weapon_system.iter().enumerate().flat_map(|(bank_idx, weapon_bank)| {
                        weapon_bank.iter().enumerate().map(move |(point_idx, weapon_point)| {
                            let position = weapon_point.position;

                            let secondary = bank_idx >= primary_banks || secondary;
                            let radius = if (secondary
                                && hover_lollipop == Some(TreeValue::Weapons(WeaponTreeValue::SecBankPoint(bank_idx - primary_banks, point_idx))))
                                || hover_lollipop == Some(TreeValue::Weapons(WeaponTreeValue::PriBankPoint(bank_idx, point_idx)))
                            {
                                model.header.max_radius * 0.06
                            } else {
                                model.header.max_radius * 0.03
                            };

                            let normal = weapon_point.normal.0 * radius * 2.0;
                            let selection = if selected_bank == Some(bank_idx) {
                                if selected_point == Some(point_idx) {
                                    SELECTED_POINT
                                } else {
                                    SELECTED_BANK
                                }
                            } else {
                                UNSELECTED
                            };
                            (position, normal, radius, selection)
                        })
                    }),
                );
            }
            TreeValue::DockingBays(docking_selection) => {
                let selected_bank = if let DockingTreeValue::Bay(num) = docking_selection {
                    Some(num)
                } else {
                    None
                };

                const COLORS: [[f32; 4]; 3] = [LOLLIPOP_UNSELECTED_COLOR, LOLLIPOP_SELECTED_POINT_COLOR, LOLLIPOP_SELECTED_BANK_COLOR];
                self.lollipops = build_lollipops(
                    &COLORS,
                    display,
                    model.docking_bays.iter().enumerate().flat_map(|(bay_idx, docking_bay)| {
<<<<<<< HEAD
                        let mut position = docking_bay.position;
                        if let Some(parent_name) = pof::properties_get_field(&docking_bay.properties, "$parent_submodel") {
                            if let Some(id) = model.get_obj_id_by_name(parent_name) {
                                position += model.get_total_subobj_offset(id);
                            }
                        }
                        let mut radius = self.model.header.max_radius.powf(0.4) / 4.0;
                        if hover_lollipop == Some(TreeValue::DockingBays(DockingTreeValue::Bay(bay_idx))) {
                            radius *= 2.
                        };
=======
                        let position = docking_bay.position;
                        let radius = self.model.header.max_radius.powf(0.4) / 4.0;
>>>>>>> 2a20deb4
                        let fvec = docking_bay.fvec.0 * radius * 3.0;
                        let uvec = docking_bay.uvec.0 * radius * 3.0;
                        let (selection1, selection2) = if selected_bank == Some(bay_idx) {
                            (SELECTED_BANK, SELECTED_POINT)
                        } else {
                            (UNSELECTED, UNSELECTED)
                        };

                        let lollipop1 = (position, fvec, radius, selection1);
                        let lollipop2 = (position, uvec, 0.0, selection2);
                        vec![lollipop1, lollipop2]
                    }),
                );
            }
            TreeValue::Glows(glow_selection) => {
                let mut selected_bank = None;
                let mut selected_point = None;
                match glow_selection {
                    GlowTreeValue::Bank(bank) => selected_bank = Some(bank),
                    GlowTreeValue::BankPoint(bank, point) => {
                        selected_bank = Some(bank);
                        selected_point = Some(point);
                    }
                    _ => {}
                }

                let elapsed = self.glow_point_sim_start.elapsed().as_millis();

                const COLORS: [[f32; 4]; 3] = [LOLLIPOP_UNSELECTED_COLOR, LOLLIPOP_SELECTED_POINT_COLOR, LOLLIPOP_SELECTED_BANK_COLOR];
                self.lollipops = build_lollipops(
                    &COLORS,
                    display,
                    model.glow_banks.iter().enumerate().flat_map(|(bank_idx, glow_bank)| {
                        let enabled = !self.glow_point_simulation
                            || (elapsed as i128 - glow_bank.disp_time as i128).rem_euclid(glow_bank.on_time as i128 + glow_bank.off_time as i128)
                                < glow_bank.on_time as i128;
                        glow_bank.glow_points.iter().enumerate().map(move |(point_idx, glow_point)| {
                            let position = glow_point.position;
                            let normal = glow_point.normal * glow_point.radius * 2.0;
                            let mut radius = glow_point.radius * if enabled { 1.0 } else { 0.25 };
                            if hover_lollipop == Some(TreeValue::Glows(GlowTreeValue::BankPoint(bank_idx, point_idx))) {
                                radius *= 2.
                            };
                            let selection = if selected_bank == Some(bank_idx) {
                                if selected_point == Some(point_idx) {
                                    SELECTED_POINT
                                } else {
                                    SELECTED_BANK
                                }
                            } else {
                                UNSELECTED
                            };
                            (position, normal, radius, selection)
                        })
                    }),
                );
            }
            TreeValue::SpecialPoints(special_selection) => {
                let mut selected_point = None;
                if let SpecialPointTreeValue::Point(point) = special_selection {
                    selected_point = Some(point);
                }

                const COLORS: [[f32; 4]; 2] = [LOLLIPOP_SELECTED_BANK_COLOR, LOLLIPOP_SELECTED_POINT_COLOR];
                self.lollipops = build_lollipops(
                    &COLORS,
                    display,
                    model.special_points.iter().enumerate().map(|(point_idx, special_point)| {
                        let position = special_point.position;
                        let normal = Default::default(); // 0 vec
                        let mut radius = special_point.radius;
                        if hover_lollipop == Some(TreeValue::SpecialPoints(SpecialPointTreeValue::Point(point_idx))) {
                            radius = radius * 1.1 + 0.4
                        };
                        let selection = if selected_point == Some(point_idx) { SELECTED_POINT } else { UNSELECTED };
                        (position, normal, radius, selection)
                    }),
                );
            }
            TreeValue::Turrets(turret_selection) => {
                let mut selected_turret = None;
                let mut selected_point = None;
                match turret_selection {
                    TurretTreeValue::Turret(turret) => selected_turret = Some(turret),
                    TurretTreeValue::TurretPoint(turret, point) => {
                        selected_turret = Some(turret);
                        selected_point = Some(point);
                    }
                    _ => {}
                }

                let size = 0.007 * model.header.max_radius;

                const COLORS: [[f32; 4]; 3] = [LOLLIPOP_UNSELECTED_COLOR, LOLLIPOP_SELECTED_POINT_COLOR, LOLLIPOP_SELECTED_BANK_COLOR];
                self.lollipops = build_lollipops(
                    &COLORS,
                    display,
                    model.turrets.iter().enumerate().flat_map(|(turret_idx, turret)| {
                        let offset = self.model.get_total_subobj_offset(turret.gun_obj);
                        turret.fire_points.iter().enumerate().map(move |(point_idx, fire_point)| {
                            let position = *fire_point + offset;
                            let normal = turret.normal.0 * size * 2.0;
                            let radius = if hover_lollipop == Some(TreeValue::Turrets(TurretTreeValue::TurretPoint(turret_idx, point_idx))) {
                                size * 2.
                            } else {
                                size
                            };

                            let selection = if selected_turret == Some(turret_idx) {
                                if selected_point == Some(point_idx) {
                                    SELECTED_POINT
                                } else {
                                    SELECTED_BANK
                                }
                            } else {
                                UNSELECTED
                            };
                            (position, normal, radius, selection)
                        })
                    }),
                );
            }
            TreeValue::Paths(path_selection) => {
                let mut selected_path = None;
                let mut selected_point = None;
                match path_selection {
                    PathTreeValue::Path(path) => selected_path = Some(path),
                    PathTreeValue::PathPoint(path, point) => {
                        selected_path = Some(path);
                        selected_point = Some(point);
                    }
                    _ => {}
                }

                const COLORS: [[f32; 4]; 3] = [
                    LOLLIPOP_UNSELECTED_PATH_COLOR,
                    LOLLIPOP_SELECTED_PATH_POINT_COLOR,
                    LOLLIPOP_SELECTED_PATH_COLOR,
                ];
                self.lollipops = build_lollipops(
                    &COLORS,
                    display,
                    model.paths.iter().enumerate().flat_map(|(path_idx, path)| {
                        path.points.iter().enumerate().map(move |(point_idx, path_point)| {
                            let position = path_point.position;
                            let mut radius = path_point.radius;
                            if hover_lollipop == Some(TreeValue::Paths(PathTreeValue::PathPoint(path_idx, point_idx))) {
                                radius = radius * 1.1 + 0.4
                            };
                            let normal = {
                                if point_idx != path.points.len() - 1 {
                                    path.points[point_idx + 1].position - path_point.position
                                } else {
                                    Default::default()
                                }
                            };
                            let selection = if selected_path == Some(path_idx) {
                                if selected_point == Some(point_idx) {
                                    SELECTED_POINT
                                } else {
                                    SELECTED_BANK
                                }
                            } else {
                                UNSELECTED
                            };
                            (position, normal, radius, selection)
                        })
                    }),
                );
            }
            TreeValue::EyePoints(eye_selection) => {
                let mut selected_eye = None;
                if let EyeTreeValue::EyePoint(point) = eye_selection {
                    selected_eye = Some(point)
                }

                let size = 0.007 * model.header.max_radius;
                const COLORS: [[f32; 4]; 2] = [LOLLIPOP_SELECTED_BANK_COLOR, LOLLIPOP_SELECTED_POINT_COLOR];
                self.lollipops = build_lollipops(
                    &COLORS,
                    display,
                    model.eye_points.iter().enumerate().map(|(eye_idx, eye_point)| {
                        let position = eye_point.position;
                        let normal = eye_point.normal.0 * size * 2.0;
                        let radius = if hover_lollipop == Some(TreeValue::EyePoints(EyeTreeValue::EyePoint(eye_idx))) {
                            size * 2.
                        } else {
                            size
                        };

                        let selection = if selected_eye == Some(eye_idx) { SELECTED_POINT } else { UNSELECTED };
                        (position, normal, radius, selection)
                    }),
                );
            }
            TreeValue::VisualCenter => {
                let size = if hover_lollipop == Some(TreeValue::VisualCenter) {
                    0.04 * model.header.max_radius
                } else {
                    0.02 * model.header.max_radius
                };

                let mut lollipop_origin = GlLollipopsBuilder::new(LOLLIPOP_SELECTED_BANK_COLOR);
                lollipop_origin.push(Vec3d::ZERO, Vec3d::ZERO, size);
                let lollipop_origin = lollipop_origin.finish(display);

                let mut lollipop_visual_center = GlLollipopsBuilder::new(LOLLIPOP_SELECTED_POINT_COLOR);
                lollipop_visual_center.push(model.visual_center, Vec3d::ZERO, size);
                let lollipop_visual_center = lollipop_visual_center.finish(display);

                self.lollipops = vec![lollipop_origin, lollipop_visual_center];
            }
            _ => {}
        }

        self.ui_state.viewport_3d_dirty = false;
    }
}

fn closest_approach(line_a: Vec3d, line_b: Vec3d, point: Vec3d) -> Vec3d {
    let a2p = point - line_a;
    let a2b = line_b - line_a;

    let a2b_2 = a2b.magnitude_squared();
    let dot = a2p.dot(&a2b);

    let t = (dot) / (a2b_2);

    (a2b * t) + line_a
}

const LOLLIPOP_UNSELECTED_COLOR: [f32; 4] = [0.3, 0.3, 0.3, 0.15];
const LOLLIPOP_SELECTED_BANK_COLOR: [f32; 4] = [0.15, 0.15, 1.0, 0.15];
const LOLLIPOP_SELECTED_POINT_COLOR: [f32; 4] = [1.0, 0.15, 0.15, 0.15];

const UVEC_COLOR: [f32; 4] = [0.15, 0.15, 1.0, 0.15];
const FVEC_COLOR: [f32; 4] = [0.15, 1.0, 0.15, 0.15];

const LOLLIPOP_UNSELECTED_PATH_COLOR: [f32; 4] = [0.3, 0.3, 0.3, 0.005];
const LOLLIPOP_SELECTED_PATH_COLOR: [f32; 4] = [0.15, 0.15, 1.0, 0.05];
const LOLLIPOP_SELECTED_PATH_POINT_COLOR: [f32; 4] = [1.0, 0.15, 0.15, 0.1];

fn lollipop_params() -> glium::DrawParameters<'static> {
    glium::DrawParameters {
        depth: glium::Depth {
            test: glium::draw_parameters::DepthTest::IfLess,
            ..Default::default()
        },
        blend: ADDITIVE_BLEND,
        backface_culling: glium::draw_parameters::BackfaceCullingMode::CullingDisabled,
        ..Default::default()
    }
}

fn lollipop_stick_params() -> glium::DrawParameters<'static> {
    glium::DrawParameters {
        depth: glium::Depth {
            test: glium::draw_parameters::DepthTest::Overwrite,
            write: false,
            ..Default::default()
        },
        line_width: Some(2.0),
        backface_culling: glium::draw_parameters::BackfaceCullingMode::CullingDisabled,
        ..Default::default()
    }
}

fn lollipop_rev_depth_params() -> glium::DrawParameters<'static> {
    glium::DrawParameters {
        depth: glium::Depth {
            test: glium::draw_parameters::DepthTest::IfMore,
            ..Default::default()
        },
        blend: ADDITIVE_BLEND,
        ..Default::default()
    }
}

fn drag_axis_params() -> glium::DrawParameters<'static> {
    glium::DrawParameters {
        depth: glium::Depth {
            test: glium::draw_parameters::DepthTest::IfLess,
            write: false,
            ..Default::default()
        },
        line_width: Some(2.0),
        ..Default::default()
    }
}

const DEFAULT_VERTEX_SHADER: &str = r#"
#version 140

in vec3 position;
in vec3 normal;
in vec2 uv;

out vec2 v_uv;
out vec3 v_normal;

uniform mat4 vert_matrix;
uniform mat3 norm_matrix;

void main() {
    v_uv = uv;
    v_normal = norm_matrix * normal;
    gl_Position = vert_matrix * vec4(position, 1.0);
}
"#;

const NO_NORMS_VERTEX_SHADER: &str = r#"
#version 140

in vec3 position;

uniform mat4 vert_matrix;

void main() {
    gl_Position = vert_matrix * vec4(position, 1.0);
}
"#;

const TEXTURED_FRAGMENT_SHADER: &str = r#"
#version 140

in vec3 v_normal;
in vec2 v_uv;

out vec4 color;

uniform vec3 u_light;
uniform vec3 dark_color;
uniform vec3 light_color;
uniform vec3 tint_color;
uniform float tint_val;
uniform sampler2D tex;

void main() {
    float brightness = dot(normalize(v_normal), normalize(u_light));
    brightness = 0.3 + 0.7 * brightness;
    brightness = clamp(brightness, 0.0, 1.0);
    brightness = pow(brightness, 2.5);

    vec4 tex_color = texture(tex, v_uv);
    vec3 untinted_color = mix(dark_color * tex_color.xyz, light_color * tex_color.xyz, brightness);

    color = vec4(mix(untinted_color, tint_color, tint_val), 0.5);
}
"#;

const DEFAULT_MAT_FRAGMENT_SHADER: &str = r#"
#version 140

in vec3 v_normal;

out vec4 color;

uniform vec3 u_light;
uniform vec3 dark_color;
uniform vec3 light_color;
uniform vec3 tint_color;
uniform float tint_val;

void main() {
    float brightness = dot(normalize(v_normal), normalize(u_light));
    brightness = 0.3 + 0.7 * brightness;
    brightness = clamp(brightness, 0.0, 1.0);
    brightness = pow(brightness, 2.5);

    vec3 untinted_color = mix(dark_color, light_color, brightness);

    color = vec4(mix(untinted_color, tint_color, tint_val), 0.5);
}
"#;

const SHIELD_FRAGMENT_SHADER: &str = r#"
#version 140

in vec3 v_normal;

out vec4 color;

uniform vec3 u_light;
uniform vec3 dark_color;
uniform vec3 light_color;
uniform vec3 tint_color;
uniform float tint_val;

void main() {
    float brightness = dot(normalize(v_normal), normalize(u_light));
    brightness = 0.3 + 0.7 * brightness;
    brightness = clamp(brightness, 0.0, 1.0);
    brightness = pow(brightness, 2.5);

    vec3 untinted_color = mix(dark_color, light_color, brightness);

    color = vec4(mix(untinted_color, tint_color, tint_val), 0.5);
}
"#;

const LOLLIPOP_VERTEX_SHADER: &str = r#"
#version 140

in mat4 world_matrix;
in vec3 position;

uniform mat4 vert_matrix;

void main() {
    gl_Position = vert_matrix * world_matrix * vec4(position, 1.0);
}
"#;

const WIRE_FRAGMENT_SHADER: &str = r#"
#version 140

out vec4 color;

void main() {
    color = vec4(1.0, 1.0, 1.0, 1.0);
}
"#;

const LOLLIPOP_STICK_FRAGMENT_SHADER: &str = r#"
#version 140

out vec4 color;

uniform vec4 lollipop_color;

void main() {
    color = vec4(lollipop_color.xyz * 0.5, 1.0);
}
"#;

const LOLLIPOP_FRAGMENT_SHADER: &str = r#"
#version 140

out vec4 color;

uniform vec4 lollipop_color;

void main() {
    color = lollipop_color;
}
"#;<|MERGE_RESOLUTION|>--- conflicted
+++ resolved
@@ -1778,21 +1778,8 @@
                     &COLORS,
                     display,
                     model.docking_bays.iter().enumerate().flat_map(|(bay_idx, docking_bay)| {
-<<<<<<< HEAD
-                        let mut position = docking_bay.position;
-                        if let Some(parent_name) = pof::properties_get_field(&docking_bay.properties, "$parent_submodel") {
-                            if let Some(id) = model.get_obj_id_by_name(parent_name) {
-                                position += model.get_total_subobj_offset(id);
-                            }
-                        }
-                        let mut radius = self.model.header.max_radius.powf(0.4) / 4.0;
-                        if hover_lollipop == Some(TreeValue::DockingBays(DockingTreeValue::Bay(bay_idx))) {
-                            radius *= 2.
-                        };
-=======
                         let position = docking_bay.position;
                         let radius = self.model.header.max_radius.powf(0.4) / 4.0;
->>>>>>> 2a20deb4
                         let fvec = docking_bay.fvec.0 * radius * 3.0;
                         let uvec = docking_bay.uvec.0 * radius * 3.0;
                         let (selection1, selection2) = if selected_bank == Some(bay_idx) {
