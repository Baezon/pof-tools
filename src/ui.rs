use egui::{collapsing_header::CollapsingState, Color32, Id, Label, RichText};
use glium::{
    texture::{RawImage2d, SrgbTexture2d},
    Display,
};
<<<<<<< HEAD
use itertools::Itertools;
use pof::{BoundingBox, Model, SubObject, TextureId, Vec3d, Version};
use std::{
    collections::{BTreeSet, HashMap},
    sync::mpsc::Receiver,
};
=======
use pof::{Error, Model, SubObject, TextureId, Vec3d, Version, Warning};
use std::{collections::HashMap, sync::mpsc::Receiver};
>>>>>>> 8e8f770d

use eframe::egui::{self, Button, TextStyle, Ui};
use pof::ObjectId;

use crate::{ui_properties_panel::PropertiesPanel, GlBufferedInsignia, GlBufferedShield, GlLollipops, GlObjectBuffers, POF_TOOLS_VERSION};

#[derive(PartialEq, Eq, Hash, Debug, Clone, Copy, PartialOrd, Ord)]
pub(crate) enum TreeValue {
    Header,
    SubObjects(SubObjectTreeValue),
    Textures(TextureTreeValue),
    Weapons(WeaponTreeValue),
    DockingBays(DockingTreeValue),
    Thrusters(ThrusterTreeValue),
    Glows(GlowTreeValue),
    SpecialPoints(SpecialPointTreeValue),
    Turrets(TurretTreeValue),
    Paths(PathTreeValue),
    Shield,
    EyePoints(EyeTreeValue),
    Insignia(InsigniaTreeValue),
    VisualCenter,
    Comments,
}
impl std::fmt::Display for TreeValue {
    fn fmt(&self, f: &mut std::fmt::Formatter<'_>) -> std::fmt::Result {
        match self {
            TreeValue::Header => write!(f, "Treeview - Header"),
            TreeValue::SubObjects(selection) => write!(f, "Treeview - Subobjects - {}", selection),
            TreeValue::Textures(selection) => write!(f, "Treeview - Textures - {}", selection),
            TreeValue::Weapons(selection) => write!(f, "Treeview - Weapons - {}", selection),
            TreeValue::DockingBays(selection) => write!(f, "Treeview - DockingBays - {}", selection),
            TreeValue::Thrusters(selection) => write!(f, "Treeview - Thrusters - {}", selection),
            TreeValue::Glows(selection) => write!(f, "Treeview - Glows - {}", selection),
            TreeValue::SpecialPoints(selection) => write!(f, "Treeview - SpecialPoints - {}", selection),
            TreeValue::Turrets(selection) => write!(f, "Treeview - Turrets - {}", selection),
            TreeValue::Paths(selection) => write!(f, "Treeview - Paths - {}", selection),
            TreeValue::Shield => write!(f, "Treeview - Shield"),
            TreeValue::EyePoints(selection) => write!(f, "Treeview - EyePoints - {}", selection),
            TreeValue::Insignia(selection) => write!(f, "Treeview - Insignia - {}", selection),
            TreeValue::VisualCenter => write!(f, "Treeview - VisualCenter"),
            TreeValue::Comments => write!(f, "Treeview - Comments"),
        }
    }
}
impl Default for TreeValue {
    fn default() -> Self {
        Self::Header
    }
}
impl TreeValue {
    // returns what, if any, tree_value best corresponds to a given error
    fn from_error(error: Error) -> Option<TreeValue> {
        match error {
            Error::InvalidTurretGunSubobject(idx) => Some(TreeValue::Turrets(TurretTreeValue::Turret(idx))),
            Error::TooManyDebrisObjects => None,
            Error::DetailObjWithParent(id) => Some(TreeValue::SubObjects(SubObjectTreeValue::SubObject(id))),
            Error::DetailAndDebrisObj(id) => Some(TreeValue::SubObjects(SubObjectTreeValue::SubObject(id))),
            Error::TooManyVerts(id) => Some(TreeValue::SubObjects(SubObjectTreeValue::SubObject(id))),
            Error::TooManyNorms(id) => Some(TreeValue::SubObjects(SubObjectTreeValue::SubObject(id))),
        }
    }

    // returns what, if any, tree_value best corresponds to a given warning
    fn from_warning(warning: Warning) -> Option<TreeValue> {
        match warning {
            Warning::RadiusTooSmall(None) => Some(TreeValue::Header),
            Warning::BBoxTooSmall(None) => Some(TreeValue::Header),
            Warning::InvertedBBox(None) => Some(TreeValue::Header),
            Warning::RadiusTooSmall(Some(id)) => Some(TreeValue::SubObjects(SubObjectTreeValue::SubObject(id))),
            Warning::BBoxTooSmall(Some(id)) => Some(TreeValue::SubObjects(SubObjectTreeValue::SubObject(id))),
            Warning::InvertedBBox(Some(id)) => Some(TreeValue::SubObjects(SubObjectTreeValue::SubObject(id))),
            Warning::UntexturedPolygons => None,
            Warning::DockingBayWithoutPath(idx) => Some(TreeValue::DockingBays(DockingTreeValue::Bay(idx))),
            Warning::ThrusterPropertiesInvalidVersion(idx) => Some(TreeValue::Thrusters(ThrusterTreeValue::Bank(idx))),
            Warning::WeaponOffsetInvalidVersion { primary, bank, point } => {
                if primary {
                    Some(TreeValue::Weapons(WeaponTreeValue::PriBankPoint(bank, point)))
                } else {
                    Some(TreeValue::Weapons(WeaponTreeValue::SecBankPoint(bank, point)))
                }
            }
            Warning::TooFewTurretFirePoints(idx) => Some(TreeValue::Turrets(TurretTreeValue::Turret(idx))),
            Warning::TooManyTurretFirePoints(idx) => Some(TreeValue::Turrets(TurretTreeValue::Turret(idx))),
            Warning::DuplicatePathName(idx) => Some(TreeValue::Paths(PathTreeValue::Path(idx))),
            Warning::TooManyEyePoints => Some(TreeValue::EyePoints(EyeTreeValue::Header)),
            Warning::TooManyTextures => Some(TreeValue::Textures(TextureTreeValue::Header)),
            Warning::PathNameTooLong(idx) => Some(TreeValue::Paths(PathTreeValue::Path(idx))),
            Warning::SpecialPointNameTooLong(idx) => Some(TreeValue::SpecialPoints(SpecialPointTreeValue::Point(idx))),
            Warning::SubObjectNameTooLong(id) => Some(TreeValue::SubObjects(SubObjectTreeValue::SubObject(id))),
            Warning::DockingBayNameTooLong(idx) => Some(TreeValue::DockingBays(DockingTreeValue::Bay(idx))),
            Warning::SubObjectPropertiesTooLong(id) => Some(TreeValue::SubObjects(SubObjectTreeValue::SubObject(id))),
            Warning::ThrusterPropertiesTooLong(idx) => Some(TreeValue::Thrusters(ThrusterTreeValue::Bank(idx))),
            Warning::DockingBayPropertiesTooLong(idx) => Some(TreeValue::DockingBays(DockingTreeValue::Bay(idx))),
            Warning::GlowBankPropertiesTooLong(idx) => Some(TreeValue::Glows(GlowTreeValue::Bank(idx))),
            Warning::SpecialPointPropertiesTooLong(idx) => Some(TreeValue::SpecialPoints(SpecialPointTreeValue::Point(idx))),
        }
    }

    fn is_ancestor_of(self, maybe_descendant: TreeValue) -> bool {
        if self == maybe_descendant {
            return false;
        }
        match (self, maybe_descendant) {
            (TreeValue::SubObjects(SubObjectTreeValue::Header), TreeValue::SubObjects(_)) => true,
            (TreeValue::Textures(TextureTreeValue::Header), TreeValue::Textures(_)) => true,
            (TreeValue::Weapons(WeaponTreeValue::Header), TreeValue::Weapons(_)) => true,
            (TreeValue::Weapons(WeaponTreeValue::PriHeader), TreeValue::Weapons(WeaponTreeValue::PriBank(_))) => true,
            (TreeValue::Weapons(WeaponTreeValue::PriHeader), TreeValue::Weapons(WeaponTreeValue::PriBankPoint(..))) => true,
            (TreeValue::Weapons(WeaponTreeValue::PriBank(idx)), TreeValue::Weapons(WeaponTreeValue::PriBankPoint(idx2, _))) => idx == idx2,
            (TreeValue::Weapons(WeaponTreeValue::SecHeader), TreeValue::Weapons(WeaponTreeValue::SecBank(_))) => true,
            (TreeValue::Weapons(WeaponTreeValue::SecHeader), TreeValue::Weapons(WeaponTreeValue::SecBankPoint(..))) => true,
            (TreeValue::Weapons(WeaponTreeValue::SecBank(idx)), TreeValue::Weapons(WeaponTreeValue::SecBankPoint(idx2, _))) => idx == idx2,
            (TreeValue::DockingBays(DockingTreeValue::Header), TreeValue::DockingBays(_)) => true,
            (TreeValue::Thrusters(ThrusterTreeValue::Header), TreeValue::Thrusters(_)) => true,
            (TreeValue::Thrusters(ThrusterTreeValue::Bank(idx)), TreeValue::Thrusters(ThrusterTreeValue::BankPoint(idx2, _))) => idx == idx2,
            (TreeValue::Glows(GlowTreeValue::Header), TreeValue::Glows(_)) => true,
            (TreeValue::Glows(GlowTreeValue::Bank(idx)), TreeValue::Glows(GlowTreeValue::BankPoint(idx2, _))) => idx == idx2,
            (TreeValue::SpecialPoints(SpecialPointTreeValue::Header), TreeValue::SpecialPoints(_)) => true,
            (TreeValue::Turrets(TurretTreeValue::Header), TreeValue::Turrets(_)) => true,
            (TreeValue::Turrets(TurretTreeValue::Turret(idx)), TreeValue::Turrets(TurretTreeValue::TurretPoint(idx2, _))) => idx == idx2,
            (TreeValue::Paths(PathTreeValue::Header), TreeValue::Paths(_)) => true,
            (TreeValue::Paths(PathTreeValue::Path(idx)), TreeValue::Paths(PathTreeValue::PathPoint(idx2, _))) => idx == idx2,
            (TreeValue::EyePoints(EyeTreeValue::Header), TreeValue::EyePoints(_)) => true,
            (TreeValue::Insignia(InsigniaTreeValue::Header), TreeValue::Insignia(_)) => true,
            _ => false,
        }
    }
}
#[derive(PartialEq, Eq, PartialOrd, Ord, Hash, Debug, Clone, Copy)]
pub(crate) enum InsigniaTreeValue {
    Header,
    Insignia(usize), // insignia idx
}
impl std::fmt::Display for InsigniaTreeValue {
    fn fmt(&self, f: &mut std::fmt::Formatter<'_>) -> std::fmt::Result {
        match self {
            InsigniaTreeValue::Header => write!(f, "Header"),
            InsigniaTreeValue::Insignia(idx) => write!(f, "{}", idx + 1),
        }
    }
}
impl InsigniaTreeValue {
    fn _insignia(point: Option<usize>) -> Self {
        match point {
            Some(point) => Self::Insignia(point),
            None => Self::Header,
        }
    }
}

#[derive(PartialEq, Eq, PartialOrd, Ord, Hash, Debug, Clone, Copy)]
pub(crate) enum EyeTreeValue {
    Header,
    EyePoint(usize), // eye idx
}
impl std::fmt::Display for EyeTreeValue {
    fn fmt(&self, f: &mut std::fmt::Formatter<'_>) -> std::fmt::Result {
        match self {
            EyeTreeValue::Header => write!(f, "Header"),
            EyeTreeValue::EyePoint(idx) => write!(f, "{}", idx + 1),
        }
    }
}
impl EyeTreeValue {
    pub fn point(point: Option<usize>) -> Self {
        match point {
            Some(point) => Self::EyePoint(point),
            None => Self::Header,
        }
    }
}

#[derive(PartialEq, Eq, PartialOrd, Ord, Hash, Debug, Clone, Copy)]
pub(crate) enum PathTreeValue {
    Header,
    Path(usize),             // path idx
    PathPoint(usize, usize), // path idx, point idx
}
impl std::fmt::Display for PathTreeValue {
    fn fmt(&self, f: &mut std::fmt::Formatter<'_>) -> std::fmt::Result {
        match self {
            PathTreeValue::Header => write!(f, "Header"),
            PathTreeValue::Path(idx) => write!(f, "Path {}", idx + 1),
            PathTreeValue::PathPoint(idx, idx2) => write!(f, "Path {} Point {}", idx + 1, idx2 + 1),
        }
    }
}
impl PathTreeValue {
    pub fn path_point(path: usize, point: Option<usize>) -> Self {
        match point {
            Some(point) => Self::PathPoint(path, point),
            None => Self::Path(path),
        }
    }
    pub fn path(path: Option<usize>) -> Self {
        match path {
            Some(path) => Self::Path(path),
            None => Self::Header,
        }
    }
}

#[derive(PartialEq, Eq, PartialOrd, Ord, Hash, Debug, Clone, Copy)]
pub(crate) enum TurretTreeValue {
    Header,
    Turret(usize),             // turret idx
    TurretPoint(usize, usize), // turret idx, point idx
}

impl std::fmt::Display for TurretTreeValue {
    fn fmt(&self, f: &mut std::fmt::Formatter<'_>) -> std::fmt::Result {
        match self {
            TurretTreeValue::Header => write!(f, "Header"),
            TurretTreeValue::Turret(idx) => write!(f, "Turret {}", idx + 1),
            TurretTreeValue::TurretPoint(idx, idx2) => write!(f, "Turret {} Point {}", idx + 1, idx2 + 1),
        }
    }
}
impl TurretTreeValue {
    pub fn turret_point(turret: usize, point: Option<usize>) -> Self {
        match point {
            Some(point) => Self::TurretPoint(turret, point),
            None => Self::Turret(turret),
        }
    }
    pub fn turret(turret: Option<usize>) -> Self {
        match turret {
            Some(turret) => Self::Turret(turret),
            None => Self::Header,
        }
    }
}

#[derive(PartialEq, Eq, PartialOrd, Ord, Hash, Debug, Clone, Copy)]
pub(crate) enum SpecialPointTreeValue {
    Header,
    Point(usize),
}
impl std::fmt::Display for SpecialPointTreeValue {
    fn fmt(&self, f: &mut std::fmt::Formatter<'_>) -> std::fmt::Result {
        match self {
            SpecialPointTreeValue::Header => write!(f, "Header"),
            SpecialPointTreeValue::Point(idx) => write!(f, "Point {}", idx + 1),
        }
    }
}
impl SpecialPointTreeValue {
    pub fn point(point: Option<usize>) -> Self {
        match point {
            Some(point) => Self::Point(point),
            None => Self::Header,
        }
    }
}

#[derive(PartialEq, Eq, PartialOrd, Ord, Hash, Debug, Clone, Copy)]
pub(crate) enum GlowTreeValue {
    Header,
    Bank(usize),             // bank idx
    BankPoint(usize, usize), // bank idx, point idx
}

impl std::fmt::Display for GlowTreeValue {
    fn fmt(&self, f: &mut std::fmt::Formatter<'_>) -> std::fmt::Result {
        match self {
            GlowTreeValue::Header => write!(f, "Header"),
            GlowTreeValue::Bank(idx) => write!(f, "Bank {}", idx + 1),
            GlowTreeValue::BankPoint(idx, idx2) => write!(f, "Bank {} Point {}", idx + 1, idx2 + 1),
        }
    }
}
impl GlowTreeValue {
    pub fn bank_point(bank: usize, point: Option<usize>) -> Self {
        match point {
            Some(point) => Self::BankPoint(bank, point),
            None => Self::Bank(bank),
        }
    }
    pub fn bank(bank: Option<usize>) -> Self {
        match bank {
            Some(bank) => Self::Bank(bank),
            None => Self::Header,
        }
    }
}

#[derive(PartialEq, Eq, PartialOrd, Ord, Hash, Debug, Clone, Copy)]
pub(crate) enum DockingTreeValue {
    Header,
    Bay(usize), // bank idx
}
impl std::fmt::Display for DockingTreeValue {
    fn fmt(&self, f: &mut std::fmt::Formatter<'_>) -> std::fmt::Result {
        match self {
            DockingTreeValue::Header => write!(f, "Header"),
            DockingTreeValue::Bay(idx) => write!(f, "Bay {}", idx + 1),
        }
    }
}
impl DockingTreeValue {
    pub fn bay(bay: Option<usize>) -> Self {
        match bay {
            Some(bay) => Self::Bay(bay),
            None => Self::Header,
        }
    }
}

#[derive(PartialEq, Hash, Debug, Eq, PartialOrd, Ord, Clone, Copy)]
pub(crate) enum WeaponTreeValue {
    Header,
    PriHeader,
    PriBank(usize),             // bank idx
    PriBankPoint(usize, usize), // bank idx, point idx
    SecHeader,
    SecBank(usize),             // bank idx
    SecBankPoint(usize, usize), // bank idx, point idx
}
impl std::fmt::Display for WeaponTreeValue {
    fn fmt(&self, f: &mut std::fmt::Formatter<'_>) -> std::fmt::Result {
        match self {
            WeaponTreeValue::Header => write!(f, "Header"),
            WeaponTreeValue::PriHeader => write!(f, "Primary Header"),
            WeaponTreeValue::PriBank(idx) => write!(f, "Primary Bank {}", idx + 1),
            WeaponTreeValue::PriBankPoint(idx, idx2) => write!(f, "Primary Bank {} Point {}", idx + 1, idx2 + 1),
            WeaponTreeValue::SecHeader => write!(f, "Secondary Header"),
            WeaponTreeValue::SecBank(idx) => write!(f, "Secondary Bank {}", idx + 1),
            WeaponTreeValue::SecBankPoint(idx, idx2) => write!(f, "Secondary Bank {} Point {}", idx + 1, idx2 + 1),
        }
    }
}
impl WeaponTreeValue {
    pub fn is_primary(self) -> bool {
        matches!(self, Self::PriHeader | Self::PriBank(_) | Self::PriBankPoint(..))
    }
    pub fn bank_point(is_primary: bool, bank: usize, point: Option<usize>) -> Self {
        match (is_primary, point) {
            (true, Some(point)) => Self::PriBankPoint(bank, point),
            (true, None) => Self::PriBank(bank),
            (false, Some(point)) => Self::SecBankPoint(bank, point),
            (false, None) => Self::SecBank(bank),
        }
    }
    pub fn bank(is_primary: bool, bank: Option<usize>) -> Self {
        match (is_primary, bank) {
            (true, Some(bank)) => Self::PriBank(bank),
            (true, None) => Self::PriHeader,
            (false, Some(bank)) => Self::SecBank(bank),
            (false, None) => Self::SecHeader,
        }
    }
}

#[derive(PartialEq, Eq, PartialOrd, Ord, Hash, Debug, Clone, Copy)]
pub(crate) enum TextureTreeValue {
    Header,
    Texture(TextureId),
}
impl std::fmt::Display for TextureTreeValue {
    fn fmt(&self, f: &mut std::fmt::Formatter<'_>) -> std::fmt::Result {
        match self {
            TextureTreeValue::Header => write!(f, "Header"),
            TextureTreeValue::Texture(idx) => write!(f, "Texture {}", idx.0 + 1),
        }
    }
}

#[derive(PartialEq, Eq, PartialOrd, Ord, Hash, Debug, Clone, Copy)]
pub(crate) enum ThrusterTreeValue {
    Header,
    Bank(usize),             // bank idx
    BankPoint(usize, usize), // bank idx, point idx
}
impl std::fmt::Display for ThrusterTreeValue {
    fn fmt(&self, f: &mut std::fmt::Formatter<'_>) -> std::fmt::Result {
        match self {
            ThrusterTreeValue::Header => write!(f, "Header"),
            ThrusterTreeValue::Bank(idx) => write!(f, "Bank {}", idx + 1),
            ThrusterTreeValue::BankPoint(idx, idx2) => write!(f, "Bank {} Point {}", idx + 1, idx2 + 1),
        }
    }
}
impl ThrusterTreeValue {
    pub fn bank_point(bank: usize, point: Option<usize>) -> Self {
        match point {
            Some(point) => Self::BankPoint(bank, point),
            None => Self::Bank(bank),
        }
    }
    pub fn bank(bank: Option<usize>) -> Self {
        match bank {
            Some(bank) => Self::Bank(bank),
            None => Self::Header,
        }
    }
}

#[derive(PartialEq, Eq, PartialOrd, Ord, Hash, Debug, Clone, Copy)]
pub(crate) enum SubObjectTreeValue {
    Header,
    SubObject(ObjectId),
}

impl std::fmt::Display for SubObjectTreeValue {
    fn fmt(&self, f: &mut std::fmt::Formatter<'_>) -> std::fmt::Result {
        match self {
            SubObjectTreeValue::Header => write!(f, "Header"),
            SubObjectTreeValue::SubObject(idx) => write!(f, "SubObject {}", idx.0 + 1),
        }
    }
}

<<<<<<< HEAD
use Set::*;

pub enum Set<T> {
    All,
    One(T),
}

#[derive(PartialEq, Eq, PartialOrd, Ord, Debug)]
pub enum Error {
    InvalidTurretGunSubobject(usize), // turret index
    TooManyDebrisObjects,
    DetailObjWithParent(ObjectId),
    DetailAndDebrisObj(ObjectId),
    TooManyVerts(ObjectId),
    TooManyNorms(ObjectId),
    // all turret base/gun objects must be disjoint!
}

#[derive(PartialEq, Eq, PartialOrd, Ord, Copy, Clone, Debug)]
pub(crate) enum Warning {
    RadiusTooSmall(Option<ObjectId>),
    BBoxTooSmall(Option<ObjectId>),
    InvertedBBox(Option<ObjectId>),
    UntexturedPolygons,
    DockingBayWithoutPath(usize),
    ThrusterPropertiesInvalidVersion(usize),
    WeaponOffsetInvalidVersion(WeaponSelection),
    TooFewTurretFirePoints(usize),
    TooManyTurretFirePoints(usize),
    DuplicatePathName(usize), // for each duplicated name, only contains the *first* path idx with that name
    DuplicateDetailLevels(ObjectId),
    TooManyEyePoints,
    TooManyTextures,

    PathNameTooLong(usize),
    SpecialPointNameTooLong(usize),
    SubObjectNameTooLong(ObjectId),
    DockingBayNameTooLong(usize),

    SubObjectPropertiesTooLong(ObjectId),
    ThrusterPropertiesTooLong(usize),
    DockingBayPropertiesTooLong(usize),
    GlowBankPropertiesTooLong(usize),
    SpecialPointPropertiesTooLong(usize),
    // path with no parent
    // thruster with no engine subsys (and an engine subsys exists)
    // turret uvec != turret normal
    // turret subobject properties not set up for a turret
=======
impl SubObjectTreeValue {
    pub fn subobject(id: Option<ObjectId>) -> Self {
        match id {
            Some(id) => Self::SubObject(id),
            None => Self::Header,
        }
    }
>>>>>>> 8e8f770d
}

#[derive(PartialEq, Eq)]
pub(crate) enum DisplayMode {
    Wireframe,
    Untextured,
    Textured,
}

#[derive(Default)]
pub(crate) struct UiState {
    pub tree_view_selection: TreeValue,
    /// toggles the expanded state of the given tree value next frame
    pub tree_view_toggle: Option<TreeValue>,
    /// expands the given tree value next frame
    pub tree_view_force_open: Option<TreeValue>,
    pub viewport_3d_dirty: bool,
    pub last_selected_subobj: Option<ObjectId>,
    pub properties_panel: PropertiesPanel,
    pub display_radius: bool,
    pub display_bbox: bool,
    pub display_origin: bool,
    pub move_only_offset: bool,
}

pub(crate) struct PofToolsGui {
    pub model: Box<Model>,
    pub model_loading_thread: Option<Receiver<Result<Option<Box<Model>>, String>>>,
    #[allow(clippy::type_complexity)]
    pub texture_loading_thread: Option<Receiver<Option<(RawImage2d<'static, u8>, TextureId)>>>,
    pub glow_point_sim_start: std::time::Instant,

    pub ui_state: UiState,
    pub display_mode: DisplayMode,
    pub glow_point_simulation: bool,

    pub camera_pitch: f32,
    pub camera_heading: f32,
    pub camera_scale: f32,
    pub camera_offset: Vec3d,

    pub buffer_objects: Vec<GlObjectBuffers>, // all the subobjects, conditionally rendered based on the current tree selection
    pub buffer_textures: HashMap<TextureId, SrgbTexture2d>, // map of tex ids to actual textures
    pub buffer_shield: Option<GlBufferedShield>, // the shield, similar to the above
    pub buffer_insignias: Vec<GlBufferedInsignia>, // the insignias, similar to the above
    pub lollipops: Vec<GlLollipops>, // the current set of lollipops being being drawn, grouped by color, and recalculated with viewport_3d_dirty above
}
impl std::ops::Deref for PofToolsGui {
    type Target = UiState;

    fn deref(&self) -> &Self::Target {
        &self.ui_state
    }
}
impl std::ops::DerefMut for PofToolsGui {
    fn deref_mut(&mut self) -> &mut Self::Target {
        &mut self.ui_state
    }
}
impl PofToolsGui {
    pub fn new() -> Self {
        Self {
            model: Default::default(),
            model_loading_thread: Default::default(),
            texture_loading_thread: Default::default(),
            glow_point_sim_start: std::time::Instant::now(),
            ui_state: Default::default(),
            display_mode: DisplayMode::Textured,
            glow_point_simulation: Default::default(),
            camera_pitch: Default::default(),
            camera_heading: Default::default(),
            camera_scale: Default::default(),
            camera_offset: Default::default(),
            buffer_objects: Default::default(),
            buffer_textures: Default::default(),
            buffer_shield: Default::default(),
            buffer_insignias: Default::default(),
            lollipops: Default::default(),
        }
    }

    fn tree_selectable_item(&mut self, ui: &mut Ui, name: &str, selection: TreeValue) {
        self.ui_state.tree_selectable_item(&self.model, ui, name, selection);
    }
}

pub const LIGHT_ORANGE: Color32 = Color32::from_rgb(210, 150, 128);
pub const LIGHT_BLUE: Color32 = Color32::from_rgb(0xA0, 0xD8, 0xFF);

impl UiState {
    /// returns the RichText for a given tree value to be displayed, mostly for the purposes of coloring it specially
    fn tree_val_text(&self, model: &Model, tree_value: TreeValue, this_name: &str) -> RichText {
        let text = RichText::new(this_name);
        for error in &model.errors {
            if let Some(error_tree_value) = TreeValue::from_error(*error) {
                if tree_value == error_tree_value || tree_value.is_ancestor_of(error_tree_value) {
                    return text.color(Color32::RED);
                }
            }
        }

        for warning in &model.warnings {
            if let Some(warning_tree_value) = TreeValue::from_warning(*warning) {
                if tree_value == warning_tree_value || tree_value.is_ancestor_of(warning_tree_value) {
                    return text.color(Color32::YELLOW);
                }
            }
        }

        if let TreeValue::SubObjects(SubObjectTreeValue::SubObject(selected_id)) = self.tree_view_selection {
            if let TreeValue::SubObjects(SubObjectTreeValue::SubObject(this_id)) = tree_value {
                for link in &model.sub_objects[this_id].name_links {
                    match *link {
                        pof::NameLink::DestroyedVersion(id) | pof::NameLink::DestroyedVersionOf(id) if id == selected_id => {
                            return text.color(Color32::LIGHT_RED)
                        }
                        pof::NameLink::LiveDebris(id) | pof::NameLink::LiveDebrisOf(id) if id == selected_id => return text.color(LIGHT_ORANGE),
                        pof::NameLink::DetailLevel(id, _) | pof::NameLink::DetailLevelOf(id, _) if id == selected_id => {
                            return text.color(LIGHT_BLUE)
                        }
                        _ => {}
                    }
                }
            }
        }

        text
    }

    fn tree_selectable_item(&mut self, model: &Model, ui: &mut Ui, name: &str, tree_value: TreeValue) {
        let text = self.tree_val_text(model, tree_value, name);
        if ui.selectable_value(&mut self.tree_view_selection, tree_value, text).clicked() {
            self.refresh_properties_panel(model);
            self.viewport_3d_dirty = true;

            info!("Switched to {}", self.tree_view_selection);

            // maybe update ast selected object
            if let TreeValue::SubObjects(SubObjectTreeValue::SubObject(id)) = self.tree_view_selection {
                self.last_selected_subobj = Some(id);
            } else if let TreeValue::SubObjects(SubObjectTreeValue::Header) | TreeValue::Header = self.tree_view_selection {
                self.last_selected_subobj = model.header.detail_levels.first().copied();
            }
        }
    }

    fn tree_collapsing_item(&mut self, model: &Model, ui: &mut Ui, name: &str, tree_value: TreeValue, body: impl FnOnce(&mut UiState, &mut Ui)) {
        let mut state = CollapsingState::load_with_default_open(ui.ctx(), Id::new(tree_value), false);
        if self.tree_view_toggle == Some(tree_value) {
            state.toggle(ui);
            self.tree_view_toggle = None;
        } else if self.tree_view_force_open.is_some() && tree_value.is_ancestor_of(self.tree_view_force_open.unwrap()) {
            state.set_open(true);
        }

        let text = self.tree_val_text(model, tree_value, name);

        state
            .show_header(ui, |ui| {
                let response = ui.selectable_label(tree_value == self.tree_view_selection, text);

                if response.double_clicked() {
                    self.tree_view_toggle = Some(tree_value);
                } else if response.clicked() {
                    self.tree_view_selection = tree_value;
                    self.refresh_properties_panel(model);
                    self.viewport_3d_dirty = true;

                    info!("Switched to {}", self.tree_view_selection);

                    // maybe update last selected object
                    if let TreeValue::SubObjects(SubObjectTreeValue::SubObject(id)) = self.tree_view_selection {
                        self.last_selected_subobj = Some(id);
                    } else if let TreeValue::SubObjects(SubObjectTreeValue::Header) | TreeValue::Header = self.tree_view_selection {
                        self.last_selected_subobj = model.header.detail_levels.first().copied();
                    }
                }
            })
            .body(|ui| body(self, ui));
    }
}

impl PofToolsGui {
    // =====================================================
    // The big top-level function for drawing and interacting with all of the UI
    // ====================================================
    pub fn show_ui(&mut self, ctx: &egui::Context, display: &Display) {
        egui::TopBottomPanel::top("menu").default_height(33.0).min_height(33.0).show(ctx, |ui| {
            Ui::add_space(ui, 6.0);
            ui.horizontal(|ui| {
                if ui
                    .add(Button::new(RichText::new("🗁").text_style(TextStyle::Heading)))
                    .on_hover_text("Open")
                    .clicked()
                {
                    self.start_loading_model(None);
                    ui.output().cursor_icon = egui::CursorIcon::Wait;
                }

                if ui
                    .add_enabled(self.model.errors.is_empty(), Button::new(RichText::new("🖴").text_style(TextStyle::Heading)))
                    .on_hover_text("Save")
                    .on_disabled_hover_text("All errors must be corrected before saving.")
                    .clicked()
                {
                    self.model.clean_up();

                    let new_filename = PofToolsGui::save_model(&self.model);
                    if let Some(filename) = new_filename {
                        display
                            .gl_window()
                            .window()
                            .set_title(&format!("Pof Tools v{} - {}", POF_TOOLS_VERSION, filename));
                    }
                }

                ui.separator();

                ui.menu_button(RichText::new(format!("Version: {}", self.model.version)).text_style(TextStyle::Button), |ui| {
                    let mut changed = false;
                    Version::for_each(|version| {
                        if version >= Version::V21_16 {
                            changed |= ui
                                .radio_value(&mut self.model.version, version, version.to_str())
                                .on_hover_text(version.documentation())
                                .changed();
                        }
                    });

                    // we only need to recheck verson-specific warnings, but since those are parameterized, there's no easy way to say
                    // 'those specific warnings but for all their parameters' so just do them all i guess
                    if changed {
                        self.model.recheck_warnings(pof::Set::All); // FIX
                        self.model.recheck_errors(pof::Set::All);
                    }
                });

                ui.separator();

                ui.scope(|ui| {
                    if self.display_mode == DisplayMode::Textured {
                        ui.visuals_mut().widgets.inactive.bg_stroke = ui.visuals().widgets.hovered.bg_stroke;
                    }
                    if ui.add(Button::new(RichText::new("\u{2593}").text_style(TextStyle::Heading))).clicked() {
                        self.display_mode = DisplayMode::Textured;
                    }
                });

                ui.scope(|ui| {
                    if self.display_mode == DisplayMode::Untextured {
                        ui.visuals_mut().widgets.inactive.bg_stroke = ui.visuals().widgets.hovered.bg_stroke;
                    }
                    if ui.add(Button::new(RichText::new("⏹").text_style(TextStyle::Heading))).clicked() {
                        self.display_mode = DisplayMode::Untextured;
                    }
                });

                ui.scope(|ui| {
                    if self.display_mode == DisplayMode::Wireframe {
                        ui.visuals_mut().widgets.inactive.bg_stroke = ui.visuals().widgets.hovered.bg_stroke;
                    }
                    if ui.add(Button::new(RichText::new("⛶").text_style(TextStyle::Heading))).clicked() {
                        self.display_mode = DisplayMode::Wireframe;
                    }
                });

                ui.add_space(ui.available_width() - ui.spacing().interact_size.x / 2.0);

                if self.model_loading_thread.is_some() || self.texture_loading_thread.is_some() {
                    ui.add(egui::widgets::Spinner::new());
                }
            });
        });
        let mut warnings = egui::TopBottomPanel::bottom("info bar")
            .resizable(true)
            .default_height(23.0)
            .height_range(23.0..=500.0)
            .show(ctx, |ui| {
                egui::ScrollArea::vertical()
                    .auto_shrink([false, false])
                    .min_scrolled_height(10.0)
                    .show(ui, |ui| {
                        let mut new_tree_val = None;
                        let mut first_warning = true;
                        for &error in &self.model.errors {
                            let str = match error {
                                Error::InvalidTurretGunSubobject(turret_num) => {
                                    format!("⊗ {} has an invalid gun object", self.model.sub_objects[self.model.turrets[turret_num].base_obj].name)
                                }
                                Error::TooManyDebrisObjects => {
                                    let mut num_debris = 0;
                                    for sobj in &self.model.sub_objects {
                                        if sobj.is_debris_model {
                                            num_debris += 1;
                                        }
                                    }
                                    format!("⊗ This model has too many debris objects ({}/{})", num_debris, pof::MAX_DEBRIS_OBJECTS)
                                }
                                Error::DetailObjWithParent(id) => {
                                    format!(
                                        "⊗ Detail {} object ({}) must be at the top of the hierarchy (no object parent)",
                                        self.model.header.detail_levels.iter().position(|detail_id| *detail_id == id).unwrap(),
                                        self.model.sub_objects[id].name,
                                    )
                                }
                                Error::DetailAndDebrisObj(id) => {
                                    format!(
                                        "⊗ Detail {} object ({}) cannot also be a debris object",
                                        self.model.header.detail_levels.iter().position(|detail_id| *detail_id == id).unwrap(),
                                        self.model.sub_objects[id].name,
                                    )
                                }
                                Error::TooManyVerts(id) => {
                                    format!(
                                        "⊗ Subobject {} has more than the {} vertices supported by the currently selected pof version",
                                        self.model.sub_objects[id].name,
                                        self.model.max_verts_norms_per_subobj(),
                                    )
                                }
                                Error::TooManyNorms(id) => {
                                    format!(
                                        "⊗ Subobject {} has more than the {} normals supported by the currently selected pof version",
                                        self.model.sub_objects[id].name,
                                        self.model.max_verts_norms_per_subobj(),
                                    )
                                }
                            };

                            let text = RichText::new(str).text_style(TextStyle::Button).color(Color32::RED);
                            if first_warning {
                                ui.horizontal(|ui| {
                                    if let Some(tree_val) = TreeValue::from_error(error) {
                                        if ui.selectable_label(false, text).clicked() {
                                            new_tree_val = Some(tree_val);
                                        }
                                    } else {
                                        ui.label(text);
                                    }
                                    ui.with_layout(egui::Layout::right_to_left(), |ui| {
                                        if !self.model.errors.is_empty() {
                                            ui.add(Label::new(
                                                RichText::new(format!("{} ⊗", self.model.errors.len()))
                                                    .text_style(TextStyle::Button)
                                                    .color(Color32::RED),
                                            ));
                                        }

                                        if !self.model.warnings.is_empty() {
                                            ui.add(Label::new(
                                                RichText::new(format!("{} ⚠", self.model.warnings.len()))
                                                    .text_style(TextStyle::Button)
                                                    .color(Color32::YELLOW),
                                            ));
                                        }
                                    });
                                });
                                first_warning = false;
                            } else if let Some(tree_val) = TreeValue::from_error(error) {
                                if ui.selectable_label(false, text).clicked() {
                                    new_tree_val = Some(tree_val);
                                }
                            } else {
                                ui.label(text);
                            }
                        }

                        for &warning in &self.model.warnings {
                            let str = match warning {
                                Warning::InvertedBBox(id_opt) => {
                                    format!("⚠ {}'s bounding box is inverted", id_opt.map_or("The header", |id| &self.model.sub_objects[id].name))
                                }
                                Warning::DockingBayWithoutPath(bay_num) => {
                                    format!(
                                        "⚠ Docking bay {} cannot be used by ships without a path",
                                        self.model.docking_bays[bay_num].get_name().unwrap_or(&(bay_num + 1).to_string())
                                    )
                                }
                                Warning::ThrusterPropertiesInvalidVersion(idx) => {
                                    format!("⚠ Thruster bank {} has properties, which the currently selected version does not support", idx + 1)
                                }
                                Warning::WeaponOffsetInvalidVersion { primary, bank, point } => {
                                    format!(
                                        "⚠ {} bank {}, point {}, has an external angle offset, which the currently selected version does not support",
                                        if primary { "Primary" } else { "Secondary" },
                                        bank + 1,
                                        point + 1
                                    )
                                }
                                Warning::UntexturedPolygons => {
                                    format!(
                                        "⚠ This model has untextured polygons (A texture slot has been added which corresponds to these polygons)"
                                    )
                                }
                                Warning::TooManyEyePoints => {
                                    format!("⚠ You cannot have more than {} eye points.", pof::MAX_EYES)
                                }
                                Warning::TooManyTextures => {
                                    format!("⚠ You cannot have more than {} textures.", pof::MAX_TEXTURES)
                                }
                                Warning::TooFewTurretFirePoints(idx) => {
                                    format!("⚠ {} must have at least 1 fire point.", self.model.sub_objects[self.model.turrets[idx].base_obj].name)
                                }
                                Warning::TooManyTurretFirePoints(idx) => {
                                    format!(
                                        "⚠ {} must have at most {} fire points.",
                                        self.model.sub_objects[self.model.turrets[idx].base_obj].name,
                                        pof::MAX_TURRET_POINTS
                                    )
                                }
                                Warning::RadiusTooSmall(id_opt) => {
                                    format!(
                                        "⚠ {}'s radius does not encompass all of its geometry",
                                        id_opt.map_or("The header", |id| &self.model.sub_objects[id].name)
                                    )
                                }
                                Warning::BBoxTooSmall(id_opt) => {
                                    format!(
                                        "⚠ {}'s bounding box does not encompass all of its geometry",
                                        id_opt.map_or("The header", |id| &self.model.sub_objects[id].name)
                                    )
                                }
                                Warning::DuplicatePathName(path_idx) => {
                                    format!("⚠ More than one path shares the name '{}'", self.model.paths[path_idx].name)
                                }
                                Warning::DuplicateDetailLevels(id) => {
                                    format!("⚠ Subobject '{}' belongs to more than one detail level", self.model.sub_objects[id].name)
                                }
                                Warning::PathNameTooLong(_)
                                | Warning::SubObjectNameTooLong(_)
                                | Warning::SpecialPointNameTooLong(_)
                                | Warning::DockingBayNameTooLong(_) => {
                                    let field = match warning {
                                        Warning::PathNameTooLong(idx) => {
                                            format!("Path name '{}'", self.model.paths[idx].name)
                                        }
                                        Warning::SubObjectNameTooLong(id) => {
                                            format!("Subobject name '{}'", self.model.sub_objects[id].name)
                                        }
                                        Warning::SpecialPointNameTooLong(idx) => {
                                            format!("Special point name '{}'", self.model.special_points[idx].name)
                                        }
                                        Warning::DockingBayNameTooLong(idx) => {
                                            format!("Docking bay name '{}'", self.model.special_points[idx].name)
                                        }
                                        _ => unreachable!(),
                                    };
                                    format!("⚠ {} is too long (max {} bytes)", field, pof::MAX_NAME_LEN)
                                }
                                Warning::GlowBankPropertiesTooLong(_)
                                | Warning::ThrusterPropertiesTooLong(_)
                                | Warning::SubObjectPropertiesTooLong(_)
                                | Warning::DockingBayPropertiesTooLong(_)
                                | Warning::SpecialPointPropertiesTooLong(_) => {
                                    let field = match warning {
                                        Warning::GlowBankPropertiesTooLong(idx) => {
                                            format!(
                                                "Glow bank {} ({}) properties",
                                                idx,
                                                pof::properties_get_field(&self.model.glow_banks[idx].properties, "$glow_texture")
                                                    .unwrap_or_default()
                                            )
                                        }
                                        Warning::ThrusterPropertiesTooLong(idx) => {
                                            format!("Thruster bank {} properties", idx + 1)
                                        }
                                        Warning::SubObjectPropertiesTooLong(id) => {
                                            format!("Subobject {} properties", self.model.sub_objects[id].name)
                                        }
                                        Warning::DockingBayPropertiesTooLong(idx) => {
                                            format!("Docking bay {} properties", idx + 1)
                                        }
                                        Warning::SpecialPointPropertiesTooLong(idx) => {
                                            format!("Special point {} properties", self.model.special_points[idx].name)
                                        }
                                        _ => unreachable!(),
                                    };
                                    format!("⚠ {} is too long (max {} bytes)", field, pof::MAX_PROPERTIES_LEN)
                                }
                            };

                            let text = RichText::new(str).text_style(TextStyle::Button).color(Color32::YELLOW);
                            if first_warning {
                                ui.horizontal(|ui| {
                                    if let Some(tree_val) = TreeValue::from_warning(warning) {
                                        if ui.selectable_label(false, text).clicked() {
                                            new_tree_val = Some(tree_val);
                                        }
                                    } else {
                                        ui.label(text);
                                    }
                                    ui.with_layout(egui::Layout::right_to_left(), |ui| {
                                        if !self.model.errors.is_empty() {
                                            ui.add(Label::new(
                                                RichText::new(format!("{} ⊗", self.model.errors.len()))
                                                    .text_style(TextStyle::Button)
                                                    .color(Color32::RED),
                                            ));
                                        }

                                        if !self.model.warnings.is_empty() {
                                            ui.add(Label::new(
                                                RichText::new(format!("{} ⚠", self.model.warnings.len()))
                                                    .text_style(TextStyle::Button)
                                                    .color(Color32::YELLOW),
                                            ));
                                        }
                                    });
                                });
                                first_warning = false;
                            } else if let Some(tree_val) = TreeValue::from_warning(warning) {
                                if ui.selectable_label(false, text).clicked() {
                                    new_tree_val = Some(tree_val);
                                }
                            } else {
                                ui.label(text);
                            }
                        }

                        if let Some(tree_val) = new_tree_val {
                            self.tree_view_selection = tree_val;
                            self.tree_view_force_open = Some(tree_val);
                            self.ui_state.refresh_properties_panel(&self.model);
                            self.ui_state.viewport_3d_dirty = true;
                        }
                    });
            });
        warnings.response.sense.click = true;
        if warnings.response.clicked() {
            println!("clicked!")
        }

        // ==============================================================================================================
        // The 'tree view' is the section on the left of the UI which contains selections for the various kinds of things
        // the user can edit, turrets, hardpoints, subobjects, etc
        // ==============================================================================================================

        egui::SidePanel::left("tree_view")
            .resizable(true)
            .default_width(200.0)
            .width_range(150.0..=500.0)
            .show(ctx, |ui| {
                egui::ScrollArea::vertical().auto_shrink([false, false]).show(ui, |ui| {
                    self.tree_selectable_item(ui, "Header", TreeValue::Header);

                    let num_subobjs = self.model.sub_objects.len();
                    let name = format!("SubObjects{}", if num_subobjs > 0 { format!(", {}", num_subobjs) } else { String::new() });
                    self.ui_state
                        .tree_collapsing_item(&self.model, ui, &name, TreeValue::SubObjects(SubObjectTreeValue::Header), |ui_state, ui| {
                            fn make_subobject_child_list(ui_state: &mut UiState, model: &Model, obj: &SubObject, ui: &mut Ui) {
                                let selection = TreeValue::SubObjects(SubObjectTreeValue::SubObject(obj.obj_id));
                                if obj.children().next() == None {
                                    ui_state.tree_selectable_item(model, ui, &obj.name, selection);
                                } else {
                                    ui_state.tree_collapsing_item(model, ui, &obj.name, selection, |ui_state, ui| {
                                        for &i in obj.children() {
                                            make_subobject_child_list(ui_state, model, &model.sub_objects[i], ui)
                                        }
                                    });
                                }
                            }

                            for object in &self.model.sub_objects {
                                if object.parent().is_none() {
                                    make_subobject_child_list(ui_state, &self.model, object, ui);
                                }
                            }
                        });

                    let num_textures = self.model.textures.len();
                    let name = format!(
                        "Textures{}",
                        if num_textures > 0 {
                            format!(", {}", num_textures)
                        } else {
                            String::new()
                        }
                    );
                    self.ui_state
                        .tree_collapsing_item(&self.model, ui, &name, TreeValue::Textures(TextureTreeValue::Header), |ui_state, ui| {
                            for (i, tex) in self.model.textures.iter().enumerate() {
                                ui_state.tree_selectable_item(
                                    &self.model,
                                    ui,
                                    tex,
                                    TreeValue::Textures(TextureTreeValue::Texture(TextureId(i as u32))),
                                );
                            }
                        });

                    let num_banks = self.model.thruster_banks.len();
                    let name = format!("Thrusters{}", if num_banks > 0 { format!(", {}", num_banks) } else { String::new() });
                    self.ui_state
                        .tree_collapsing_item(&self.model, ui, &name, TreeValue::Thrusters(ThrusterTreeValue::Header), |ui_state, ui| {
                            for (i, thruster_bank) in self.model.thruster_banks.iter().enumerate() {
                                ui_state.tree_collapsing_item(
                                    &self.model,
                                    ui,
                                    &format!("Bank {}, {}", i + 1, thruster_bank.glows.len()),
                                    TreeValue::Thrusters(ThrusterTreeValue::Bank(i)),
                                    |ui_state, ui| {
                                        for j in 0..thruster_bank.glows.len() {
                                            ui_state.tree_selectable_item(
                                                &self.model,
                                                ui,
                                                &format!("Point {}", j + 1),
                                                TreeValue::Thrusters(ThrusterTreeValue::BankPoint(i, j)),
                                            );
                                        }
                                    },
                                );
                            }
                        });

                    let num_banks = self.model.primary_weps.len() + self.model.secondary_weps.len();
                    let name = format!("Weapons{}", if num_banks > 0 { format!(", {}", num_banks) } else { String::new() });
                    self.ui_state
                        .tree_collapsing_item(&self.model, ui, &name, TreeValue::Weapons(WeaponTreeValue::Header), |ui_state, ui| {
                            let num_banks = self.model.primary_weps.len();
                            let name = format!("Primary Weapons{}", if num_banks > 0 { format!(", {}", num_banks) } else { String::new() });
                            ui_state.tree_collapsing_item(&self.model, ui, &name, TreeValue::Weapons(WeaponTreeValue::PriHeader), |ui_state, ui| {
                                for (i, primary_bank) in self.model.primary_weps.iter().enumerate() {
                                    ui_state.tree_collapsing_item(
                                        &self.model,
                                        ui,
                                        &format!("Bank {}, {}", i + 1, primary_bank.len()),
                                        TreeValue::Weapons(WeaponTreeValue::PriBank(i)),
                                        |ui_state, ui| {
                                            for j in 0..primary_bank.len() {
                                                ui_state.tree_selectable_item(
                                                    &self.model,
                                                    ui,
                                                    &format!("Point {}", j + 1),
                                                    TreeValue::Weapons(WeaponTreeValue::PriBankPoint(i, j)),
                                                );
                                            }
                                        },
                                    );
                                }
                            });

                            let num_banks = self.model.secondary_weps.len();
                            let name = format!("Secondary Weapons{}", if num_banks > 0 { format!(", {}", num_banks) } else { String::new() });
                            ui_state.tree_collapsing_item(&self.model, ui, &name, TreeValue::Weapons(WeaponTreeValue::SecHeader), |ui_state, ui| {
                                for (i, secondary_bank) in self.model.secondary_weps.iter().enumerate() {
                                    ui_state.tree_collapsing_item(
                                        &self.model,
                                        ui,
                                        &format!("Bank {}, {}", i + 1, secondary_bank.len()),
                                        TreeValue::Weapons(WeaponTreeValue::SecBank(i)),
                                        |ui_state, ui| {
                                            for j in 0..secondary_bank.len() {
                                                ui_state.tree_selectable_item(
                                                    &self.model,
                                                    ui,
                                                    &format!("Point {}", j + 1),
                                                    TreeValue::Weapons(WeaponTreeValue::SecBankPoint(i, j)),
                                                );
                                            }
                                        },
                                    );
                                }
                            });
                        });

                    let num_bays = self.model.docking_bays.len();
                    let name = format!("Docking Bays{}", if num_bays > 0 { format!(", {}", num_bays) } else { String::new() });
                    self.ui_state
                        .tree_collapsing_item(&self.model, ui, &name, TreeValue::DockingBays(DockingTreeValue::Header), |ui_state, ui| {
                            for (i, docking_bay) in self.model.docking_bays.iter().enumerate() {
                                ui_state.tree_selectable_item(
                                    &self.model,
                                    ui,
                                    docking_bay.get_name().unwrap_or(&format!("Bay {}", i + 1)),
                                    TreeValue::DockingBays(DockingTreeValue::Bay(i)),
                                );
                            }
                        });

                    let num_glow_banks = self.model.glow_banks.len();
                    let name = format!(
                        "Glow Points{}",
                        if num_glow_banks > 0 {
                            format!(", {}", num_glow_banks)
                        } else {
                            String::new()
                        }
                    );
                    self.ui_state
                        .tree_collapsing_item(&self.model, ui, &name, TreeValue::Glows(GlowTreeValue::Header), |ui_state, ui| {
                            for (i, glow_bank) in self.model.glow_banks.iter().enumerate() {
                                ui_state.tree_collapsing_item(
                                    &self.model,
                                    ui,
                                    &format!(
                                        "Bank {}{}, {}",
                                        i + 1,
                                        pof::properties_get_field(&self.model.glow_banks[i].properties, "$glow_texture")
                                            .map_or(String::new(), |tex| format!(" ({})", tex)),
                                        glow_bank.glow_points.len()
                                    ),
                                    TreeValue::Glows(GlowTreeValue::Bank(i)),
                                    |ui_state, ui| {
                                        for j in 0..glow_bank.glow_points.len() {
                                            ui_state.tree_selectable_item(
                                                &self.model,
                                                ui,
                                                &format!("Point {}", j + 1),
                                                TreeValue::Glows(GlowTreeValue::BankPoint(i, j)),
                                            );
                                        }
                                    },
                                );
                            }
                        });

                    let num_points = self.model.special_points.len();
                    let name = format!("Special Points{}", if num_points > 0 { format!(", {}", num_points) } else { String::new() });
                    self.ui_state.tree_collapsing_item(
                        &self.model,
                        ui,
                        &name,
                        TreeValue::SpecialPoints(SpecialPointTreeValue::Header),
                        |ui_state, ui| {
                            for (i, special_point) in self.model.special_points.iter().enumerate() {
                                ui_state.tree_selectable_item(
                                    &self.model,
                                    ui,
                                    &special_point.name,
                                    TreeValue::SpecialPoints(SpecialPointTreeValue::Point(i)),
                                );
                            }
                        },
                    );

                    let num_turrets = self.model.turrets.len();
                    let name = format!("Turrets{}", if num_turrets > 0 { format!(", {}", num_turrets) } else { String::new() });
                    self.ui_state
                        .tree_collapsing_item(&self.model, ui, &name, TreeValue::Turrets(TurretTreeValue::Header), |ui_state, ui| {
                            for (i, turret) in self.model.turrets.iter().enumerate() {
                                ui_state.tree_collapsing_item(
                                    &self.model,
                                    ui,
                                    &format!("{}, {}", self.model.sub_objects[turret.base_obj].name, turret.fire_points.len()),
                                    TreeValue::Turrets(TurretTreeValue::Turret(i)),
                                    |ui_state, ui| {
                                        for j in 0..turret.fire_points.len() {
                                            ui_state.tree_selectable_item(
                                                &self.model,
                                                ui,
                                                &format!("Fire Point {}", j + 1),
                                                TreeValue::Turrets(TurretTreeValue::TurretPoint(i, j)),
                                            );
                                        }
                                    },
                                );
                            }
                        });

                    let num_paths = self.model.paths.len();
                    let name = format!("Paths{}", if num_paths > 0 { format!(", {}", num_paths) } else { String::new() });
                    self.ui_state
                        .tree_collapsing_item(&self.model, ui, &name, TreeValue::Paths(PathTreeValue::Header), |ui_state, ui| {
                            for (i, path) in self.model.paths.iter().enumerate() {
                                ui_state.tree_collapsing_item(
                                    &self.model,
                                    ui,
                                    &format!("{}, {}", path.name, path.points.len()),
                                    TreeValue::Paths(PathTreeValue::Path(i)),
                                    |ui_state, ui| {
                                        for j in 0..path.points.len() {
                                            ui_state.tree_selectable_item(
                                                &self.model,
                                                ui,
                                                &format!("Path Point {}", j + 1),
                                                TreeValue::Paths(PathTreeValue::PathPoint(i, j)),
                                            );
                                        }
                                    },
                                );
                            }
                        });

                    let num_insigs = self.model.insignias.len();
                    let name = format!("Insignias{}", if num_insigs > 0 { format!(", {}", num_insigs) } else { String::new() });
                    self.ui_state
                        .tree_collapsing_item(&self.model, ui, &name, TreeValue::Insignia(InsigniaTreeValue::Header), |ui_state, ui| {
                            for (i, _) in self.model.insignias.iter().enumerate() {
                                ui_state.tree_selectable_item(
                                    &self.model,
                                    ui,
                                    &format!("Insignia {}", i + 1),
                                    TreeValue::Insignia(InsigniaTreeValue::Insignia(i)),
                                );
                            }
                        });

                    self.ui_state.tree_selectable_item(
                        &self.model,
                        ui,
                        if self.model.shield_data.is_some() { "Shield" } else { "(No Shield)" },
                        TreeValue::Shield,
                    );

                    let num_eyes = self.model.eye_points.len();
                    let name = format!("Eye Points{}", if num_eyes > 0 { format!(", {}", num_eyes) } else { String::new() });
                    self.ui_state
                        .tree_collapsing_item(&self.model, ui, &name, TreeValue::EyePoints(EyeTreeValue::Header), |ui_state, ui| {
                            for (i, eye) in self.model.eye_points.iter().enumerate() {
                                ui_state.tree_selectable_item(
                                    &self.model,
                                    ui,
                                    &format!("{} {}", self.model.sub_objects[eye.attached_subobj].name, i + 1),
                                    TreeValue::EyePoints(EyeTreeValue::EyePoint(i)),
                                );
                            }
                        });

                    self.ui_state
                        .tree_selectable_item(&self.model, ui, "Visual Center", TreeValue::VisualCenter);

                    self.ui_state.tree_selectable_item(&self.model, ui, "Comments", TreeValue::Comments);
                });
            });

        // all the tree values needing opening should have been opened by now
        self.tree_view_force_open = None;

        // ==============================================================================================================
        // The 'properties panel' is the section on the right of the UI which contains the specific fields ready for
        // manipulation of whatever it is they have selected in the tree view
        // ==============================================================================================================

        // reset some stuff
        self.display_bbox = false;
        self.display_radius = false;
        self.display_origin = false;

        egui::SidePanel::right("properties_panel")
            .resizable(true)
            .default_width(200.0)
            .width_range(200.0..=500.0)
            .show(ctx, |ui| {
                egui::ScrollArea::vertical().auto_shrink([false, false]).show(ui, |ui| {
                    ui.add_space(3.0);

                    self.do_properties_panel(ui, ctx, display);
                });
            });
    }
<<<<<<< HEAD

    // rechecks just one or all of the errors on the model
    pub fn recheck_errors(errors: &mut BTreeSet<Error>, model: &Model, error_to_check: Set<Error>) {
        if let One(error) = error_to_check {
            let failed_check = match error {
                Error::InvalidTurretGunSubobject(turret) => PofToolsGui::turret_gun_subobj_not_valid(model, turret),
                Error::TooManyDebrisObjects => model.num_debris_objects() > pof::MAX_DEBRIS_OBJECTS,
                Error::DetailAndDebrisObj(id) => model.header.detail_levels.contains(&id) && model.sub_objects[id].is_debris_model,
                Error::DetailObjWithParent(id) => model.header.detail_levels.contains(&id) && model.sub_objects[id].parent().is_some(),
                Error::TooManyVerts(id) => model.sub_objects[id].bsp_data.verts.len() > model.max_verts_norms_per_subobj(),
                Error::TooManyNorms(id) => model.sub_objects[id].bsp_data.norms.len() > model.max_verts_norms_per_subobj(),
            };

            let existing_warning = errors.contains(&error);
            if existing_warning && !failed_check {
                errors.remove(&error);
            } else if !existing_warning && failed_check {
                errors.insert(error);
            }
        } else {
            errors.clear();

            for i in 0..model.turrets.len() {
                if PofToolsGui::turret_gun_subobj_not_valid(model, i) {
                    errors.insert(Error::InvalidTurretGunSubobject(i));
                }
            }

            if model.num_debris_objects() > pof::MAX_DEBRIS_OBJECTS {
                errors.insert(Error::TooManyDebrisObjects);
            }

            for &id in &model.header.detail_levels {
                let subobj = &model.sub_objects[id];
                if subobj.parent().is_some() {
                    errors.insert(Error::DetailObjWithParent(id));
                }
                if subobj.is_debris_model {
                    errors.insert(Error::DetailAndDebrisObj(id));
                }
            }

            for subobj in &model.sub_objects {
                if subobj.bsp_data.verts.len() > model.max_verts_norms_per_subobj() {
                    errors.insert(Error::TooManyVerts(subobj.obj_id));
                }

                if subobj.bsp_data.norms.len() > model.max_verts_norms_per_subobj() {
                    errors.insert(Error::TooManyNorms(subobj.obj_id));
                }
            }
        }
    }

    fn turret_gun_subobj_not_valid(model: &Model, turret_num: usize) -> bool {
        let turret = &model.turrets[turret_num];
        if turret.base_obj == turret.gun_obj {
            return false;
        }

        for &child_id in model.sub_objects[turret.base_obj].children() {
            if child_id == turret.gun_obj {
                return false;
            }
        }

        true
    }

    // rechecks just one or all of the warnings on the model
    pub(crate) fn recheck_warnings(warnings: &mut BTreeSet<Warning>, model: &Model, warning_to_check: Set<Warning>) {
        if let One(warning) = warning_to_check {
            let failed_check = match warning {
                Warning::RadiusTooSmall(subobj_opt) => PofToolsGui::radius_test_failed(model, subobj_opt),
                Warning::BBoxTooSmall(subobj_opt) => PofToolsGui::bbox_test_failed(model, subobj_opt),
                Warning::DockingBayWithoutPath(bay_num) => model.docking_bays.get(bay_num).map_or(false, |bay| bay.path.is_none()),
                Warning::ThrusterPropertiesInvalidVersion(bank_idx) => {
                    model.version <= Version::V21_16 && model.thruster_banks.get(bank_idx).map_or(false, |bank| !bank.properties.is_empty())
                }
                Warning::WeaponOffsetInvalidVersion(weapon_select) => {
                    (model.version <= Version::V21_17 || model.version == Version::V22_00) && {
                        if let WeaponSelection::PriBankPoint(bank, point) = weapon_select {
                            bank < model.primary_weps.len() && model.primary_weps[bank].get(point).map_or(false, |point| point.offset != 0.0)
                        } else if let WeaponSelection::SecBankPoint(bank, point) = weapon_select {
                            bank < model.secondary_weps.len() && model.secondary_weps[bank].get(point).map_or(false, |point| point.offset != 0.0)
                        } else {
                            false
                        }
                    }
                }
                Warning::InvertedBBox(id_opt) => {
                    if let Some(id) = id_opt {
                        model.sub_objects[id].bbox.is_inverted()
                    } else {
                        model.header.bbox.is_inverted()
                    }
                }
                Warning::UntexturedPolygons => model.untextured_idx.is_some(),
                Warning::TooManyEyePoints => model.eye_points.len() > pof::MAX_EYES,
                Warning::TooManyTextures => model.textures.len() > pof::MAX_TEXTURES,
                Warning::TooFewTurretFirePoints(idx) => model.turrets.get(idx).map_or(false, |turret| turret.fire_points.is_empty()),
                Warning::TooManyTurretFirePoints(idx) => model
                    .turrets
                    .get(idx)
                    .map_or(false, |turret| turret.fire_points.len() > pof::MAX_TURRET_POINTS),
                Warning::DuplicatePathName(idx) => model
                    .paths
                    .get(idx)
                    .map_or(false, |path1| model.paths.iter().any(|path2| path1.name == path2.name)),
                Warning::DuplicateDetailLevels(duped_id) => model.header.detail_levels.iter().filter(|id| duped_id == **id).count() > 1,

                Warning::PathNameTooLong(idx) => model.paths.get(idx).map_or(false, |path| path.name.len() > pof::MAX_NAME_LEN),
                Warning::SubObjectNameTooLong(id) => model.sub_objects[id].name.len() > pof::MAX_NAME_LEN,
                Warning::SpecialPointNameTooLong(idx) => model
                    .special_points
                    .get(idx)
                    .map_or(false, |spec_point| spec_point.name.len() > pof::MAX_NAME_LEN),
                Warning::DockingBayNameTooLong(idx) => model
                    .docking_bays
                    .get(idx)
                    .map_or(false, |dock| pof::properties_get_field(&dock.properties, "$name").unwrap_or_default().len() > pof::MAX_NAME_LEN),

                Warning::GlowBankPropertiesTooLong(idx) => model
                    .glow_banks
                    .get(idx)
                    .map_or(false, |bank| bank.properties.len() > pof::MAX_PROPERTIES_LEN),
                Warning::ThrusterPropertiesTooLong(idx) => model
                    .thruster_banks
                    .get(idx)
                    .map_or(false, |bank| bank.properties.len() > pof::MAX_PROPERTIES_LEN),
                Warning::SubObjectPropertiesTooLong(id) => model.sub_objects[id].properties.len() > pof::MAX_PROPERTIES_LEN,
                Warning::DockingBayPropertiesTooLong(idx) => model
                    .docking_bays
                    .get(idx)
                    .map_or(false, |bank| bank.properties.len() > pof::MAX_PROPERTIES_LEN),
                Warning::SpecialPointPropertiesTooLong(idx) => model
                    .special_points
                    .get(idx)
                    .map_or(false, |spec_point| spec_point.properties.len() > pof::MAX_PROPERTIES_LEN),
            };

            let existing_warning = warnings.contains(&warning);
            if existing_warning && !failed_check {
                warnings.remove(&warning);
            } else if !existing_warning && failed_check {
                warnings.insert(warning);
            }
        } else {
            warnings.clear();

            if PofToolsGui::radius_test_failed(model, None) {
                warnings.insert(Warning::RadiusTooSmall(None));
            }

            if PofToolsGui::bbox_test_failed(model, None) {
                warnings.insert(Warning::BBoxTooSmall(None));
            }

            if model.header.bbox.is_inverted() && model.header.bbox != BoundingBox::EMPTY {
                warnings.insert(Warning::InvertedBBox(None));
            }

            for subobj in &model.sub_objects {
                if PofToolsGui::bbox_test_failed(model, Some(subobj.obj_id)) {
                    warnings.insert(Warning::BBoxTooSmall(Some(subobj.obj_id)));
                }

                if PofToolsGui::radius_test_failed(model, Some(subobj.obj_id)) {
                    warnings.insert(Warning::RadiusTooSmall(Some(subobj.obj_id)));
                }

                if subobj.bbox.is_inverted() && subobj.bbox != BoundingBox::EMPTY {
                    warnings.insert(Warning::InvertedBBox(Some(subobj.obj_id)));
                }

                if subobj.name.len() > pof::MAX_NAME_LEN {
                    warnings.insert(Warning::SubObjectNameTooLong(subobj.obj_id));
                }

                if subobj.properties.len() > pof::MAX_PROPERTIES_LEN {
                    warnings.insert(Warning::SubObjectPropertiesTooLong(subobj.obj_id));
                }
            }

            for (i, dock) in model.docking_bays.iter().enumerate() {
                if dock.path.is_none() {
                    warnings.insert(Warning::DockingBayWithoutPath(i));
                }

                if dock.properties.len() > pof::MAX_PROPERTIES_LEN {
                    warnings.insert(Warning::DockingBayPropertiesTooLong(i));
                }

                if pof::properties_get_field(&dock.properties, "$name").unwrap_or_default().len() > pof::MAX_NAME_LEN {
                    warnings.insert(Warning::DockingBayNameTooLong(i));
                }
            }

            for (i, bank) in model.thruster_banks.iter().enumerate() {
                if !bank.properties.is_empty() {
                    if model.version <= Version::V21_16 {
                        warnings.insert(Warning::ThrusterPropertiesInvalidVersion(i));
                    }

                    if bank.properties.len() > pof::MAX_PROPERTIES_LEN {
                        warnings.insert(Warning::ThrusterPropertiesTooLong(i));
                    }
                }
            }

            if model.version <= Version::V21_17 || model.version == Version::V22_00 {
                for (i, bank) in model.primary_weps.iter().enumerate() {
                    for (j, point) in bank.iter().enumerate() {
                        if point.offset != 0.0 {
                            warnings.insert(Warning::WeaponOffsetInvalidVersion(WeaponSelection::PriBankPoint(i, j)));
                        }
                    }
                }
                for (i, bank) in model.secondary_weps.iter().enumerate() {
                    for (j, point) in bank.iter().enumerate() {
                        if point.offset != 0.0 {
                            warnings.insert(Warning::WeaponOffsetInvalidVersion(WeaponSelection::SecBankPoint(i, j)));
                        }
                    }
                }
            }

            for (i, turret) in model.turrets.iter().enumerate() {
                if turret.fire_points.is_empty() {
                    warnings.insert(Warning::TooFewTurretFirePoints(i));
                } else if turret.fire_points.len() > pof::MAX_TURRET_POINTS {
                    warnings.insert(Warning::TooManyTurretFirePoints(i));
                }
            }

            for (i, glow_bank) in model.glow_banks.iter().enumerate() {
                if glow_bank.properties.len() > pof::MAX_PROPERTIES_LEN {
                    warnings.insert(Warning::GlowBankPropertiesTooLong(i));
                }
            }

            for (i, special_point) in model.special_points.iter().enumerate() {
                if special_point.name.len() > pof::MAX_NAME_LEN {
                    warnings.insert(Warning::SpecialPointNameTooLong(i));
                }

                if special_point.properties.len() > pof::MAX_PROPERTIES_LEN {
                    warnings.insert(Warning::SpecialPointPropertiesTooLong(i));
                }
            }

            for (i, path) in model.paths.iter().enumerate() {
                if path.name.len() > pof::MAX_NAME_LEN {
                    warnings.insert(Warning::PathNameTooLong(i));
                }
            }

            let mut path_ids: Vec<usize> = (0..model.paths.len()).collect();
            path_ids.sort_by_key(|id| model.paths[*id].name.clone());

            for i in 0..path_ids.len() {
                if i != (path_ids.len() - 1)
                    && model.paths[path_ids[i]].name == model.paths[path_ids[i + 1]].name
                    && (i == 0 || model.paths[path_ids[i]].name != model.paths[path_ids[i - 1]].name)
                {
                    warnings.insert(Warning::DuplicatePathName(path_ids[i]));
                }
            }

            for duped_id in model.header.detail_levels.iter().duplicates() {
                warnings.insert(Warning::DuplicateDetailLevels(*duped_id));
            }

            if model.untextured_idx.is_some() {
                warnings.insert(Warning::UntexturedPolygons);
            }

            if model.eye_points.len() > pof::MAX_EYES {
                warnings.insert(Warning::TooManyEyePoints);
            }

            if model.textures.len() > pof::MAX_TEXTURES {
                warnings.insert(Warning::TooManyTextures);
            }
        }
    }

    // tests if the radius for a subobject or the header is too small for its geometry
    // None means the header/entire model's radius
    fn radius_test_failed(model: &Model, subobj_opt: Option<ObjectId>) -> bool {
        if let Some(subobj) = subobj_opt {
            let subobj = &model.sub_objects[subobj];
            let radius_with_margin = (1.0 + f32::EPSILON) * subobj.radius;
            for vert in &subobj.bsp_data.verts {
                if vert.magnitude() > radius_with_margin {
                    return true;
                }
            }
        } else {
            let radius_with_margin = (1.0 + f32::EPSILON) * model.header.max_radius;
            if let Some(&detail_0) = model.header.detail_levels.first() {
                for subobj in &model.sub_objects {
                    // we dont care about subobjects which aren't part of the detail0 hierarchy
                    if !model.is_obj_id_ancestor(subobj.obj_id, detail_0) {
                        continue;
                    }

                    let offset = model.get_total_subobj_offset(subobj.obj_id);
                    for vert in &subobj.bsp_data.verts {
                        if (*vert + offset).magnitude() > radius_with_margin {
                            return true;
                        }
                    }
                }
            }
        }

        false
    }

    // tests if the bbox for a subobject or the header is too small for its geometry
    // None means the header/entire model's radius
    fn bbox_test_failed(model: &Model, subobj_opt: Option<ObjectId>) -> bool {
        if let Some(subobj) = subobj_opt {
            let subobj = &model.sub_objects[subobj];
            for vert in &subobj.bsp_data.verts {
                if !subobj.bbox.contains(*vert) {
                    return true;
                }
            }
        } else if let Some(&detail_0) = model.header.detail_levels.first() {
            for subobj in &model.sub_objects {
                // we dont care about subobjects which aren't part of the detail0 hierarchy
                if !model.is_obj_id_ancestor(subobj.obj_id, detail_0) {
                    continue;
                }

                let offset = model.get_total_subobj_offset(subobj.obj_id);
                for vert in &subobj.bsp_data.verts {
                    if !model.header.bbox.contains(offset + *vert) {
                        return true;
                    }
                }
            }
        }

        false
    }
=======
>>>>>>> 8e8f770d
}<|MERGE_RESOLUTION|>--- conflicted
+++ resolved
@@ -3,17 +3,9 @@
     texture::{RawImage2d, SrgbTexture2d},
     Display,
 };
-<<<<<<< HEAD
 use itertools::Itertools;
-use pof::{BoundingBox, Model, SubObject, TextureId, Vec3d, Version};
-use std::{
-    collections::{BTreeSet, HashMap},
-    sync::mpsc::Receiver,
-};
-=======
 use pof::{Error, Model, SubObject, TextureId, Vec3d, Version, Warning};
 use std::{collections::HashMap, sync::mpsc::Receiver};
->>>>>>> 8e8f770d
 
 use eframe::egui::{self, Button, TextStyle, Ui};
 use pof::ObjectId;
@@ -427,66 +419,6 @@
     }
 }
 
-<<<<<<< HEAD
-use Set::*;
-
-pub enum Set<T> {
-    All,
-    One(T),
-}
-
-#[derive(PartialEq, Eq, PartialOrd, Ord, Debug)]
-pub enum Error {
-    InvalidTurretGunSubobject(usize), // turret index
-    TooManyDebrisObjects,
-    DetailObjWithParent(ObjectId),
-    DetailAndDebrisObj(ObjectId),
-    TooManyVerts(ObjectId),
-    TooManyNorms(ObjectId),
-    // all turret base/gun objects must be disjoint!
-}
-
-#[derive(PartialEq, Eq, PartialOrd, Ord, Copy, Clone, Debug)]
-pub(crate) enum Warning {
-    RadiusTooSmall(Option<ObjectId>),
-    BBoxTooSmall(Option<ObjectId>),
-    InvertedBBox(Option<ObjectId>),
-    UntexturedPolygons,
-    DockingBayWithoutPath(usize),
-    ThrusterPropertiesInvalidVersion(usize),
-    WeaponOffsetInvalidVersion(WeaponSelection),
-    TooFewTurretFirePoints(usize),
-    TooManyTurretFirePoints(usize),
-    DuplicatePathName(usize), // for each duplicated name, only contains the *first* path idx with that name
-    DuplicateDetailLevels(ObjectId),
-    TooManyEyePoints,
-    TooManyTextures,
-
-    PathNameTooLong(usize),
-    SpecialPointNameTooLong(usize),
-    SubObjectNameTooLong(ObjectId),
-    DockingBayNameTooLong(usize),
-
-    SubObjectPropertiesTooLong(ObjectId),
-    ThrusterPropertiesTooLong(usize),
-    DockingBayPropertiesTooLong(usize),
-    GlowBankPropertiesTooLong(usize),
-    SpecialPointPropertiesTooLong(usize),
-    // path with no parent
-    // thruster with no engine subsys (and an engine subsys exists)
-    // turret uvec != turret normal
-    // turret subobject properties not set up for a turret
-=======
-impl SubObjectTreeValue {
-    pub fn subobject(id: Option<ObjectId>) -> Self {
-        match id {
-            Some(id) => Self::SubObject(id),
-            None => Self::Header,
-        }
-    }
->>>>>>> 8e8f770d
-}
-
 #[derive(PartialEq, Eq)]
 pub(crate) enum DisplayMode {
     Wireframe,
@@ -1334,355 +1266,4 @@
                 });
             });
     }
-<<<<<<< HEAD
-
-    // rechecks just one or all of the errors on the model
-    pub fn recheck_errors(errors: &mut BTreeSet<Error>, model: &Model, error_to_check: Set<Error>) {
-        if let One(error) = error_to_check {
-            let failed_check = match error {
-                Error::InvalidTurretGunSubobject(turret) => PofToolsGui::turret_gun_subobj_not_valid(model, turret),
-                Error::TooManyDebrisObjects => model.num_debris_objects() > pof::MAX_DEBRIS_OBJECTS,
-                Error::DetailAndDebrisObj(id) => model.header.detail_levels.contains(&id) && model.sub_objects[id].is_debris_model,
-                Error::DetailObjWithParent(id) => model.header.detail_levels.contains(&id) && model.sub_objects[id].parent().is_some(),
-                Error::TooManyVerts(id) => model.sub_objects[id].bsp_data.verts.len() > model.max_verts_norms_per_subobj(),
-                Error::TooManyNorms(id) => model.sub_objects[id].bsp_data.norms.len() > model.max_verts_norms_per_subobj(),
-            };
-
-            let existing_warning = errors.contains(&error);
-            if existing_warning && !failed_check {
-                errors.remove(&error);
-            } else if !existing_warning && failed_check {
-                errors.insert(error);
-            }
-        } else {
-            errors.clear();
-
-            for i in 0..model.turrets.len() {
-                if PofToolsGui::turret_gun_subobj_not_valid(model, i) {
-                    errors.insert(Error::InvalidTurretGunSubobject(i));
-                }
-            }
-
-            if model.num_debris_objects() > pof::MAX_DEBRIS_OBJECTS {
-                errors.insert(Error::TooManyDebrisObjects);
-            }
-
-            for &id in &model.header.detail_levels {
-                let subobj = &model.sub_objects[id];
-                if subobj.parent().is_some() {
-                    errors.insert(Error::DetailObjWithParent(id));
-                }
-                if subobj.is_debris_model {
-                    errors.insert(Error::DetailAndDebrisObj(id));
-                }
-            }
-
-            for subobj in &model.sub_objects {
-                if subobj.bsp_data.verts.len() > model.max_verts_norms_per_subobj() {
-                    errors.insert(Error::TooManyVerts(subobj.obj_id));
-                }
-
-                if subobj.bsp_data.norms.len() > model.max_verts_norms_per_subobj() {
-                    errors.insert(Error::TooManyNorms(subobj.obj_id));
-                }
-            }
-        }
-    }
-
-    fn turret_gun_subobj_not_valid(model: &Model, turret_num: usize) -> bool {
-        let turret = &model.turrets[turret_num];
-        if turret.base_obj == turret.gun_obj {
-            return false;
-        }
-
-        for &child_id in model.sub_objects[turret.base_obj].children() {
-            if child_id == turret.gun_obj {
-                return false;
-            }
-        }
-
-        true
-    }
-
-    // rechecks just one or all of the warnings on the model
-    pub(crate) fn recheck_warnings(warnings: &mut BTreeSet<Warning>, model: &Model, warning_to_check: Set<Warning>) {
-        if let One(warning) = warning_to_check {
-            let failed_check = match warning {
-                Warning::RadiusTooSmall(subobj_opt) => PofToolsGui::radius_test_failed(model, subobj_opt),
-                Warning::BBoxTooSmall(subobj_opt) => PofToolsGui::bbox_test_failed(model, subobj_opt),
-                Warning::DockingBayWithoutPath(bay_num) => model.docking_bays.get(bay_num).map_or(false, |bay| bay.path.is_none()),
-                Warning::ThrusterPropertiesInvalidVersion(bank_idx) => {
-                    model.version <= Version::V21_16 && model.thruster_banks.get(bank_idx).map_or(false, |bank| !bank.properties.is_empty())
-                }
-                Warning::WeaponOffsetInvalidVersion(weapon_select) => {
-                    (model.version <= Version::V21_17 || model.version == Version::V22_00) && {
-                        if let WeaponSelection::PriBankPoint(bank, point) = weapon_select {
-                            bank < model.primary_weps.len() && model.primary_weps[bank].get(point).map_or(false, |point| point.offset != 0.0)
-                        } else if let WeaponSelection::SecBankPoint(bank, point) = weapon_select {
-                            bank < model.secondary_weps.len() && model.secondary_weps[bank].get(point).map_or(false, |point| point.offset != 0.0)
-                        } else {
-                            false
-                        }
-                    }
-                }
-                Warning::InvertedBBox(id_opt) => {
-                    if let Some(id) = id_opt {
-                        model.sub_objects[id].bbox.is_inverted()
-                    } else {
-                        model.header.bbox.is_inverted()
-                    }
-                }
-                Warning::UntexturedPolygons => model.untextured_idx.is_some(),
-                Warning::TooManyEyePoints => model.eye_points.len() > pof::MAX_EYES,
-                Warning::TooManyTextures => model.textures.len() > pof::MAX_TEXTURES,
-                Warning::TooFewTurretFirePoints(idx) => model.turrets.get(idx).map_or(false, |turret| turret.fire_points.is_empty()),
-                Warning::TooManyTurretFirePoints(idx) => model
-                    .turrets
-                    .get(idx)
-                    .map_or(false, |turret| turret.fire_points.len() > pof::MAX_TURRET_POINTS),
-                Warning::DuplicatePathName(idx) => model
-                    .paths
-                    .get(idx)
-                    .map_or(false, |path1| model.paths.iter().any(|path2| path1.name == path2.name)),
-                Warning::DuplicateDetailLevels(duped_id) => model.header.detail_levels.iter().filter(|id| duped_id == **id).count() > 1,
-
-                Warning::PathNameTooLong(idx) => model.paths.get(idx).map_or(false, |path| path.name.len() > pof::MAX_NAME_LEN),
-                Warning::SubObjectNameTooLong(id) => model.sub_objects[id].name.len() > pof::MAX_NAME_LEN,
-                Warning::SpecialPointNameTooLong(idx) => model
-                    .special_points
-                    .get(idx)
-                    .map_or(false, |spec_point| spec_point.name.len() > pof::MAX_NAME_LEN),
-                Warning::DockingBayNameTooLong(idx) => model
-                    .docking_bays
-                    .get(idx)
-                    .map_or(false, |dock| pof::properties_get_field(&dock.properties, "$name").unwrap_or_default().len() > pof::MAX_NAME_LEN),
-
-                Warning::GlowBankPropertiesTooLong(idx) => model
-                    .glow_banks
-                    .get(idx)
-                    .map_or(false, |bank| bank.properties.len() > pof::MAX_PROPERTIES_LEN),
-                Warning::ThrusterPropertiesTooLong(idx) => model
-                    .thruster_banks
-                    .get(idx)
-                    .map_or(false, |bank| bank.properties.len() > pof::MAX_PROPERTIES_LEN),
-                Warning::SubObjectPropertiesTooLong(id) => model.sub_objects[id].properties.len() > pof::MAX_PROPERTIES_LEN,
-                Warning::DockingBayPropertiesTooLong(idx) => model
-                    .docking_bays
-                    .get(idx)
-                    .map_or(false, |bank| bank.properties.len() > pof::MAX_PROPERTIES_LEN),
-                Warning::SpecialPointPropertiesTooLong(idx) => model
-                    .special_points
-                    .get(idx)
-                    .map_or(false, |spec_point| spec_point.properties.len() > pof::MAX_PROPERTIES_LEN),
-            };
-
-            let existing_warning = warnings.contains(&warning);
-            if existing_warning && !failed_check {
-                warnings.remove(&warning);
-            } else if !existing_warning && failed_check {
-                warnings.insert(warning);
-            }
-        } else {
-            warnings.clear();
-
-            if PofToolsGui::radius_test_failed(model, None) {
-                warnings.insert(Warning::RadiusTooSmall(None));
-            }
-
-            if PofToolsGui::bbox_test_failed(model, None) {
-                warnings.insert(Warning::BBoxTooSmall(None));
-            }
-
-            if model.header.bbox.is_inverted() && model.header.bbox != BoundingBox::EMPTY {
-                warnings.insert(Warning::InvertedBBox(None));
-            }
-
-            for subobj in &model.sub_objects {
-                if PofToolsGui::bbox_test_failed(model, Some(subobj.obj_id)) {
-                    warnings.insert(Warning::BBoxTooSmall(Some(subobj.obj_id)));
-                }
-
-                if PofToolsGui::radius_test_failed(model, Some(subobj.obj_id)) {
-                    warnings.insert(Warning::RadiusTooSmall(Some(subobj.obj_id)));
-                }
-
-                if subobj.bbox.is_inverted() && subobj.bbox != BoundingBox::EMPTY {
-                    warnings.insert(Warning::InvertedBBox(Some(subobj.obj_id)));
-                }
-
-                if subobj.name.len() > pof::MAX_NAME_LEN {
-                    warnings.insert(Warning::SubObjectNameTooLong(subobj.obj_id));
-                }
-
-                if subobj.properties.len() > pof::MAX_PROPERTIES_LEN {
-                    warnings.insert(Warning::SubObjectPropertiesTooLong(subobj.obj_id));
-                }
-            }
-
-            for (i, dock) in model.docking_bays.iter().enumerate() {
-                if dock.path.is_none() {
-                    warnings.insert(Warning::DockingBayWithoutPath(i));
-                }
-
-                if dock.properties.len() > pof::MAX_PROPERTIES_LEN {
-                    warnings.insert(Warning::DockingBayPropertiesTooLong(i));
-                }
-
-                if pof::properties_get_field(&dock.properties, "$name").unwrap_or_default().len() > pof::MAX_NAME_LEN {
-                    warnings.insert(Warning::DockingBayNameTooLong(i));
-                }
-            }
-
-            for (i, bank) in model.thruster_banks.iter().enumerate() {
-                if !bank.properties.is_empty() {
-                    if model.version <= Version::V21_16 {
-                        warnings.insert(Warning::ThrusterPropertiesInvalidVersion(i));
-                    }
-
-                    if bank.properties.len() > pof::MAX_PROPERTIES_LEN {
-                        warnings.insert(Warning::ThrusterPropertiesTooLong(i));
-                    }
-                }
-            }
-
-            if model.version <= Version::V21_17 || model.version == Version::V22_00 {
-                for (i, bank) in model.primary_weps.iter().enumerate() {
-                    for (j, point) in bank.iter().enumerate() {
-                        if point.offset != 0.0 {
-                            warnings.insert(Warning::WeaponOffsetInvalidVersion(WeaponSelection::PriBankPoint(i, j)));
-                        }
-                    }
-                }
-                for (i, bank) in model.secondary_weps.iter().enumerate() {
-                    for (j, point) in bank.iter().enumerate() {
-                        if point.offset != 0.0 {
-                            warnings.insert(Warning::WeaponOffsetInvalidVersion(WeaponSelection::SecBankPoint(i, j)));
-                        }
-                    }
-                }
-            }
-
-            for (i, turret) in model.turrets.iter().enumerate() {
-                if turret.fire_points.is_empty() {
-                    warnings.insert(Warning::TooFewTurretFirePoints(i));
-                } else if turret.fire_points.len() > pof::MAX_TURRET_POINTS {
-                    warnings.insert(Warning::TooManyTurretFirePoints(i));
-                }
-            }
-
-            for (i, glow_bank) in model.glow_banks.iter().enumerate() {
-                if glow_bank.properties.len() > pof::MAX_PROPERTIES_LEN {
-                    warnings.insert(Warning::GlowBankPropertiesTooLong(i));
-                }
-            }
-
-            for (i, special_point) in model.special_points.iter().enumerate() {
-                if special_point.name.len() > pof::MAX_NAME_LEN {
-                    warnings.insert(Warning::SpecialPointNameTooLong(i));
-                }
-
-                if special_point.properties.len() > pof::MAX_PROPERTIES_LEN {
-                    warnings.insert(Warning::SpecialPointPropertiesTooLong(i));
-                }
-            }
-
-            for (i, path) in model.paths.iter().enumerate() {
-                if path.name.len() > pof::MAX_NAME_LEN {
-                    warnings.insert(Warning::PathNameTooLong(i));
-                }
-            }
-
-            let mut path_ids: Vec<usize> = (0..model.paths.len()).collect();
-            path_ids.sort_by_key(|id| model.paths[*id].name.clone());
-
-            for i in 0..path_ids.len() {
-                if i != (path_ids.len() - 1)
-                    && model.paths[path_ids[i]].name == model.paths[path_ids[i + 1]].name
-                    && (i == 0 || model.paths[path_ids[i]].name != model.paths[path_ids[i - 1]].name)
-                {
-                    warnings.insert(Warning::DuplicatePathName(path_ids[i]));
-                }
-            }
-
-            for duped_id in model.header.detail_levels.iter().duplicates() {
-                warnings.insert(Warning::DuplicateDetailLevels(*duped_id));
-            }
-
-            if model.untextured_idx.is_some() {
-                warnings.insert(Warning::UntexturedPolygons);
-            }
-
-            if model.eye_points.len() > pof::MAX_EYES {
-                warnings.insert(Warning::TooManyEyePoints);
-            }
-
-            if model.textures.len() > pof::MAX_TEXTURES {
-                warnings.insert(Warning::TooManyTextures);
-            }
-        }
-    }
-
-    // tests if the radius for a subobject or the header is too small for its geometry
-    // None means the header/entire model's radius
-    fn radius_test_failed(model: &Model, subobj_opt: Option<ObjectId>) -> bool {
-        if let Some(subobj) = subobj_opt {
-            let subobj = &model.sub_objects[subobj];
-            let radius_with_margin = (1.0 + f32::EPSILON) * subobj.radius;
-            for vert in &subobj.bsp_data.verts {
-                if vert.magnitude() > radius_with_margin {
-                    return true;
-                }
-            }
-        } else {
-            let radius_with_margin = (1.0 + f32::EPSILON) * model.header.max_radius;
-            if let Some(&detail_0) = model.header.detail_levels.first() {
-                for subobj in &model.sub_objects {
-                    // we dont care about subobjects which aren't part of the detail0 hierarchy
-                    if !model.is_obj_id_ancestor(subobj.obj_id, detail_0) {
-                        continue;
-                    }
-
-                    let offset = model.get_total_subobj_offset(subobj.obj_id);
-                    for vert in &subobj.bsp_data.verts {
-                        if (*vert + offset).magnitude() > radius_with_margin {
-                            return true;
-                        }
-                    }
-                }
-            }
-        }
-
-        false
-    }
-
-    // tests if the bbox for a subobject or the header is too small for its geometry
-    // None means the header/entire model's radius
-    fn bbox_test_failed(model: &Model, subobj_opt: Option<ObjectId>) -> bool {
-        if let Some(subobj) = subobj_opt {
-            let subobj = &model.sub_objects[subobj];
-            for vert in &subobj.bsp_data.verts {
-                if !subobj.bbox.contains(*vert) {
-                    return true;
-                }
-            }
-        } else if let Some(&detail_0) = model.header.detail_levels.first() {
-            for subobj in &model.sub_objects {
-                // we dont care about subobjects which aren't part of the detail0 hierarchy
-                if !model.is_obj_id_ancestor(subobj.obj_id, detail_0) {
-                    continue;
-                }
-
-                let offset = model.get_total_subobj_offset(subobj.obj_id);
-                for vert in &subobj.bsp_data.verts {
-                    if !model.header.bbox.contains(offset + *vert) {
-                        return true;
-                    }
-                }
-            }
-        }
-
-        false
-    }
-=======
->>>>>>> 8e8f770d
 }