use std::str::FromStr;

use egui::{style::Widgets, text::LayoutJob, CollapsingHeader, Color32, DragValue, Label, Response, RichText, TextEdit, TextFormat, TextStyle, Ui};
use glium::Display;
use nalgebra_glm::TMat4;
use pof::{
    Dock, Error, EyePoint, GlowPoint, GlowPointBank, Insignia, Model, ObjectId, PathId, PathPoint, Set::*, SpecialPoint, SubsysMovementAxis,
    SubsysMovementType, ThrusterGlow, Vec3d, Warning, WeaponHardpoint,
};

use crate::ui::{
    DockingTreeValue, EyeTreeValue, GlowTreeValue, InsigniaTreeValue, PathTreeValue, PofToolsGui, SpecialPointTreeValue, SubObjectTreeValue,
    TextureTreeValue, ThrusterTreeValue, TreeValue, TurretTreeValue, UiState, WeaponTreeValue, ERROR_RED, LIGHT_BLUE, LIGHT_ORANGE, WARNING_YELLOW,
};

const NON_BREAK_SPACE: char = '\u{00A0}';

enum IndexingButtonsResponse {
    Switch(usize),
    Copy(usize),
    Delete(usize),
    Push,
}
impl IndexingButtonsResponse {
    fn apply<T: Clone + Default>(self, data_vec: &mut Vec<T>) -> Option<usize> {
        match self {
            IndexingButtonsResponse::Switch(idx) => {
                assert!(idx < data_vec.len());
                Some(idx)
            }
            IndexingButtonsResponse::Copy(idx) => {
                assert!(idx < data_vec.len());
                let new_idx = data_vec.len();
                let item = data_vec[idx].clone();
                data_vec.push(item);
                Some(new_idx)
            }
            IndexingButtonsResponse::Delete(idx) => {
                assert!(idx < data_vec.len());
                data_vec.remove(idx);
                if idx < data_vec.len() {
                    Some(idx)
                } else {
                    idx.checked_sub(1)
                }
            }
            IndexingButtonsResponse::Push => {
                let new_idx = data_vec.len();
                data_vec.push(Default::default());
                Some(new_idx)
            }
        }
    }
}

impl UiState {
    fn set_widget_color(ui: &mut Ui, color: Color32) {
        ui.visuals_mut().widgets.hovered.fg_stroke.color = color;
        ui.visuals_mut().widgets.inactive.fg_stroke.color = color;
        ui.visuals_mut().widgets.active.fg_stroke.color = color;
        ui.visuals_mut().widgets.open.fg_stroke.color = color;
    }

    fn reset_widget_color(ui: &mut Ui) {
        ui.visuals_mut().widgets = Widgets::default();
    }

    #[must_use]
    fn list_manipulator_widget(
        ui: &mut Ui, current_num: Option<usize>, list_len: Option<usize>, index_name: &str,
    ) -> Option<IndexingButtonsResponse> {
        enum Icon {
            Arrow,
            Plus,
        }

        // figuring out what actions the left/right buttons should be is not simple...
        let (left, right) = match (list_len, current_num) {
            (None, None) => (None, None),
            (None, Some(_)) => unreachable!(),
            (Some(list_len), None) => (None, Some(if list_len == 0 { Icon::Plus } else { Icon::Arrow })),
            (Some(list_len), Some(num)) => {
                (if num == 0 { None } else { Some(Icon::Arrow) }, Some(if num + 1 == list_len { Icon::Plus } else { Icon::Arrow }))
            }
        };
        let mut ret = None;

        ui.horizontal(|ui| {
            let side_button_size = 40.0;
            let height = 50.0;
            let remaining_width = ui.available_width() - ui.spacing().item_spacing.x * 2.0 - side_button_size * 2.0;

            // the left/previous item button
            ui.add_enabled_ui(left.is_some(), |ui| {
                if ui
                    .add_sized([side_button_size, height], egui::Button::new("◀"))
                    .on_hover_text(format!("Switch to the previous {}", index_name))
                    .clicked()
                {
                    ret = Some(IndexingButtonsResponse::Switch(current_num.unwrap() - 1));
                }
            });

            // the copy/delete buttons (and label)
            ui.vertical(|ui| {
                ui.add_sized(
                    [remaining_width, (height - ui.spacing().item_spacing.y) / 2.0],
                    egui::Label::new(current_num.map_or_else(|| "-".to_string(), |num| format!("{} {}", index_name, num + 1))),
                );

                ui.add_enabled_ui(current_num.is_some(), |ui| {
                    ui.horizontal(|ui| {
                        if ui
                            .add_sized(
                                [
                                    (remaining_width - ui.spacing().item_spacing.x) / 2.0,
                                    (height - ui.spacing().item_spacing.y) / 2.0,
                                ],
                                egui::Button::new("🗐"),
                            )
                            .on_hover_text(format!("Copy this {} into a new {}", index_name, index_name))
                            .clicked()
                            && list_len.is_some()
                        {
                            ret = Some(IndexingButtonsResponse::Copy(current_num.unwrap()));
                        }
                        if ui
                            .add_sized(
                                [
                                    (remaining_width - ui.spacing().item_spacing.x) / 2.0,
                                    (height - ui.spacing().item_spacing.y) / 2.0,
                                ],
                                egui::Button::new("🗑"),
                            )
                            .on_hover_text(format!("Delete this {}", index_name))
                            .clicked()
                            && list_len.is_some()
                        {
                            ret = Some(IndexingButtonsResponse::Delete(current_num.unwrap()));
                        }
                    });
                });
            });

            // the right/new button
            ui.add_enabled_ui(right.is_some(), |ui| {
                if matches!(right, Some(Icon::Plus)) {
                    if ui
                        .add_sized([side_button_size, height], egui::Button::new("✚"))
                        .on_hover_text(format!("Add a new {}", index_name))
                        .clicked()
                    {
                        ret = Some(IndexingButtonsResponse::Push);
                    }
                } else if ui
                    .add_sized([side_button_size, height], egui::Button::new("▶"))
                    .on_hover_text(format!("Switch to the next {}", index_name))
                    .clicked()
                {
                    ret = Some(IndexingButtonsResponse::Switch(current_num.map_or(0, |num| num + 1)));
                }
            });
        });
        ret
    }

    // a text edit field attached to a model value that will show up red if it cannot parse
    fn parsable_text_edit<T: FromStr>(ui: &mut Ui, model_value: &mut T, parsable_string: &mut String) -> bool {
        if parsable_string.parse::<T>().is_err() {
            ui.visuals_mut().override_text_color = Some(ERROR_RED);
        }
        if ui.text_edit_singleline(parsable_string).changed() {
            if let Ok(value) = parsable_string.parse() {
                *model_value = value;
                return true;
            }
        }
        false
    }

    // a combo box for subobjects
    // selector value is a convenience option to disable the combo box, since most properties panels work on a current selection of Option<something>
    fn subobject_combo_box<T>(
        ui: &mut Ui, name_list: &[String], mut_selection: &mut usize, selector_value: Option<T>, label: &str, active_error_idx: Option<usize>,
        active_warning_idx: Option<usize>,
    ) -> Option<usize> {
        let mut ret = None;

        ui.add_enabled_ui(selector_value.is_some(), |ui| {
            if selector_value.is_some() {
                let color = if active_error_idx.is_some() {
                    UiState::set_widget_color(ui, ERROR_RED);
                    ERROR_RED
                } else if active_warning_idx.is_some() {
                    UiState::set_widget_color(ui, WARNING_YELLOW);
                    WARNING_YELLOW
                } else {
                    ui.visuals().text_color()
                };
                egui::ComboBox::from_label(RichText::new(label).color(color))
                    .width(100.0)
                    .selected_text(name_list[*mut_selection].clone())
                    .show_ui(ui, |ui| {
                        for (i, name) in name_list.iter().enumerate() {
                            if active_error_idx == Some(i) {
                                // change the color of this entry to red if its the error one
                                ui.visuals_mut().override_text_color = Some(color);
                            }
                            if ui.selectable_value(mut_selection, i, name).clicked() {
                                ret = Some(*mut_selection);
                            }
                            ui.visuals_mut().override_text_color = None;
                        }
                    });

                UiState::reset_widget_color(ui);
            } else {
                egui::ComboBox::from_label(label).show_index(ui, mut_selection, 1, |_| format!(""));
            }
        });
        ret
    }

    fn model_value_edit<T: FromStr>(
        viewport_3d_dirty: &mut bool, ui: &mut Ui, active_warning: bool, model_value: Option<&mut T>, parsable_string: &mut String,
    ) -> Response {
        if let Some(value) = model_value {
            if parsable_string.parse::<T>().is_err() {
                ui.visuals_mut().override_text_color = Some(ERROR_RED);
            } else if active_warning {
                ui.visuals_mut().override_text_color = Some(WARNING_YELLOW);
            }
            let response = ui.text_edit_singleline(parsable_string);
            if response.changed() {
                if let Ok(parsed_string) = parsable_string.parse() {
                    *value = parsed_string;
                    *viewport_3d_dirty = true;
                }
            }
            ui.visuals_mut().override_text_color = None;
            response
        } else {
            ui.add_enabled_ui(false, |ui| ui.text_edit_singleline(parsable_string)).inner
        }
    }

    fn show_transform_window(ctx: &egui::Context, transform_window: &mut TransformWindow) -> Option<TMat4<f32>> {
        let mut ret = None;
        let window = egui::Window::new("Transform")
            .collapsible(false)
            .resizable(false)
            .default_size((250.0, 200.0))
            .open(&mut transform_window.open)
            .anchor(egui::Align2::RIGHT_TOP, [-100.0, 100.0]);

        window.show(ctx, |ui| {
            let mut changed = false;
            ui.horizontal(|ui| {
                changed = changed
                    || ui
                        .selectable_value(&mut transform_window.transform_type, TransformType::Rotate, "Rotate")
                        .clicked();
                ui.separator();
                changed = changed
                    || ui
                        .selectable_value(&mut transform_window.transform_type, TransformType::Scale, "Scale")
                        .clicked();
                ui.separator();
                changed = changed
                    || ui
                        .selectable_value(&mut transform_window.transform_type, TransformType::Translate, "Translate")
                        .clicked();
            });
            if changed {
                transform_window.axis_select = 0;
                transform_window.vector = format!("1, 0, 0");
                transform_window.value = format!("1");
            }
            ui.separator();

            let mut mat = glm::identity::<f32, 4>();
            let mut valid_input = false;

            match transform_window.transform_type {
                TransformType::Rotate => {
                    ui.horizontal(|ui| {
                        ui.selectable_value(&mut transform_window.vector, format!("1, 0, 0"), "X-axis");
                        ui.separator();
                        ui.selectable_value(&mut transform_window.vector, format!("0, 1, 0"), "Y-axis");
                        ui.separator();
                        ui.selectable_value(&mut transform_window.vector, format!("0, 0, 1"), "Z-axis");
                        ui.separator();
                    });
                    ui.separator();
                    ui.label("Axis:");

                    if transform_window.vector.parse::<Vec3d>().is_err() {
                        ui.visuals_mut().override_text_color = Some(ERROR_RED);
                    }
                    ui.text_edit_singleline(&mut transform_window.vector);
                    ui.visuals_mut().override_text_color = None;

                    ui.label("Angle:");
                    if transform_window.value.parse::<f32>().is_err() {
                        ui.visuals_mut().override_text_color = Some(ERROR_RED);
                    }
                    ui.text_edit_singleline(&mut transform_window.value);
                    ui.visuals_mut().override_text_color = None;

                    if let Ok(vector) = transform_window.vector.parse::<Vec3d>() {
                        if let Ok(angle) = transform_window.value.parse::<f32>() {
                            mat = glm::rotation(angle.to_radians(), &vector.into());
                            valid_input = true;
                        }
                    }
                }
                TransformType::Scale => {
                    ui.horizontal(|ui| {
                        ui.selectable_value(&mut transform_window.axis_select, 0, "All axes");
                        ui.separator();
                        ui.selectable_value(&mut transform_window.axis_select, 1, "X-axis");
                        ui.separator();
                        ui.selectable_value(&mut transform_window.axis_select, 2, "Y-axis");
                        ui.separator();
                        ui.selectable_value(&mut transform_window.axis_select, 3, "Z-axis");
                        ui.separator();
                    });
                    ui.separator();
                    ui.label("Scalar (negative values flip):");
                    if transform_window.value.parse::<f32>().is_err() {
                        ui.visuals_mut().override_text_color = Some(ERROR_RED);
                    }
                    ui.text_edit_singleline(&mut transform_window.value);
                    ui.visuals_mut().override_text_color = None;

                    if let Ok(scalar) = transform_window.value.parse::<f32>() {
                        let vector = match transform_window.axis_select {
                            0 => glm::vec3(scalar, scalar, scalar),
                            1 => glm::vec3(scalar, 1.0, 1.0),
                            2 => glm::vec3(1.0, scalar, 1.0),
                            3 => glm::vec3(1.0, 1.0, scalar),
                            _ => unreachable!(),
                        };
                        mat = glm::scaling(&vector);
                        valid_input = true;
                    }
                }
                TransformType::Translate => {
                    ui.label("Translation Vector:");

                    if transform_window.vector.parse::<Vec3d>().is_err() {
                        ui.visuals_mut().override_text_color = Some(ERROR_RED);
                    }
                    ui.text_edit_singleline(&mut transform_window.vector);
                    ui.visuals_mut().override_text_color = None;

                    if let Ok(vector) = transform_window.vector.parse::<Vec3d>() {
                        mat = glm::translation(&vector.into());
                        valid_input = true;
                    }
                }
            }

            ui.separator();
            if ui.add_enabled(valid_input, egui::Button::new("Apply")).clicked() {
                ret = Some(mat);
            }
        });

        ret
    }

    // fills the properties panel based on the current tree selection, taking all the relevant data from the model
    pub(crate) fn refresh_properties_panel(&mut self, model: &Model) {
        match self.tree_view_selection {
            TreeValue::Header => {
                self.properties_panel = PropertiesPanel::Header {
                    bbox_min_string: format!("{}", model.header.bbox.min),
                    bbox_max_string: format!("{}", model.header.bbox.max),
                    radius_string: format!("{}", model.header.max_radius),
                    mass_string: format!("{}", model.header.mass),
                    moir_string: format!(
                        "{:e}, {:e}, {:e}",
                        model.header.moment_of_inertia.rvec.x, model.header.moment_of_inertia.rvec.y, model.header.moment_of_inertia.rvec.z
                    ),
                    moiu_string: format!(
                        "{:e}, {:e}, {:e}",
                        model.header.moment_of_inertia.uvec.x, model.header.moment_of_inertia.uvec.y, model.header.moment_of_inertia.uvec.z
                    ),
                    moif_string: format!(
                        "{:e}, {:e}, {:e}",
                        model.header.moment_of_inertia.fvec.x, model.header.moment_of_inertia.fvec.y, model.header.moment_of_inertia.fvec.z
                    ),
                    transform_window: Default::default(),
                }
            }
            TreeValue::SubObjects(subobj_tree_select) => match subobj_tree_select {
                SubObjectTreeValue::Header => self.properties_panel = PropertiesPanel::default_subobject(),
                SubObjectTreeValue::SubObject(id) => {
                    self.properties_panel = PropertiesPanel::SubObject {
                        bbox_max_string: format!("{}", model.sub_objects[id].bbox.max),
                        bbox_min_string: format!("{}", model.sub_objects[id].bbox.min),
                        offset_string: format!("{}", model.sub_objects[id].offset),
                        radius_string: format!("{}", model.sub_objects[id].radius),
                        is_debris_check: model.sub_objects[id].is_debris_model,
                        name: format!("{}", model.sub_objects[id].name),
                        rot_axis: model.sub_objects[id].movement_axis,
                        transform_window: Default::default(),
                    }
                }
            },
            TreeValue::Textures(tex_tree_select) => match tex_tree_select {
                TextureTreeValue::Header => self.properties_panel = PropertiesPanel::default_texture(),
                TextureTreeValue::Texture(texture_id) => {
                    self.properties_panel = PropertiesPanel::Texture {
                        texture_name: format!("{}", model.textures[texture_id.0 as usize]),
                    }
                }
            },
            TreeValue::Thrusters(thruster_tree_select) => match thruster_tree_select {
                ThrusterTreeValue::Header => self.properties_panel = PropertiesPanel::default_thruster(),
                ThrusterTreeValue::Bank(bank) => {
                    self.properties_panel = PropertiesPanel::Thruster {
                        engine_subsys_string: format!(
                            "{}",
                            pof::properties_get_field(&model.thruster_banks[bank].properties, "$engine_subsystem").unwrap_or_default()
                        ),
                        radius_string: Default::default(),
                        normal_string: Default::default(),
                        position_string: Default::default(),
                    }
                }
                ThrusterTreeValue::BankPoint(bank, point) => {
                    self.properties_panel = PropertiesPanel::Thruster {
                        engine_subsys_string: format!(
                            "{}",
                            pof::properties_get_field(&model.thruster_banks[bank].properties, "$engine_subsystem").unwrap_or_default()
                        ),
                        radius_string: format!("{}", model.thruster_banks[bank].glows[point].radius),
                        normal_string: format!("{}", model.thruster_banks[bank].glows[point].normal),
                        position_string: format!("{}", model.thruster_banks[bank].glows[point].position),
                    }
                }
            },
            TreeValue::Weapons(weapons_tree_select) => match weapons_tree_select {
                WeaponTreeValue::PriBankPoint(bank_idx, point_idx) => {
                    self.properties_panel = PropertiesPanel::Weapon {
                        position_string: format!("{}", model.primary_weps[bank_idx][point_idx].position),
                        normal_string: format!("{}", model.primary_weps[bank_idx][point_idx].normal.0),
                        offset_string: format!("{}", model.primary_weps[bank_idx][point_idx].offset),
                    }
                }
                WeaponTreeValue::SecBankPoint(bank_idx, point_idx) => {
                    self.properties_panel = PropertiesPanel::Weapon {
                        position_string: format!("{}", model.secondary_weps[bank_idx][point_idx].position),
                        normal_string: format!("{}", model.secondary_weps[bank_idx][point_idx].normal.0),
                        offset_string: format!("{}", model.secondary_weps[bank_idx][point_idx].offset),
                    }
                }
                _ => self.properties_panel = PropertiesPanel::default_weapon(),
            },
            TreeValue::DockingBays(docking_select) => match docking_select {
                DockingTreeValue::Bay(bay) => {
                    self.properties_panel = PropertiesPanel::DockingBay {
                        name_string: pof::properties_get_field(&model.docking_bays[bay].properties, "$name")
                            .map_or(format!("Dock {}", bay + 1), |name| format!("{}", name)),
                        position_string: format!("{}", model.docking_bays[bay].position),
                        fvec_string: format!("{}", model.docking_bays[bay].fvec.0),
                        uvec_ang: model.docking_bays[bay].get_uvec_angle().to_degrees() % 360.0,
                        path_num: model.docking_bays[bay].path.unwrap_or(PathId(model.paths.len() as u32)).0 as usize,
                    }
                }
                _ => self.properties_panel = PropertiesPanel::default_docking_bay(),
            },
            TreeValue::Glows(glow_select) => match glow_select {
                GlowTreeValue::BankPoint(bank, point) => {
                    self.properties_panel = PropertiesPanel::GlowBank {
                        disp_time_string: format!("{}", model.glow_banks[bank].disp_time),
                        on_time_string: format!("{}", model.glow_banks[bank].on_time),
                        off_time_string: format!("{}", model.glow_banks[bank].off_time),
                        attached_subobj_idx: model.glow_banks[bank].obj_parent.0 as usize,
                        lod_string: format!("{}", model.glow_banks[bank].lod),
                        glow_type_string: format!("{}", model.glow_banks[bank].glow_type),
                        glow_texture_string: format!(
                            "{}",
                            pof::properties_get_field(&model.glow_banks[bank].properties, "$glow_texture").unwrap_or_default()
                        ),
                        position_string: format!("{}", model.glow_banks[bank].glow_points[point].position),
                        normal_string: format!("{}", model.glow_banks[bank].glow_points[point].normal),
                        radius_string: format!("{}", model.glow_banks[bank].glow_points[point].radius),
                    }
                }
                GlowTreeValue::Bank(bank) => {
                    self.properties_panel = PropertiesPanel::GlowBank {
                        disp_time_string: format!("{}", model.glow_banks[bank].disp_time),
                        on_time_string: format!("{}", model.glow_banks[bank].on_time),
                        off_time_string: format!("{}", model.glow_banks[bank].off_time),
                        attached_subobj_idx: model.glow_banks[bank].obj_parent.0 as usize,
                        lod_string: format!("{}", model.glow_banks[bank].lod),
                        glow_type_string: format!("{}", model.glow_banks[bank].glow_type),
                        glow_texture_string: format!(
                            "{}",
                            pof::properties_get_field(&model.glow_banks[bank].properties, "$glow_texture").unwrap_or_default()
                        ),
                        position_string: Default::default(),
                        normal_string: Default::default(),
                        radius_string: Default::default(),
                    }
                }
                _ => self.properties_panel = PropertiesPanel::default_glow(),
            },
            TreeValue::SpecialPoints(special_select) => match special_select {
                SpecialPointTreeValue::Point(point) => {
                    self.properties_panel = PropertiesPanel::SpecialPoint {
                        name_string: format!("{}", model.special_points[point].name),
                        position_string: format!("{}", model.special_points[point].position),
                        radius_string: format!("{}", model.special_points[point].radius),
                    }
                }
                _ => self.properties_panel = PropertiesPanel::default_special_point(),
            },
            TreeValue::Turrets(turret_selection) => match turret_selection {
                TurretTreeValue::TurretPoint(turret, point) => {
                    self.properties_panel = PropertiesPanel::Turret {
                        normal_string: format!("{}", model.turrets[turret].normal.0),
                        base_idx: model.turrets[turret].base_obj.0 as usize,
                        position_string: format!("{}", model.turrets[turret].fire_points[point]),
                    }
                }
                TurretTreeValue::Turret(turret) => {
                    self.properties_panel = PropertiesPanel::Turret {
                        normal_string: format!("{}", model.turrets[turret].normal.0),
                        base_idx: model.turrets[turret].base_obj.0 as usize,
                        position_string: Default::default(),
                    }
                }
                _ => self.properties_panel = PropertiesPanel::default_turret(),
            },
            TreeValue::Paths(path_selection) => match path_selection {
                PathTreeValue::PathPoint(path, point) => {
                    self.properties_panel = PropertiesPanel::Path {
                        name: format!("{}", model.paths[path].name),
                        parent_string: format!("{}", model.paths[path].parent),
                        position_string: format!("{}", model.paths[path].points[point].position),
                        radius_string: format!("{}", model.paths[path].points[point].radius),
                    }
                }
                PathTreeValue::Path(path) => {
                    self.properties_panel = PropertiesPanel::Path {
                        name: format!("{}", model.paths[path].name),
                        parent_string: format!("{}", model.paths[path].parent),
                        position_string: Default::default(),
                        radius_string: Default::default(),
                    }
                }
                _ => self.properties_panel = PropertiesPanel::default_path(),
            },
            TreeValue::Insignia(insig_selection) => match insig_selection {
                InsigniaTreeValue::Insignia(idx) => {
                    self.properties_panel = PropertiesPanel::Insignia {
                        lod_string: format!("{}", model.insignias[idx].detail_level),
                        offset_string: format!("{}", model.insignias[idx].offset),
                    }
                }
                _ => self.properties_panel = PropertiesPanel::default_insignia(),
            },
            TreeValue::EyePoints(eye_selection) => match eye_selection {
                EyeTreeValue::EyePoint(idx) => {
                    self.properties_panel = PropertiesPanel::EyePoint {
                        position_string: format!("{}", model.eye_points[idx].offset),
                        normal_string: format!("{}", model.eye_points[idx].normal.0),
                        attached_subobj_idx: model.eye_points[idx].attached_subobj.0 as usize,
                    }
                }
                _ => self.properties_panel = PropertiesPanel::default_eye(),
            },
            TreeValue::Shield => self.properties_panel = PropertiesPanel::Shield, // nothing mutable to refresh! woohoo!'
            TreeValue::VisualCenter => self.properties_panel = PropertiesPanel::VisualCenter { position: format!("{}", model.visual_center) },
            TreeValue::Comments => self.properties_panel = PropertiesPanel::Comments,
        }
    }
}

#[derive(Default)]
pub(crate) struct TransformWindow {
    open: bool,
    vector: String,
    value: String,
    axis_select: usize,
    transform_type: TransformType,
}

#[derive(PartialEq)]
enum TransformType {
    Rotate,
    Scale,
    Translate,
}
impl Default for TransformType {
    fn default() -> Self {
        Self::Rotate
    }
}

pub(crate) enum PropertiesPanel {
    Header {
        bbox_min_string: String,
        bbox_max_string: String,
        radius_string: String,
        mass_string: String,
        moir_string: String,
        moiu_string: String,
        moif_string: String,
        transform_window: TransformWindow,
    },
    SubObject {
        bbox_min_string: String,
        bbox_max_string: String,
        name: String,
        offset_string: String,
        radius_string: String,
        is_debris_check: bool,
        rot_axis: SubsysMovementAxis,
        transform_window: TransformWindow,
    },
    Texture {
        texture_name: String,
    },
    Thruster {
        engine_subsys_string: String,
        normal_string: String,
        position_string: String,
        radius_string: String,
    },
    Weapon {
        position_string: String,
        normal_string: String,
        offset_string: String,
    },
    DockingBay {
        name_string: String,
        position_string: String,
        fvec_string: String,
        uvec_ang: f32,
        path_num: usize,
    },
    GlowBank {
        disp_time_string: String,
        on_time_string: String,
        off_time_string: String,
        attached_subobj_idx: usize,
        lod_string: String,
        glow_type_string: String,
        glow_texture_string: String,
        position_string: String,
        normal_string: String,
        radius_string: String,
    },
    SpecialPoint {
        name_string: String,
        position_string: String,
        radius_string: String,
    },
    Turret {
        base_idx: usize,
        normal_string: String,
        position_string: String,
    },
    Path {
        name: String,
        parent_string: String,
        position_string: String,
        radius_string: String,
    },
    Insignia {
        lod_string: String,
        offset_string: String,
    },
    Shield,
    EyePoint {
        position_string: String,
        normal_string: String,
        attached_subobj_idx: usize,
    },
    VisualCenter {
        position: String,
    },
    Comments,
}
impl Default for PropertiesPanel {
    fn default() -> Self {
        PropertiesPanel::Header {
            bbox_min_string: Default::default(),
            bbox_max_string: Default::default(),
            radius_string: Default::default(),
            mass_string: Default::default(),
            moir_string: Default::default(),
            moiu_string: Default::default(),
            moif_string: Default::default(),
            transform_window: TransformWindow {
                open: false,
                vector: format!("1, 0, 0"),
                value: format!("1"),
                axis_select: 0,
                transform_type: TransformType::Rotate,
            },
        }
    }
}
impl PropertiesPanel {
    fn default_subobject() -> Self {
        Self::SubObject {
            bbox_min_string: Default::default(),
            bbox_max_string: Default::default(),
            name: Default::default(),
            offset_string: Default::default(),
            radius_string: Default::default(),
            is_debris_check: Default::default(),
            rot_axis: SubsysMovementAxis::None,
            transform_window: TransformWindow {
                open: false,
                vector: format!("1, 0, 0"),
                value: format!("1"),
                axis_select: 0,
                transform_type: TransformType::Rotate,
            },
        }
    }
    fn default_texture() -> Self {
        Self::Texture { texture_name: Default::default() }
    }
    fn default_thruster() -> Self {
        Self::Thruster {
            engine_subsys_string: Default::default(),
            radius_string: Default::default(),
            normal_string: Default::default(),
            position_string: Default::default(),
        }
    }
    fn default_weapon() -> Self {
        Self::Weapon {
            position_string: Default::default(),
            normal_string: Default::default(),
            offset_string: Default::default(),
        }
    }
    fn default_docking_bay() -> Self {
        Self::DockingBay {
            name_string: Default::default(),
            position_string: Default::default(),
            fvec_string: Default::default(),
            uvec_ang: Default::default(),
            path_num: Default::default(),
        }
    }
    fn default_glow() -> Self {
        Self::GlowBank {
            position_string: Default::default(),
            disp_time_string: Default::default(),
            on_time_string: Default::default(),
            off_time_string: Default::default(),
            attached_subobj_idx: Default::default(),
            lod_string: Default::default(),
            glow_texture_string: Default::default(),
            glow_type_string: Default::default(),
            normal_string: Default::default(),
            radius_string: Default::default(),
        }
    }
    fn default_special_point() -> Self {
        Self::SpecialPoint {
            radius_string: Default::default(),
            name_string: Default::default(),
            position_string: Default::default(),
        }
    }
    fn default_turret() -> Self {
        Self::Turret {
            base_idx: Default::default(),
            normal_string: Default::default(),
            position_string: Default::default(),
        }
    }
    fn default_path() -> Self {
        Self::Path {
            name: Default::default(),
            parent_string: Default::default(),
            position_string: Default::default(),
            radius_string: Default::default(),
        }
    }
    fn default_eye() -> Self {
        Self::EyePoint {
            position_string: Default::default(),
            normal_string: Default::default(),
            attached_subobj_idx: 0,
        }
    }
    fn default_insignia() -> Self {
        Self::Insignia {
            lod_string: Default::default(),
            offset_string: Default::default(),
        }
    }
}

impl PofToolsGui {
    pub(crate) fn do_properties_panel(&mut self, ui: &mut egui::Ui, ctx: &egui::Context, display: &Display) {
        let mut reload_textures = false;
        let mut properties_panel_dirty = false;
        let mut buffer_ids_to_rebuild = vec![];

        // this is needed for blank string fields when the properties panel can't display
        // anything for that field due to an invalid tree selection
        let mut blank_string = String::new();

        match &mut self.ui_state.properties_panel {
            PropertiesPanel::Header {
                bbox_min_string,
                bbox_max_string,
                mass_string,
                radius_string,
                moir_string,
                moiu_string,
                moif_string,
                transform_window,
            } => {
                ui.heading("Header");
                ui.separator();

                let mut bbox_changed = false;
                let mut display_bbox = false;
                ui.horizontal(|ui| {
                    ui.label("Bounding Box:");
                    let response = ui.button("Recalculate");

                    if response.clicked() {
                        self.model.recalc_bbox();
                        properties_panel_dirty = true;
                        bbox_changed = true;
                    }
                    display_bbox = response.hovered() || response.has_focus() || display_bbox;
                });

                ui.horizontal(|ui| {
                    ui.label("Min:");
                    let response = UiState::model_value_edit(
                        &mut self.ui_state.viewport_3d_dirty,
                        ui,
                        self.model.warnings.contains(&Warning::BBoxTooSmall(None)),
                        Some(&mut self.model.header.bbox.min),
                        bbox_min_string,
                    );

                    if response.changed() {
                        bbox_changed = true;
                    }
                    display_bbox = response.hovered() || response.has_focus() || display_bbox;
                });

                ui.horizontal(|ui| {
                    ui.label("Max:");
                    let response = UiState::model_value_edit(
                        &mut self.ui_state.viewport_3d_dirty,
                        ui,
                        self.model.warnings.contains(&Warning::BBoxTooSmall(None)),
                        Some(&mut self.model.header.bbox.max),
                        bbox_max_string,
                    );

                    if response.changed() {
                        bbox_changed = true;
                    }
                    self.ui_state.display_bbox = response.hovered() || response.has_focus() || display_bbox;
                });

                let bbox = &self.model.header.bbox;
                ui.horizontal_wrapped(|ui| {
                    ui.label(format!("Width:{NON_BREAK_SPACE}{:.1}", bbox.x_width()));
                    ui.label(format!("Height:{NON_BREAK_SPACE}{:.1}", bbox.y_height()));
                    ui.label(format!("Length:{NON_BREAK_SPACE}{:.1}", bbox.z_length()));
                });

                ui.separator();

                let mut radius_changed = false;
                let mut display_radius = false;
                ui.horizontal(|ui| {
                    ui.add(egui::Label::new("Radius:"));
                    let response = ui.button("Recalculate");

                    if response.clicked() {
                        self.model.recalc_radius();
                        radius_changed = true;
                        properties_panel_dirty = true;
                    }
                    display_radius = response.hovered() || response.has_focus() || display_radius;
                });

                let response = UiState::model_value_edit(
                    &mut self.ui_state.viewport_3d_dirty,
                    ui,
                    self.model.warnings.contains(&Warning::RadiusTooSmall(None)),
                    Some(&mut self.model.header.max_radius),
                    radius_string,
                );

                if response.changed() {
                    radius_changed = true;
                }
                self.ui_state.display_radius = response.hovered() || response.has_focus() || display_radius;

                ui.horizontal(|ui| {
                    ui.add(egui::Label::new("Mass:"));
                    if ui.button("Recalculate").clicked() {
                        self.model.recalc_mass();
                        properties_panel_dirty = true;
                    }
                });
                UiState::model_value_edit(&mut self.ui_state.viewport_3d_dirty, ui, false, Some(&mut self.model.header.mass), mass_string);

                ui.horizontal(|ui| {
                    ui.add(egui::Label::new("Moment of Inertia:"));
                    if ui.button("Recalculate").clicked() {
                        self.model.recalc_moi();
                        properties_panel_dirty = true;
                    }
                });
                UiState::model_value_edit(
                    &mut self.ui_state.viewport_3d_dirty,
                    ui,
                    false,
                    Some(&mut self.model.header.moment_of_inertia.rvec),
                    moir_string,
                );
                UiState::model_value_edit(
                    &mut self.ui_state.viewport_3d_dirty,
                    ui,
                    false,
                    Some(&mut self.model.header.moment_of_inertia.uvec),
                    moiu_string,
                );
                UiState::model_value_edit(
                    &mut self.ui_state.viewport_3d_dirty,
                    ui,
                    false,
                    Some(&mut self.model.header.moment_of_inertia.fvec),
                    moif_string,
                );

                if radius_changed {
                    self.model.recheck_warnings(One(Warning::RadiusTooSmall(None)));
                }
                if bbox_changed {
                    self.model.recheck_warnings(One(Warning::BBoxTooSmall(None)));
                    self.model.recheck_warnings(One(Warning::InvertedBBox(None)));
                }

                ui.separator();

                ui.label("Detail Levels:");

                // save any changed detail levels, we cant modify the list while displaying it, of course
                let mut changed_detail = None;

                for (i, &id) in self.model.header.detail_levels.iter().enumerate() {
                    let mut combo_idx = 0;
                    let mut listed_objects = vec![];
                    let mut active_warning_idx = None;

                    // add all the valid objects
                    for subobj in &self.model.sub_objects {
                        if subobj.parent().is_some() || subobj.is_debris_model {
                            continue;
                        }

                        if subobj.obj_id == id {
                            combo_idx = listed_objects.len();
                        }

                        listed_objects.push(subobj.name.clone());
                    }

                    // if we have an invalid one add that too
                    if self.model.sub_objects[id].parent().is_some() {
                        combo_idx = listed_objects.len();
                        active_warning_idx = Some(combo_idx);
                        listed_objects.push(self.model.sub_objects[id].name.clone());
                    }

                    if self.model.warnings.contains(&Warning::DuplicateDetailLevel(id)) {
                        active_warning_idx = Some(combo_idx);
                    }

                    //finally add a "None" option
                    listed_objects.push(format!("None"));

                    if let Some(new_idx) =
                        UiState::subobject_combo_box(ui, &listed_objects, &mut combo_idx, Some(()), &format!("- {}", i), None, active_warning_idx)
                    {
                        if new_idx == listed_objects.len() - 1 {
                            changed_detail = Some((i, None));
                        } else {
                            changed_detail = Some((i, self.model.get_obj_id_by_name(&listed_objects[new_idx])));
                        }
                    }
                }

                // add a special dummy detail level so that users can add new ones
                {
                    let mut listed_objects: Vec<String> = self
                        .model
                        .sub_objects
                        .iter()
                        .filter(|subobj| subobj.parent().is_none() && !subobj.is_debris_model)
                        .map(|subobj| subobj.name.clone())
                        .collect();
                    listed_objects.push(format!("None"));

                    let mut combo_idx = listed_objects.len() - 1;
                    if let Some(new_idx) = UiState::subobject_combo_box(
                        ui,
                        &listed_objects,
                        &mut combo_idx,
                        Some(()),
                        &format!("- {}", self.model.header.detail_levels.len()),
                        None,
                        None,
                    ) {
                        if new_idx == listed_objects.len() - 1 {
                            changed_detail = Some((self.model.header.detail_levels.len(), None));
                        } else {
                            changed_detail = Some((self.model.header.detail_levels.len(), self.model.get_obj_id_by_name(&listed_objects[new_idx])));
                        }
                    }
                }

                //now we'll handle any changes
                if let Some((level, id_opt)) = changed_detail {
                    if let Some(new_id) = id_opt {
                        // change to a new idx
                        if level == self.model.header.detail_levels.len() {
                            // add a new detail level
                            self.model.header.detail_levels.push(new_id);
                        } else if let Some(swapped_level) = self.model.header.detail_levels.iter().position(|&id| id == new_id) {
                            // swap with an existing level
                            let swapped_id = self.model.header.detail_levels[level];
                            self.model.header.detail_levels[level] = new_id;
                            self.model.header.detail_levels[swapped_level] = swapped_id;
                        } else {
                            self.model.header.detail_levels[level] = new_id;
                        }
                    } else {
                        // Remove a detail level
                        // No holes allowed, so truncate
                        self.model.header.detail_levels.truncate(level);
                    }

                    self.model.recheck_warnings(All);
                    // FIX
                }

                ui.separator();

                if ui.add(egui::Button::new("Transform Mesh")).clicked() {
                    transform_window.open = true;
                }
                if let Some(matrix) = UiState::show_transform_window(ctx, transform_window) {
                    for i in 0..self.model.sub_objects.len() {
                        // only apply to top-level subobjects (no parent), apply_transform() will
                        // recursively apply the proper transform to its children
                        if self.model.sub_objects[ObjectId(i as u32)].parent() == None {
                            self.model.apply_transform(ObjectId(i as u32), &matrix, true);
                            self.ui_state.viewport_3d_dirty = true;
                            properties_panel_dirty = true;
                        }

                        buffer_ids_to_rebuild.push(ObjectId(i as u32));
                    }

                    self.model.recalc_bbox();
                    self.model.recalc_radius();
                }

                ui.add_space(10.0);

                let mut num_verts = 0;
                let mut num_norms = 0;
                for subobj in &self.model.sub_objects {
                    num_verts += subobj.bsp_data.verts.len();
                    num_norms += subobj.bsp_data.norms.len();
                }
                ui.label(RichText::new(format!("Total vertices: {}", num_verts)).weak());
                ui.label(RichText::new(format!("Total normals: {}", num_norms)).weak());
            }
            PropertiesPanel::SubObject {
                bbox_min_string,
                bbox_max_string,
                name,
                offset_string,
                radius_string,
                is_debris_check,
                rot_axis,
                transform_window,
            } => {
                ui.heading("SubObject");
                ui.separator();

                let selected_id = if let TreeValue::SubObjects(SubObjectTreeValue::SubObject(id)) = self.ui_state.tree_view_selection {
                    Some(id)
                } else {
                    None
                };

                // Name edit ================================================================

                if let Some(id) = selected_id {
                    let mut text = RichText::new("Name:");
                    if self.model.errors.contains(&Error::DuplicateSubobjectName(id)) || self.model.errors.contains(&Error::UnnamedSubObject(id)) {
                        text = text.color(ERROR_RED);
                    }
                    ui.label(text);
                    if ui.add(egui::TextEdit::singleline(&mut self.model.sub_objects[id].name)).changed() {
                        self.model.recheck_warnings(One(Warning::SubObjectNameTooLong(id)));
                        self.model.recheck_errors(One(Error::UnnamedSubObject(id)));
                        self.model.recheck_errors(One(Error::DuplicateSubobjectName(id)));
                        self.model.recalc_semantic_name_links();
                    }
                } else {
                    ui.label("Name:");
                    ui.add_enabled(false, egui::TextEdit::singleline(name));
                }

                ui.add_space(5.0);

                // Is Debris Object Checkbox ================================================================

                let num_debris = self.model.num_debris_objects();
                let cannot_be_debris =
                    num_debris >= pof::MAX_DEBRIS_OBJECTS || selected_id.map_or(false, |id| self.model.header.detail_levels.contains(&id));

                ui.add_enabled_ui(selected_id.map_or(false, |id| !cannot_be_debris || self.model.sub_objects[id].is_debris_model), |ui| {
                    if selected_id.map_or(false, |id| {
                        self.model.sub_objects[id].is_debris_model
                            && (self.model.header.detail_levels.contains(&id) || num_debris > pof::MAX_DEBRIS_OBJECTS)
                    }) {
                        UiState::set_widget_color(ui, ERROR_RED);
                    }

                    let mut checkbox = ui.checkbox(is_debris_check, "Debris Subobject");

                    if selected_id.map_or(false, |_| num_debris >= pof::MAX_DEBRIS_OBJECTS) {
                        checkbox = checkbox.on_disabled_hover_text(format!("The maximum number of debris is {}", pof::MAX_DEBRIS_OBJECTS));
                    }

                    if selected_id.map_or(false, |id| self.model.header.detail_levels.contains(&id)) {
                        checkbox = checkbox.on_disabled_hover_text(format!("A detail object cannot also be debris"));
                    }

                    if checkbox.changed() {
                        self.model.sub_objects[selected_id.unwrap()].is_debris_model = *is_debris_check;
                        self.model.recheck_errors(One(Error::TooManyDebrisObjects));
                        self.model.recheck_errors(One(Error::DetailAndDebrisObj(selected_id.unwrap())));
                    }

                    UiState::reset_widget_color(ui);
                });

                ui.add_space(5.0);

                // Bounding Box edit ================================================================

                let mut bbox_changed = false;
                let mut display_bbox = false;
                ui.horizontal(|ui| {
                    ui.label("Bounding Box:");
                    let response = ui.add_enabled(selected_id.is_some(), egui::Button::new("Recalculate"));

                    if response.clicked() {
                        self.model.sub_objects[selected_id.unwrap()].recalc_bbox();
                        properties_panel_dirty = true;
                        bbox_changed = true;
                    }
                    display_bbox = response.hovered() || response.has_focus() || display_bbox;
                });

                ui.horizontal(|ui| {
                    ui.label("Min:");
                    let response = UiState::model_value_edit(
                        &mut self.ui_state.viewport_3d_dirty,
                        ui,
                        false,
                        selected_id.map(|id| &mut self.model.sub_objects[id].bbox.min),
                        bbox_min_string,
                    );

                    if response.changed() {
                        bbox_changed = true;
                    }
                    display_bbox = response.hovered() || response.has_focus() || display_bbox;
                });

                ui.horizontal(|ui| {
                    ui.label("Max:");
                    let response = UiState::model_value_edit(
                        &mut self.ui_state.viewport_3d_dirty,
                        ui,
                        false,
                        selected_id.map(|id| &mut self.model.sub_objects[id].bbox.max),
                        bbox_max_string,
                    );

                    if response.changed() {
                        bbox_changed = true;
                    }
                    display_bbox = response.hovered() || response.has_focus() || display_bbox;
                });

                self.ui_state.display_bbox = display_bbox;

                if bbox_changed {
                    self.model.recheck_warnings(One(Warning::BBoxTooSmall(selected_id)));
                    self.model.recheck_warnings(One(Warning::InvertedBBox(selected_id)));
                }

                if let Some(id) = selected_id {
                    let bbox = &self.model.sub_objects[id].bbox;
                    ui.horizontal_wrapped(|ui| {
                        ui.label(format!("Width:{NON_BREAK_SPACE}{:.1}", bbox.x_width()));
                        ui.label(format!("Height:{NON_BREAK_SPACE}{:.1}", bbox.y_height()));
                        ui.label(format!("Length:{NON_BREAK_SPACE}{:.1}", bbox.z_length()));
                    });
                }

                ui.separator();

                // Offset edit ================================================================

                ui.horizontal_wrapped(|ui| {
                    ui.label("Offset:");
                    let response = ui.add_enabled(selected_id.is_some(), egui::Button::new("Recalculate"));

                    if response.clicked() {
                        self.model.recalc_subobj_offset(selected_id.unwrap());
                        self.model.recheck_warnings(One(Warning::RadiusTooSmall(selected_id)));

                        self.ui_state.viewport_3d_dirty = true;
                        buffer_ids_to_rebuild.push(selected_id.unwrap());
                        properties_panel_dirty = true;
                    }
                    self.ui_state.display_origin |= response.hovered() || response.has_focus();
                });

                if let Some(id) = selected_id {
                    if offset_string.parse::<Vec3d>().is_err() {
                        ui.visuals_mut().override_text_color = Some(ERROR_RED);
                    }
                    let response = ui.text_edit_singleline(offset_string);
                    if response.changed() {
                        if let Ok(parsed_string) = offset_string.parse() {
                            if self.ui_state.move_only_offset {
                                self.model.subobj_move_only_offset(id, parsed_string);
                                buffer_ids_to_rebuild.push(selected_id.unwrap());
                            } else {
                                self.model.sub_objects[id].offset = parsed_string;
                            }
                            self.ui_state.viewport_3d_dirty = true;
                        }
                    }
                    self.ui_state.display_origin |= response.hovered() || response.has_focus();
                    ui.visuals_mut().override_text_color = None;
                } else {
                    ui.add_enabled(false, TextEdit::singleline(offset_string));
                }

                let response = ui
                    .add_enabled(selected_id.is_some(), egui::Checkbox::new(&mut self.ui_state.move_only_offset, "Modify Offset Only"))
                    .on_hover_text(
                        "Changes will affect only the offset/center of this subobject, all other geometry remains in place.\nThe radius will be recalculated.",
                    );

                self.ui_state.display_origin |= response.hovered() || response.has_focus();

                ui.add_space(5.0);

                // Radius edit ================================================================

                let mut radius_changed = false;
                let mut display_radius = false;
                ui.horizontal(|ui| {
                    ui.label("Radius:");
                    let response = ui.add_enabled(selected_id.is_some(), egui::Button::new("Recalculate"));

                    if response.clicked() {
                        self.model.sub_objects[selected_id.unwrap()].recalc_radius();
                        properties_panel_dirty = true;
                        radius_changed = true;
                    }
                    display_radius = response.hovered() || response.has_focus() || display_radius;
                });

                let response = UiState::model_value_edit(
                    &mut self.ui_state.viewport_3d_dirty,
                    ui,
                    self.model.warnings.contains(&Warning::RadiusTooSmall(selected_id)),
                    selected_id.map(|id| &mut self.model.sub_objects[id].radius),
                    radius_string,
                );

                if response.changed() {
                    radius_changed = true;
                }
                self.ui_state.display_radius = response.hovered() || response.has_focus() || display_radius;

                if radius_changed {
                    self.model.recheck_warnings(One(Warning::RadiusTooSmall(selected_id)));
                }

                ui.separator();

                // Transform Mesh button ================================================================

                if ui
                    .add_enabled(matches!(selected_id, Some(_)), egui::Button::new("Transform Mesh"))
                    .clicked()
                {
                    transform_window.open = true;
                }
                if let Some(matrix) = UiState::show_transform_window(ctx, transform_window) {
                    if let Some(id) = selected_id {
                        self.model.apply_transform(id, &matrix, false);
                        self.ui_state.viewport_3d_dirty = true;
                        properties_panel_dirty = true;

                        self.model
                            .do_for_recursive_subobj_children(id, &mut |subobj| buffer_ids_to_rebuild.push(subobj.obj_id));
                    }
                }

                // Parent subobject combo box ================================================================

                // first index is none
                let mut subobj_names_list = vec![format!("None")];
                let mut combo_idx = 0;
                // add the current parent if it exists as the second entry
                if let Some(parent_id) = selected_id.and_then(|id| self.model.sub_objects[id].parent()) {
                    subobj_names_list.push(self.model.sub_objects[parent_id].name.clone());
                    combo_idx = 1;
                }

                // fill the remainder with the rest of the subobjects which are NOT children of this one
                if let Some(id) = selected_id {
                    subobj_names_list.extend(
                        self.model
                            .sub_objects
                            .iter()
                            .filter(|subobj| {
                                self.model.sub_objects[id].parent() != Some(subobj.obj_id) && !self.model.is_obj_id_ancestor(subobj.obj_id, id)
                            })
                            .map(|subobj| subobj.name.clone()),
                    );
                }

                if let Some(new_parent) = UiState::subobject_combo_box(ui, &subobj_names_list, &mut combo_idx, selected_id, "Parent", None, None) {
                    self.model.make_orphan(selected_id.unwrap());

                    if new_parent != 0 {
                        let parent_id = self.model.get_obj_id_by_name(&subobj_names_list[new_parent]).unwrap();
                        self.model.make_parent(parent_id, selected_id.unwrap());
                    }

                    //Error::InvalidTurretGunSubobject(())
                    //Error::DetailObjWithParent(())
                    self.model.recheck_errors(All);
                }

                // Properties edit ================================================================

                ui.label("Properties:");
                if let Some(id) = selected_id {
<<<<<<< HEAD
                    if (&self.model.sub_objects[id].properties).contains("$uvec") && (&self.model.sub_objects[id].properties).contains("$fvec") {
                        self.ui_state.display_uvec_fvec = true;
                    }
                    if ui.add(egui::TextEdit::multiline(&mut self.model.sub_objects[id].properties).desired_rows(2)).changed() {
                        self.ui_state.viewport_3d_dirty = true; // There may be changes to the uvec/fvec
                    };
=======
                    if ui
                        .add(egui::TextEdit::multiline(&mut self.model.sub_objects[id].properties).desired_rows(2))
                        .changed()
                    {
                        self.model.recheck_warnings(One(Warning::SubObjectPropertiesTooLong(id)));
                    }
>>>>>>> 2b76b008
                } else {
                    ui.add_enabled(false, egui::TextEdit::multiline(&mut blank_string).desired_rows(2));
                }

                // Rot axis radio buttons ================================================================

                ui.label("Rotation Axis:");
                let old_val = *rot_axis;
                ui.add_enabled_ui(selected_id.is_some(), |ui| {
                    ui.radio_value(rot_axis, SubsysMovementAxis::None, "None");
                    ui.radio_value(rot_axis, SubsysMovementAxis::X, "X-axis");
                    ui.radio_value(rot_axis, SubsysMovementAxis::Y, "Y-axis");
                    ui.radio_value(rot_axis, SubsysMovementAxis::Z, "Z-axis");
                    ui.radio_value(rot_axis, SubsysMovementAxis::Other, "Other");
                });
                if old_val != *rot_axis {
                    let obj = &mut self.model.sub_objects[selected_id.unwrap()];
                    obj.movement_axis = *rot_axis;
                    if *rot_axis == SubsysMovementAxis::None {
                        obj.movement_type = SubsysMovementType::None
                    } else if obj.movement_type == SubsysMovementType::None {
                        obj.movement_type = SubsysMovementType::Regular
                    }
                }

                // DEBUG - prints total bsp node bbox volume at all depths (divided by actual top-level bbox volume so literal size doesn't matter)
                // Theoretically should be a decent metric for BSP tree efficiency; lower = better
                //
                // if ui.button("avg depth").clicked() {
                //     let node = &self.model.sub_objects[selected_id.unwrap()].bsp_data.collision_tree;
                //     let bbox_vol = match node {
                //         pof::BspNode::Split { bbox, .. } | pof::BspNode::Leaf { bbox, .. } => bbox.volume(),
                //     };
                //     let (sum_depth, size) = node.sum_depth_and_size();
                //     println!(
                //         "avg bbox depth = {}, size = {}, avg tree depth = {}",
                //         node.sum_of_bboxes() / bbox_vol,
                //         size,
                //         sum_depth as f32 / size as f32,
                //     );
                // }

                // Semantic name links ================================================================

                if let Some(id) = selected_id {
                    let subobj = &self.model.sub_objects[id];
                    if !subobj.name_links.is_empty() {
                        ui.separator();

                        let mut has_live_debris = false;
                        let mut has_detail_level = false;
                        for link in &subobj.name_links {
                            match *link {
                                pof::NameLink::DestroyedVersion(destroyed_id) => {
                                    ui.horizontal_wrapped(|ui| {
                                        ui.label(RichText::new(format!("Has a destroyed version:")).weak().color(Color32::LIGHT_RED));
                                        if ui
                                            .button(RichText::new(&self.model.sub_objects[destroyed_id].name).weak().color(Color32::LIGHT_RED))
                                            .clicked()
                                        {
                                            self.ui_state.tree_view_selection = TreeValue::SubObjects(SubObjectTreeValue::SubObject(destroyed_id));
                                            properties_panel_dirty = true;
                                            self.ui_state.viewport_3d_dirty = true;
                                        }
                                    });
                                }
                                pof::NameLink::DestroyedVersionOf(intact_id) => {
                                    ui.horizontal_wrapped(|ui| {
                                        ui.label(RichText::new(format!("Is the destroyed version of: ")).weak().color(Color32::LIGHT_RED));
                                        if ui
                                            .button(RichText::new(&self.model.sub_objects[intact_id].name).weak().color(Color32::LIGHT_RED))
                                            .clicked()
                                        {
                                            self.ui_state.tree_view_selection = TreeValue::SubObjects(SubObjectTreeValue::SubObject(intact_id));
                                            properties_panel_dirty = true;
                                            self.ui_state.viewport_3d_dirty = true;
                                        }
                                    });
                                }
                                pof::NameLink::LiveDebris(_) => has_live_debris = true,
                                pof::NameLink::LiveDebrisOf(debris_parent_id) => {
                                    ui.horizontal_wrapped(|ui| {
                                        ui.label(RichText::new(format!("Is a debris object of: ")).weak().color(LIGHT_ORANGE));
                                        if ui
                                            .button(RichText::new(&self.model.sub_objects[debris_parent_id].name).weak().color(LIGHT_ORANGE))
                                            .clicked()
                                        {
                                            self.ui_state.tree_view_selection =
                                                TreeValue::SubObjects(SubObjectTreeValue::SubObject(debris_parent_id));
                                            properties_panel_dirty = true;
                                            self.ui_state.viewport_3d_dirty = true;
                                        }
                                    });
                                }
                                pof::NameLink::DetailLevel(..) => has_detail_level = true,
                                pof::NameLink::DetailLevelOf(detail_parent_id, _) => {
                                    ui.horizontal_wrapped(|ui| {
                                        ui.label(RichText::new(format!("Is a detail object of: ")).weak().color(LIGHT_BLUE));
                                        if ui
                                            .button(RichText::new(&self.model.sub_objects[detail_parent_id].name).weak().color(LIGHT_BLUE))
                                            .clicked()
                                        {
                                            self.ui_state.tree_view_selection =
                                                TreeValue::SubObjects(SubObjectTreeValue::SubObject(detail_parent_id));
                                            properties_panel_dirty = true;
                                            self.ui_state.viewport_3d_dirty = true;
                                        }
                                    });
                                }
                            }
                        }

                        if has_live_debris {
                            ui.label(RichText::new(format!("Has sub-debris objects:")).weak().color(LIGHT_ORANGE));
                            for link in &subobj.name_links {
                                if let pof::NameLink::LiveDebris(id) = *link {
                                    if ui
                                        .button(RichText::new(&self.model.sub_objects[id].name).weak().color(LIGHT_ORANGE))
                                        .clicked()
                                    {
                                        self.ui_state.tree_view_selection = TreeValue::SubObjects(SubObjectTreeValue::SubObject(id));
                                        properties_panel_dirty = true;
                                        self.ui_state.viewport_3d_dirty = true;
                                    }
                                }
                            }
                        }

                        if has_detail_level {
                            ui.label(RichText::new(format!("Has detail level objects:")).weak().color(LIGHT_BLUE));
                            for link in &subobj.name_links {
                                if let pof::NameLink::DetailLevel(id, _) = *link {
                                    if ui
                                        .button(RichText::new(&self.model.sub_objects[id].name).weak().color(LIGHT_BLUE))
                                        .clicked()
                                    {
                                        self.ui_state.tree_view_selection = TreeValue::SubObjects(SubObjectTreeValue::SubObject(id));
                                        properties_panel_dirty = true;
                                        self.ui_state.viewport_3d_dirty = true;
                                    }
                                }
                            }
                        }
                    }
                }

                // Misc stats ================================================================

                ui.separator();

                if let Some(id) = selected_id {
                    ui.label(RichText::new(format!("Id: {:?}", self.model.sub_objects[id].obj_id)).weak());
                    let mut vert_string = RichText::new(format!("Vertices: {}", self.model.sub_objects[id].bsp_data.verts.len())).weak();
                    if self.model.errors.contains(&Error::TooManyVerts(id)) {
                        vert_string = vert_string.color(ERROR_RED);
                    }
                    let mut norm_string = RichText::new(format!("Normals: {}", self.model.sub_objects[id].bsp_data.norms.len())).weak();
                    if self.model.errors.contains(&Error::TooManyNorms(id)) {
                        norm_string = norm_string.color(ERROR_RED);
                    }
                    ui.label(vert_string);
                    ui.label(norm_string);
                }
            }
            PropertiesPanel::Texture { texture_name } => {
                ui.horizontal(|ui| {
                    ui.heading("Textures");

                    ui.add_space(ui.available_width() - 70.0);

                    if ui.add_sized([70.0, ui.available_height()], egui::Button::new("🔃 Reload")).clicked() {
                        reload_textures = true;
                    }
                });
                ui.separator();

                let tex = if let TreeValue::Textures(TextureTreeValue::Texture(tex)) = self.ui_state.tree_view_selection {
                    Some(&mut self.model.textures[tex.0 as usize])
                } else {
                    None
                };

                ui.label("Texture Name:");
                if UiState::model_value_edit(&mut self.ui_state.viewport_3d_dirty, ui, false, tex, texture_name).changed()
                    && self.model.untextured_idx.is_some()
                    && self.ui_state.tree_view_selection == TreeValue::Textures(TextureTreeValue::Texture(self.model.untextured_idx.unwrap()))
                {
                    self.model.untextured_idx = None;
                    self.model.recheck_warnings(One(Warning::UntexturedPolygons));
                }
            }
            PropertiesPanel::Thruster {
                engine_subsys_string,
                position_string,
                normal_string,
                radius_string,
            } => {
                ui.heading("Thruster");
                ui.separator();

                let (bank_num, point_num) = match self.ui_state.tree_view_selection {
                    TreeValue::Thrusters(ThrusterTreeValue::Bank(bank)) => (Some(bank), None),
                    TreeValue::Thrusters(ThrusterTreeValue::BankPoint(bank, point)) => (Some(bank), Some(point)),
                    _ => (None, None),
                };

                let bank_idx_response = UiState::list_manipulator_widget(ui, bank_num, Some(self.model.thruster_banks.len()), "Bank");

                ui.add_space(10.0);

                ui.horizontal(|ui| {
                    ui.label("Engine Subsystem:");
                    if let Some(bank) = bank_num {
                        if self.model.warnings.contains(&Warning::ThrusterPropertiesInvalidVersion(bank)) {
                            UiState::set_widget_color(ui, WARNING_YELLOW);
                        }
                        if ui.text_edit_singleline(engine_subsys_string).changed() {
                            pof::properties_update_field(&mut self.model.thruster_banks[bank].properties, "$engine_subsystem", engine_subsys_string);
                            self.model.recheck_warnings(One(Warning::ThrusterPropertiesTooLong(bank)));
                            self.model.recheck_warnings(One(Warning::ThrusterPropertiesInvalidVersion(bank)));
                        }
                        UiState::reset_widget_color(ui);
                    } else {
                        ui.add_enabled(false, egui::TextEdit::multiline(&mut blank_string).desired_rows(1));
                    }
                });

                CollapsingHeader::new("Properties Raw").show(ui, |ui| {
                    if let Some(bank) = bank_num {
                        if self.model.warnings.contains(&Warning::ThrusterPropertiesInvalidVersion(bank)) {
                            UiState::set_widget_color(ui, WARNING_YELLOW);
                        }
                        if ui
                            .add(egui::TextEdit::multiline(&mut self.model.thruster_banks[bank].properties).desired_rows(1))
                            .changed()
                        {
                            self.model.recheck_warnings(One(Warning::ThrusterPropertiesTooLong(bank)));
                            self.model.recheck_warnings(One(Warning::ThrusterPropertiesInvalidVersion(bank)));
                        }
                        UiState::reset_widget_color(ui);
                    } else {
                        ui.add_enabled(false, egui::TextEdit::multiline(&mut blank_string).desired_rows(1));
                    }
                });

                ui.separator();

                let point_idx_response =
                    UiState::list_manipulator_widget(ui, point_num, bank_num.map(|bank| self.model.thruster_banks[bank].glows.len()), "Point");

                ui.add_space(10.0);

                let (pos, norm, radius) = if let TreeValue::Thrusters(ThrusterTreeValue::BankPoint(bank, point)) = self.ui_state.tree_view_selection {
                    let ThrusterGlow { position, normal, radius } = &mut self.model.thruster_banks[bank as usize].glows[point];
                    (Some(position), Some(normal), Some(radius))
                } else {
                    (None, None, None)
                };

                ui.label("Radius:");
                UiState::model_value_edit(&mut self.ui_state.viewport_3d_dirty, ui, false, radius, radius_string);
                ui.label("Position:");
                UiState::model_value_edit(&mut self.ui_state.viewport_3d_dirty, ui, false, pos, position_string);
                ui.label("Normal:");
                UiState::model_value_edit(&mut self.ui_state.viewport_3d_dirty, ui, false, norm, normal_string);

                if let Some(response) = bank_idx_response {
                    let new_idx = response.apply(&mut self.model.thruster_banks);
                    self.model.recheck_warnings(All); //FIX

                    self.ui_state.tree_view_selection = TreeValue::Thrusters(ThrusterTreeValue::bank(new_idx));
                    self.ui_state.tree_view_force_open = Some(TreeValue::Thrusters(ThrusterTreeValue::bank(new_idx)));
                    properties_panel_dirty = true;
                    self.ui_state.viewport_3d_dirty = true;
                } else if let Some(response) = point_idx_response {
                    let new_idx = response.apply(&mut self.model.thruster_banks[bank_num.unwrap()].glows);

                    self.ui_state.tree_view_selection = TreeValue::Thrusters(ThrusterTreeValue::bank_point(bank_num.unwrap(), new_idx));
                    self.ui_state.tree_view_force_open = Some(TreeValue::Thrusters(ThrusterTreeValue::bank_point(bank_num.unwrap(), new_idx)));
                    properties_panel_dirty = true;
                    self.ui_state.viewport_3d_dirty = true;
                }
            }
            PropertiesPanel::Weapon { position_string, normal_string, offset_string } => {
                let (mut weapon_system, bank_num, point_num) = match self.ui_state.tree_view_selection {
                    TreeValue::Weapons(WeaponTreeValue::Header) => {
                        ui.heading("Weapons");
                        (None, None, None)
                    }
                    TreeValue::Weapons(WeaponTreeValue::PriHeader) => {
                        ui.heading("Primary Weapons");
                        (Some((&mut self.model.primary_weps, true)), None, None)
                    }
                    TreeValue::Weapons(WeaponTreeValue::PriBank(bank)) => {
                        ui.heading("Primary Weapons");
                        (Some((&mut self.model.primary_weps, true)), Some(bank), None)
                    }
                    TreeValue::Weapons(WeaponTreeValue::PriBankPoint(bank, point)) => {
                        ui.heading("Primary Weapons");
                        (Some((&mut self.model.primary_weps, true)), Some(bank), Some(point))
                    }
                    TreeValue::Weapons(WeaponTreeValue::SecHeader) => {
                        ui.heading("Secondary Weapons");
                        (Some((&mut self.model.secondary_weps, false)), None, None)
                    }
                    TreeValue::Weapons(WeaponTreeValue::SecBank(bank)) => {
                        ui.heading("Secondary Weapons");
                        (Some((&mut self.model.secondary_weps, false)), Some(bank), None)
                    }
                    TreeValue::Weapons(WeaponTreeValue::SecBankPoint(bank, point)) => {
                        ui.heading("Secondary Weapons");
                        (Some((&mut self.model.secondary_weps, false)), Some(bank), Some(point))
                    }
                    _ => {
                        unreachable!();
                    }
                };
                let weapon_selection = if let TreeValue::Weapons(selection) = self.ui_state.tree_view_selection {
                    selection
                } else {
                    unreachable!()
                };

                ui.separator();

                let bank_idx_response = UiState::list_manipulator_widget(ui, bank_num, weapon_system.as_ref().map(|weps| weps.0.len()), "Bank");

                ui.add_space(10.0);

                ui.separator();

                let point_idx_response = UiState::list_manipulator_widget(
                    ui,
                    point_num,
                    weapon_system.as_ref().and_then(|weps| bank_num.map(|bank| weps.0[bank].len())),
                    "Point",
                );

                ui.add_space(10.0);

                let (pos, norm, offset) =
                    if let TreeValue::Weapons(WeaponTreeValue::PriBankPoint(bank, point) | WeaponTreeValue::SecBankPoint(bank, point)) =
                        self.ui_state.tree_view_selection
                    {
                        let WeaponHardpoint { position, normal, offset } = &mut weapon_system.as_mut().unwrap().0[bank as usize][point];
                        (Some(position), Some(normal), Some(offset))
                    } else {
                        (None, None, None)
                    };

                ui.label("Position:");
                UiState::model_value_edit(&mut self.ui_state.viewport_3d_dirty, ui, false, pos, position_string);
                ui.label("Normal:");
                UiState::model_value_edit(&mut self.ui_state.viewport_3d_dirty, ui, false, norm, normal_string);
                ui.label("Offset:");
                let offset_changed = UiState::model_value_edit(
                    &mut self.ui_state.viewport_3d_dirty,
                    ui,
                    self.model.warnings.contains(&Warning::WeaponOffsetInvalidVersion {
                        primary: weapon_selection.is_primary(),
                        bank: bank_num.unwrap_or_default(),
                        point: point_num.unwrap_or_default(),
                    }),
                    offset,
                    offset_string,
                )
                .changed();

                if let Some(response) = bank_idx_response {
                    let (weapon_system, is_primary) = weapon_system.unwrap();
                    let new_idx = response.apply(weapon_system);

                    self.model.recheck_warnings(All); // FIX

                    self.ui_state.tree_view_selection = TreeValue::Weapons(WeaponTreeValue::bank(is_primary, new_idx));
                    self.ui_state.tree_view_force_open = Some(TreeValue::Weapons(WeaponTreeValue::bank(is_primary, new_idx)));
                    properties_panel_dirty = true;
                    self.ui_state.viewport_3d_dirty = true;
                } else if let Some(response) = point_idx_response {
                    let (weapon_system, is_primary) = weapon_system.unwrap();
                    let new_idx = response.apply(&mut weapon_system[bank_num.unwrap()]);

                    self.model.recheck_warnings(All); // FIX

                    self.ui_state.tree_view_selection = TreeValue::Weapons(WeaponTreeValue::bank_point(is_primary, bank_num.unwrap(), new_idx));
                    self.ui_state.tree_view_force_open =
                        Some(TreeValue::Weapons(WeaponTreeValue::bank_point(is_primary, bank_num.unwrap(), new_idx)));
                    properties_panel_dirty = true;
                    self.ui_state.viewport_3d_dirty = true;
                }

                if offset_changed {
                    self.model.recheck_warnings(One(Warning::WeaponOffsetInvalidVersion {
                        primary: weapon_selection.is_primary(),
                        bank: bank_num.unwrap(),
                        point: point_num.unwrap(),
                    }));
                }
            }
            PropertiesPanel::DockingBay {
                name_string,
                position_string,
                fvec_string,
                uvec_ang,
                path_num,
            } => {
                ui.heading("Docking Bay");
                ui.separator();

                let bay_num = match self.ui_state.tree_view_selection {
                    TreeValue::DockingBays(DockingTreeValue::Bay(bay)) => Some(bay),
                    _ => None,
                };

                let bay_idx_response = UiState::list_manipulator_widget(ui, bay_num, Some(self.model.docking_bays.len()), "Bay");

                ui.add_space(10.0);

                ui.horizontal(|ui| {
                    ui.label("Name:");
                    if let Some(bay) = bay_num {
                        if ui.text_edit_singleline(name_string).changed() {
                            pof::properties_update_field(&mut self.model.docking_bays[bay].properties, "$name", name_string);
                            self.model.recheck_warnings(One(Warning::DockingBayNameTooLong(bay)));
                            self.model.recheck_warnings(One(Warning::DockingBayPropertiesTooLong(bay)));
                        }
                    } else {
                        ui.add_enabled(false, egui::TextEdit::singleline(&mut blank_string));
                    }
                });

                let mut subobj_names_list = vec![String::new()];
                subobj_names_list.extend(self.model.get_subobj_names().into_iter());

                let mut parent_id = if let Some(bay) = bay_num {
                    pof::properties_get_field(&self.model.docking_bays[bay].properties, "$parent_submodel").map_or(0, |parent_name| {
                        subobj_names_list
                            .iter()
                            .position(|name| name.to_lowercase() == parent_name.to_lowercase())
                            .unwrap_or(0)
                    })
                } else {
                    0 // doesnt matter
                };

                if let Some(new_subobj) = UiState::subobject_combo_box(ui, &subobj_names_list, &mut parent_id, bay_num, "Parent Object", None, None) {
                    pof::properties_update_field(
                        &mut self.model.docking_bays[bay_num.unwrap()].properties,
                        "$parent_submodel",
                        &subobj_names_list[new_subobj],
                    );
                    self.model.recheck_warnings(One(Warning::DockingBayPropertiesTooLong(bay_num.unwrap())));
                    self.ui_state.viewport_3d_dirty = true;
                }

                // combo box list of path names
                //  no valid bay selected -> a single empty string
                //  valid bay, without a path -> list of paths, followed by a single empty string
                //  valid bay, with a path -> list of paths
                let paths = if let Some(bay) = bay_num {
                    let mut out: Vec<String> = self.model.paths.iter().map(|path| path.name.clone()).collect();
                    if self.model.docking_bays[bay].path.is_none() {
                        out.push(String::new());
                    }
                    out
                } else {
                    vec![String::new()]
                };
                // make da combo box
                ui.add_enabled_ui(matches!(bay_num, Some(_)), |ui| {
                    if egui::ComboBox::from_label("Path")
                        .show_index(ui, path_num, paths.len(), |i| paths[i].to_owned())
                        .changed()
                    {
                        // assign any changes
                        if *path_num == self.model.paths.len() {
                            self.model.docking_bays[bay_num.unwrap()].path = None
                        } else {
                            self.model.docking_bays[bay_num.unwrap()].path = Some(PathId(*path_num as u32))
                        }
                        self.model.recheck_warnings(One(Warning::DockingBayWithoutPath(bay_num.unwrap())));
                    }
                });

                ui.separator();

                CollapsingHeader::new("Properties Raw").show(ui, |ui| {
                    if let Some(bay) = bay_num {
                        if ui
                            .add(egui::TextEdit::multiline(&mut self.model.docking_bays[bay].properties).desired_rows(1))
                            .changed()
                        {
                            if let Some(new_name) = pof::properties_get_field(&self.model.docking_bays[bay].properties, "$name") {
                                *name_string = new_name.to_string();
                            }
                            self.model.recheck_warnings(One(Warning::DockingBayNameTooLong(bay)));
                            self.model.recheck_warnings(One(Warning::DockingBayPropertiesTooLong(bay)));
                        }
                    } else {
                        ui.add_enabled(false, egui::TextEdit::multiline(&mut String::new()).desired_rows(1));
                    }
                });

                ui.separator();

                ui.add_space(10.0);

                ui.label("Position:");
                let pos = bay_num.map(|num| &mut self.model.docking_bays[num].position);
                UiState::model_value_edit(&mut self.ui_state.viewport_3d_dirty, ui, false, pos, position_string);

                ui.label(RichText::new("Forward Vector:").color(Color32::from_rgb(140, 150, 210)));
                let norm = bay_num.map(|num| &mut self.model.docking_bays[num].fvec);
                if UiState::model_value_edit(&mut self.ui_state.viewport_3d_dirty, ui, false, norm, fvec_string).changed() {
                    let bay = &mut self.model.docking_bays[bay_num.unwrap()];
                    bay.uvec = Dock::orthonormalize(&bay.uvec.0.into(), &bay.fvec.0.into());
                }

                ui.label(RichText::new("Up Vector:").color(Color32::from_rgb(210, 140, 140)));
                ui.add_enabled_ui(bay_num.is_some(), |ui| {
                    if ui.add(DragValue::new(uvec_ang).speed(0.5)).changed() {
                        self.ui_state.viewport_3d_dirty = true;
                        self.model.docking_bays[bay_num.unwrap()].set_uvec_angle(uvec_ang.to_radians());
                        *uvec_ang %= 360.0;
                    }
                });

                // its annoyingly verbose to mix and match text styles/colors :/
                let mut job = LayoutJob::default();
                job.append("When ships dock, they will oppose their ", 0.0, TextFormat::default());
                job.append(
                    "forward vectors ",
                    0.0,
                    TextFormat {
                        color: Color32::from_rgb(140, 150, 210),
                        ..Default::default()
                    },
                );
                job.append("and match their ", 0.0, TextFormat::default());
                job.append(
                    "up vectors",
                    0.0,
                    TextFormat {
                        color: Color32::from_rgb(210, 140, 140),
                        ..Default::default()
                    },
                );
                job.append(".", 0.0, TextFormat::default());
                ui.label(job);

                if let Some(response) = bay_idx_response {
                    let new_idx = response.apply(&mut self.model.docking_bays);

                    self.model.recheck_warnings(All); // FIX

                    self.ui_state.tree_view_selection = TreeValue::DockingBays(DockingTreeValue::bay(new_idx));
                    self.ui_state.tree_view_force_open = Some(TreeValue::DockingBays(DockingTreeValue::bay(new_idx)));
                    properties_panel_dirty = true;
                    self.ui_state.viewport_3d_dirty = true;
                }
            }
            PropertiesPanel::GlowBank {
                disp_time_string,
                on_time_string,
                off_time_string,
                lod_string,
                glow_type_string,
                glow_texture_string,
                attached_subobj_idx,
                position_string,
                normal_string,
                radius_string,
            } => {
                ui.heading("Glow Bank");
                ui.separator();

                let (bank_num, point_num) = match self.ui_state.tree_view_selection {
                    TreeValue::Glows(GlowTreeValue::Bank(bank)) => (Some(bank), None),
                    TreeValue::Glows(GlowTreeValue::BankPoint(bank, point)) => (Some(bank), Some(point)),
                    _ => (None, None),
                };

                // no subobjects = no glow banks allowed
                let glow_banks_len_opt = (!self.model.sub_objects.is_empty()).then(|| self.model.glow_banks.len());
                let bank_idx_response = UiState::list_manipulator_widget(ui, bank_num, glow_banks_len_opt, "Bank");

                ui.add_space(10.0);

                ui.label("Glow Texture:");
                if let Some(bank) = bank_num {
                    if ui.add(egui::TextEdit::singleline(glow_texture_string).desired_rows(1)).changed() {
                        pof::properties_update_field(&mut self.model.glow_banks[bank].properties, "$glow_texture", glow_texture_string);
                        self.model.recheck_warnings(One(Warning::GlowBankPropertiesTooLong(bank)));
                    }
                } else {
                    ui.add_enabled(false, egui::TextEdit::singleline(&mut blank_string).desired_rows(1));
                }

                let subobj_names_list = self.model.get_subobj_names();

                if let Some(new_subobj) = UiState::subobject_combo_box(ui, &subobj_names_list, attached_subobj_idx, bank_num, "SubObject", None, None)
                {
                    self.model.glow_banks[bank_num.unwrap()].obj_parent = ObjectId(new_subobj as u32);
                }

                let (disp_time, on_time, off_time, lod, glow_type) =
                    if let TreeValue::Glows(GlowTreeValue::BankPoint(bank, _)) = self.ui_state.tree_view_selection {
                        let GlowPointBank { disp_time, on_time, off_time, lod, glow_type, .. } = &mut self.model.glow_banks[bank as usize];

                        (Some(disp_time), Some(on_time), Some(off_time), Some(lod), Some(glow_type))
                    } else if let TreeValue::Glows(GlowTreeValue::Bank(bank)) = self.ui_state.tree_view_selection {
                        let GlowPointBank { disp_time, on_time, off_time, lod, glow_type, .. } = &mut self.model.glow_banks[bank as usize];

                        (Some(disp_time), Some(on_time), Some(off_time), Some(lod), Some(glow_type))
                    } else {
                        (None, None, None, None, None)
                    };

                ui.horizontal(|ui| {
                    ui.label("LOD:");
                    UiState::model_value_edit(&mut self.ui_state.viewport_3d_dirty, ui, false, lod, lod_string);
                });

                ui.horizontal(|ui| {
                    ui.label("Type:");
                    UiState::model_value_edit(&mut self.ui_state.viewport_3d_dirty, ui, false, glow_type, glow_type_string);
                });

                ui.separator();

                if ui.checkbox(&mut self.glow_point_simulation, "Glow Point Simulation").clicked() {
                    self.glow_point_sim_start = std::time::Instant::now();
                    self.ui_state.viewport_3d_dirty = true; // for the case when this is disabled
                }

                ui.label("Displacement Time:");
                UiState::model_value_edit(&mut self.ui_state.viewport_3d_dirty, ui, false, disp_time, disp_time_string);

                ui.horizontal(|ui| {
                    ui.label("On Time:");
                    UiState::model_value_edit(&mut self.ui_state.viewport_3d_dirty, ui, false, on_time, on_time_string);
                });

                ui.horizontal(|ui| {
                    ui.label("Off Time:");
                    UiState::model_value_edit(&mut self.ui_state.viewport_3d_dirty, ui, false, off_time, off_time_string);
                });

                ui.separator();

                CollapsingHeader::new("Properties Raw").show(ui, |ui| {
                    if let Some(bank) = bank_num {
                        if ui
                            .add(egui::TextEdit::multiline(&mut self.model.glow_banks[bank].properties).desired_rows(1))
                            .changed()
                        {
                            self.model.recheck_warnings(One(Warning::GlowBankPropertiesTooLong(bank)));
                        }
                    } else {
                        ui.add_enabled(false, egui::TextEdit::multiline(&mut String::new()).desired_rows(1));
                    }
                });

                ui.separator();

                let glow_points = if let TreeValue::Glows(GlowTreeValue::BankPoint(bank, _)) = self.ui_state.tree_view_selection {
                    Some(&mut self.model.glow_banks[bank as usize].glow_points)
                } else if let TreeValue::Glows(GlowTreeValue::Bank(bank)) = self.ui_state.tree_view_selection {
                    Some(&mut self.model.glow_banks[bank as usize].glow_points)
                } else {
                    None
                };

                let point_idx_response = UiState::list_manipulator_widget(ui, point_num, glow_points.map(|list| list.len()), "Point");

                let (pos, norm, radius) = if let TreeValue::Glows(GlowTreeValue::BankPoint(bank, point)) = self.ui_state.tree_view_selection {
                    let GlowPoint { position, normal, radius } = &mut self.model.glow_banks[bank].glow_points[point];

                    (Some(position), Some(normal), Some(radius))
                } else {
                    (None, None, None)
                };

                ui.add_space(10.0);

                ui.label("Radius:");
                UiState::model_value_edit(&mut self.ui_state.viewport_3d_dirty, ui, false, radius, radius_string);
                ui.label("Position:");
                UiState::model_value_edit(&mut self.ui_state.viewport_3d_dirty, ui, false, pos, position_string);
                ui.label("Normal:");
                UiState::model_value_edit(&mut self.ui_state.viewport_3d_dirty, ui, false, norm, normal_string);

                if let Some(response) = bank_idx_response {
                    let new_idx = response.apply(&mut self.model.glow_banks);

                    self.model.recheck_warnings(All); // FIX
                    self.ui_state.tree_view_selection = TreeValue::Glows(GlowTreeValue::bank(new_idx));
                    self.ui_state.tree_view_force_open = Some(TreeValue::Glows(GlowTreeValue::bank(new_idx)));
                    properties_panel_dirty = true;
                    self.ui_state.viewport_3d_dirty = true;
                } else if let Some(response) = point_idx_response {
                    let new_idx = response.apply(&mut self.model.glow_banks[bank_num.unwrap()].glow_points);

                    self.model.recheck_warnings(All); // FIX
                    self.ui_state.tree_view_selection = TreeValue::Glows(GlowTreeValue::bank_point(bank_num.unwrap(), new_idx));
                    self.ui_state.tree_view_force_open = Some(TreeValue::Glows(GlowTreeValue::bank_point(bank_num.unwrap(), new_idx)));
                    properties_panel_dirty = true;
                    self.ui_state.viewport_3d_dirty = true;
                }
            }
            PropertiesPanel::SpecialPoint { radius_string, position_string, name_string } => {
                ui.heading("Special Point");
                ui.separator();

                let point_num = match self.ui_state.tree_view_selection {
                    TreeValue::SpecialPoints(SpecialPointTreeValue::Point(point)) => Some(point),
                    _ => None,
                };

                let spec_point_idx_response = UiState::list_manipulator_widget(ui, point_num, Some(self.model.special_points.len()), "Point");

                ui.add_space(10.0);

                ui.horizontal(|ui| {
                    ui.label("Name:");
                    if let Some(point) = point_num {
                        if ui.add(egui::TextEdit::singleline(&mut self.model.special_points[point].name)).changed() {
                            self.model.recheck_warnings(One(Warning::SpecialPointNameTooLong(point)));
                        }
                    } else {
                        ui.add_enabled(false, egui::TextEdit::singleline(name_string));
                    }
                });

                ui.separator();

                let types_display = vec!["", "Subsystem", "Shield point"];
                let types = vec!["", "subsystem", "shieldpoint"];
                let mut idx = 0;
                if let Some(point) = point_num {
                    if let Some(type_str) = pof::properties_get_field(&self.model.special_points[point].properties, "$special") {
                        if let Some(i) = types.iter().position(|str| *str == type_str) {
                            idx = i;
                        }
                    }
                }

                ui.add_enabled_ui(point_num.is_some(), |ui| {
                    if let Some(point) = point_num {
                        let mut changed = false;
                        egui::ComboBox::from_label("Type").selected_text(types_display[idx]).show_ui(ui, |ui| {
                            changed |= ui.selectable_value(&mut idx, 0, types_display[0]).changed();
                            changed |= ui.selectable_value(&mut idx, 1, types_display[1]).changed();
                            changed |= ui.selectable_value(&mut idx, 2, types_display[2]).changed();
                        });
                        if changed {
                            pof::properties_update_field(&mut self.model.special_points[point].properties, "$special", types[idx]);
                            self.model.recheck_warnings(One(Warning::SpecialPointPropertiesTooLong(point)));
                        }
                    } else {
                        egui::ComboBox::from_label("Type").show_ui(ui, |ui| {
                            ui.selectable_value(&mut idx, 0, "");
                        });
                    }
                });

                CollapsingHeader::new("Properties Raw").show(ui, |ui| {
                    if let Some(point) = point_num {
                        if ui
                            .add(egui::TextEdit::multiline(&mut self.model.special_points[point].properties).desired_rows(1))
                            .changed()
                        {
                            if let Some(new_name) = pof::properties_get_field(&self.model.special_points[point].properties, "$name") {
                                *name_string = new_name.to_string();
                            }
                            self.model.recheck_warnings(One(Warning::SpecialPointPropertiesTooLong(point)));
                        }
                    } else {
                        ui.add_enabled(false, egui::TextEdit::multiline(&mut String::new()).desired_rows(1));
                    }
                });

                ui.separator();

                ui.add_space(10.0);

                let (pos, radius) = if let TreeValue::SpecialPoints(SpecialPointTreeValue::Point(point)) = self.ui_state.tree_view_selection {
                    let SpecialPoint { position, radius, .. } = &mut self.model.special_points[point];
                    (Some(position), Some(radius))
                } else {
                    (None, None)
                };
                ui.label("Radius:");
                UiState::model_value_edit(&mut self.ui_state.viewport_3d_dirty, ui, false, radius, radius_string);
                ui.label("Position:");
                UiState::model_value_edit(&mut self.ui_state.viewport_3d_dirty, ui, false, pos, position_string);

                if let Some(response) = spec_point_idx_response {
                    let new_idx = response.apply(&mut self.model.special_points);

                    self.model.recheck_warnings(All); // FIX
                    self.ui_state.tree_view_selection = TreeValue::SpecialPoints(SpecialPointTreeValue::point(new_idx));
                    self.ui_state.tree_view_force_open = Some(TreeValue::SpecialPoints(SpecialPointTreeValue::point(new_idx)));
                    properties_panel_dirty = true;
                    self.ui_state.viewport_3d_dirty = true;
                }
            }
            PropertiesPanel::Turret { position_string, normal_string, base_idx } => {
                ui.heading("Turret");
                ui.separator();

                let (turret_num, point_num) = match self.ui_state.tree_view_selection {
                    TreeValue::Turrets(TurretTreeValue::Turret(turret)) => (Some(turret), None),
                    TreeValue::Turrets(TurretTreeValue::TurretPoint(turret, point)) => (Some(turret), Some(point)),
                    _ => (None, None),
                };

                // no subobjects = no turrets allowed
                let turrets_len_opt = (!self.model.sub_objects.is_empty()).then(|| self.model.turrets.len());
                let turret_idx_response = UiState::list_manipulator_widget(ui, turret_num, turrets_len_opt, "Turret");

                ui.add_space(10.0);
                let subobj_names_list = self.model.get_subobj_names();

                if let Some(new_subobj) = UiState::subobject_combo_box(ui, &subobj_names_list, base_idx, turret_num, "Base object", None, None) {
                    self.model.turrets[turret_num.unwrap()].base_obj = ObjectId(new_subobj as u32);
                    self.model.recheck_errors(One(Error::InvalidTurretGunSubobject(turret_num.unwrap())));
                }

                // turret gun subobjexct combo box is a bit trickier since we only want to show valid subobjects (and the currently used one,
                // which may be invalid)

                let mut gun_subobj_ids_list = vec![];
                let mut gun_subobj_idx = 0;
                let mut error_idx = None;
                // assemble the list of ids, and get the index of the currently being used one
                if let Some(num) = turret_num {
                    let (list, idx) = self
                        .model
                        .get_valid_gun_subobjects_for_turret(self.model.turrets[num].gun_obj, self.model.turrets[num].base_obj);
                    gun_subobj_ids_list = list;
                    gun_subobj_idx = idx;
                    if self.model.errors.contains(&Error::InvalidTurretGunSubobject(num)) {
                        for (i, &id) in gun_subobj_ids_list.iter().enumerate() {
                            if id == self.model.turrets[num].gun_obj {
                                error_idx = Some(i);
                            }
                        }
                    }
                }
                // assemble the string names list from the id list
                let gun_subobj_names_list = gun_subobj_ids_list
                    .iter()
                    .map(|id| self.model.sub_objects[*id].name.clone())
                    .collect::<Vec<_>>();

                // then make the combo box, giving it the list of names and the index
                if let Some(new_idx) =
                    UiState::subobject_combo_box(ui, &gun_subobj_names_list, &mut gun_subobj_idx, turret_num, "Gun object", error_idx, None)
                {
                    // the unwraps are ok here, if it were none, the combo box would be un-interactable
                    self.model.turrets[turret_num.unwrap()].gun_obj = gun_subobj_ids_list[new_idx];
                    self.model.recheck_errors(One(Error::InvalidTurretGunSubobject(turret_num.unwrap())));
                    self.ui_state.viewport_3d_dirty = true;
                }

                let norm = if let TreeValue::Turrets(TurretTreeValue::Turret(turret) | TurretTreeValue::TurretPoint(turret, _)) =
                    self.ui_state.tree_view_selection
                {
                    Some(&mut self.model.turrets[turret].normal)
                } else {
                    None
                };

                ui.label("Normal:");
                UiState::model_value_edit(&mut self.ui_state.viewport_3d_dirty, ui, false, norm, normal_string);

                ui.separator();
                ui.add(Label::new(RichText::new("Turret Fire Points").text_style(TextStyle::Button)));
                ui.separator();

                let point_idx_response =
                    UiState::list_manipulator_widget(ui, point_num, turret_num.map(|num| self.model.turrets[num].fire_points.len()), "Fire Point");

                ui.add_space(10.0);

                let pos = if let TreeValue::Turrets(TurretTreeValue::TurretPoint(turret, point)) = self.ui_state.tree_view_selection {
                    Some(&mut self.model.turrets[turret as usize].fire_points[point])
                } else {
                    None
                };

                ui.label("Position:");
                UiState::model_value_edit(&mut self.ui_state.viewport_3d_dirty, ui, false, pos, position_string);

                if let Some(response) = turret_idx_response {
                    let new_idx = response.apply(&mut self.model.turrets);

                    self.model.recheck_errors(All); // FIX
                    self.ui_state.tree_view_selection = TreeValue::Turrets(TurretTreeValue::turret(new_idx));
                    self.ui_state.tree_view_force_open = Some(TreeValue::Turrets(TurretTreeValue::turret(new_idx)));
                    properties_panel_dirty = true;
                    self.ui_state.viewport_3d_dirty = true;
                } else if let Some(response) = point_idx_response {
                    let new_idx = response.apply(&mut self.model.turrets[turret_num.unwrap()].fire_points);

                    self.model.recheck_errors(All); // FIX
                    self.ui_state.tree_view_selection = TreeValue::Turrets(TurretTreeValue::turret_point(turret_num.unwrap(), new_idx));
                    self.ui_state.tree_view_force_open = Some(TreeValue::Turrets(TurretTreeValue::turret_point(turret_num.unwrap(), new_idx)));
                    properties_panel_dirty = true;
                    self.ui_state.viewport_3d_dirty = true;
                }
            }
            PropertiesPanel::Path { name, parent_string, position_string, radius_string } => {
                ui.heading("Path");
                ui.separator();

                let (path_num, point_num) = match self.ui_state.tree_view_selection {
                    TreeValue::Paths(PathTreeValue::Path(path)) => (Some(path), None),
                    TreeValue::Paths(PathTreeValue::PathPoint(path, point)) => (Some(path), Some(point)),
                    _ => (None, None),
                };

                let path_idx_response = UiState::list_manipulator_widget(ui, path_num, Some(self.model.paths.len()), "Bank");

                ui.add_space(10.0);

                ui.label("Name:");
                if let Some(num) = path_num {
                    if ui
                        .add(egui::TextEdit::multiline(&mut self.model.paths[num].name).desired_rows(1))
                        .changed()
                    {
                        self.model.recheck_warnings(One(Warning::DuplicatePathName(num)));
                        self.model.recheck_warnings(One(Warning::PathNameTooLong(num)));
                    };
                } else {
                    ui.add_enabled(false, egui::TextEdit::multiline(name).desired_rows(1));
                }

                ui.label("Parent:");
                if let Some(num) = path_num {
                    ui.add(egui::TextEdit::multiline(&mut self.model.paths[num].parent).desired_rows(1))
                        .changed();
                } else {
                    ui.add_enabled(false, egui::TextEdit::multiline(parent_string).desired_rows(1));
                }

                ui.separator();

                let point_idx_response =
                    UiState::list_manipulator_widget(ui, point_num, path_num.map(|num| self.model.paths[num].points.len()), "Point");

                ui.add_space(10.0);

                let (radius, pos) = if let TreeValue::Paths(PathTreeValue::PathPoint(path, point)) = self.ui_state.tree_view_selection {
                    let PathPoint { position, radius, .. } = &mut self.model.paths[path as usize].points[point];
                    (Some(radius), Some(position))
                } else {
                    (None, None)
                };

                ui.label("Radius:");
                UiState::model_value_edit(&mut self.ui_state.viewport_3d_dirty, ui, false, radius, radius_string);
                ui.label("Position:");
                UiState::model_value_edit(&mut self.ui_state.viewport_3d_dirty, ui, false, pos, position_string);

                if let Some(response) = path_idx_response {
                    if let IndexingButtonsResponse::Delete(idx) = response {
                        self.model.path_removal_fixup(PathId(idx as u32));
                    }
                    let new_idx = response.apply(&mut self.model.paths);

                    self.model.recheck_warnings(All); // FIX

                    self.ui_state.tree_view_selection = TreeValue::Paths(PathTreeValue::path(new_idx));
                    self.ui_state.tree_view_force_open = Some(TreeValue::Paths(PathTreeValue::path(new_idx)));
                    properties_panel_dirty = true;
                    self.ui_state.viewport_3d_dirty = true;
                } else if let Some(response) = point_idx_response {
                    let new_idx = response.apply(&mut self.model.paths[path_num.unwrap()].points);

                    self.ui_state.tree_view_selection = TreeValue::Paths(PathTreeValue::path_point(path_num.unwrap(), new_idx));
                    self.ui_state.tree_view_force_open = Some(TreeValue::Paths(PathTreeValue::path_point(path_num.unwrap(), new_idx)));
                    properties_panel_dirty = true;
                    self.ui_state.viewport_3d_dirty = true;
                }
            }
            PropertiesPanel::Shield => {
                ui.heading("Shield");
                ui.separator();
                if let Some(shield_data) = &self.model.shield_data {
                    ui.label(format!("{} vertices", shield_data.verts.len()));
                    ui.label(format!("{} polygons", shield_data.polygons.len()));
                } else {
                    ui.label("This model has no shield mesh.");
                }
            }
            PropertiesPanel::Insignia { lod_string, offset_string } => {
                ui.heading("Insignia");
                ui.separator();

                ui.add_space(10.0);

                let (lod, offset) = if let TreeValue::Insignia(InsigniaTreeValue::Insignia(idx)) = self.ui_state.tree_view_selection {
                    let Insignia { detail_level, offset, .. } = &mut self.model.insignias[idx];
                    (Some(detail_level), Some(offset))
                } else {
                    (None, None)
                };

                ui.label("Detail Level:");
                UiState::model_value_edit(&mut self.ui_state.viewport_3d_dirty, ui, false, lod, lod_string);
                ui.label("Offset:");
                UiState::model_value_edit(&mut self.ui_state.viewport_3d_dirty, ui, false, offset, offset_string);
            }
            PropertiesPanel::EyePoint { position_string, normal_string, attached_subobj_idx } => {
                ui.heading("Eye Point");
                ui.separator();

                let eye_num = match self.ui_state.tree_view_selection {
                    TreeValue::EyePoints(EyeTreeValue::EyePoint(point)) => Some(point),
                    _ => None,
                };

                // no subobjects = no eye points allowed
                let eye_points_len_opt = (!self.model.sub_objects.is_empty()).then(|| self.model.eye_points.len());
                let eye_idx_response = UiState::list_manipulator_widget(ui, eye_num, eye_points_len_opt, "Eye Point");

                ui.add_space(10.0);

                ui.add_enabled_ui(eye_num.is_some(), |ui| {
                    if let Some(num) = eye_num {
                        let name_list = self.model.get_subobj_names();
                        egui::ComboBox::from_label("Attached submodel")
                            .show_index(ui, attached_subobj_idx, self.model.sub_objects.len(), |i| name_list[i].to_owned());
                        self.model.eye_points[num].attached_subobj = ObjectId(*attached_subobj_idx as u32);
                    } else {
                        egui::ComboBox::from_label("Attached submodel").show_index(ui, attached_subobj_idx, 1, |_| format!(""));
                    }
                });

                ui.separator();

                ui.add_space(10.0);

                let (pos, norm) = if let TreeValue::EyePoints(EyeTreeValue::EyePoint(point)) = self.ui_state.tree_view_selection {
                    let EyePoint { offset, normal, .. } = &mut self.model.eye_points[point];
                    (Some(offset), Some(normal))
                } else {
                    (None, None)
                };
                ui.label("Position:");
                UiState::model_value_edit(&mut self.ui_state.viewport_3d_dirty, ui, false, pos, position_string);
                ui.label("Normal:");
                UiState::model_value_edit(&mut self.ui_state.viewport_3d_dirty, ui, false, norm, normal_string);

                if let Some(response) = eye_idx_response {
                    let new_idx = response.apply(&mut self.model.eye_points);

                    self.model.recheck_warnings(All); //FIX
                    self.ui_state.tree_view_selection = TreeValue::EyePoints(EyeTreeValue::point(new_idx));
                    self.ui_state.tree_view_force_open = Some(TreeValue::EyePoints(EyeTreeValue::point(new_idx)));
                    properties_panel_dirty = true;
                    self.ui_state.viewport_3d_dirty = true;
                }
            }
            PropertiesPanel::VisualCenter { position } => {
                ui.heading("Visual Center");
                ui.separator();

                ui.label("The visual center is treated as the center for things like the targeting box, or tech room.");

                if UiState::parsable_text_edit(ui, &mut self.model.visual_center, position) {
                    self.viewport_3d_dirty = true;
                }
            }
            PropertiesPanel::Comments => {
                ui.heading("Comments");
                ui.separator();
                ui.text_edit_multiline(&mut self.model.comments);
            }
        }

        if reload_textures {
            self.load_textures();
        }

        if properties_panel_dirty {
            self.ui_state.refresh_properties_panel(&self.model);
        }

        self.rebuild_subobj_buffers(display, buffer_ids_to_rebuild);
    }
}<|MERGE_RESOLUTION|>--- conflicted
+++ resolved
@@ -1378,21 +1378,13 @@
 
                 ui.label("Properties:");
                 if let Some(id) = selected_id {
-<<<<<<< HEAD
-                    if (&self.model.sub_objects[id].properties).contains("$uvec") && (&self.model.sub_objects[id].properties).contains("$fvec") {
+                    if self.model.sub_objects[id].uvec_fvec().is_some() {
                         self.ui_state.display_uvec_fvec = true;
                     }
                     if ui.add(egui::TextEdit::multiline(&mut self.model.sub_objects[id].properties).desired_rows(2)).changed() {
+                        self.model.recheck_warnings(One(Warning::SubObjectPropertiesTooLong(id)));
                         self.ui_state.viewport_3d_dirty = true; // There may be changes to the uvec/fvec
                     };
-=======
-                    if ui
-                        .add(egui::TextEdit::multiline(&mut self.model.sub_objects[id].properties).desired_rows(2))
-                        .changed()
-                    {
-                        self.model.recheck_warnings(One(Warning::SubObjectPropertiesTooLong(id)));
-                    }
->>>>>>> 2b76b008
                 } else {
                     ui.add_enabled(false, egui::TextEdit::multiline(&mut blank_string).desired_rows(2));
                 }
