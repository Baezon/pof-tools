#![allow(clippy::unnecessary_lazy_evaluations)]
use std::collections::HashMap;
use std::hash::Hash;
use std::str::FromStr;

use egui::{style::Widgets, text::LayoutJob, CollapsingHeader, Color32, DragValue, Label, Response, RichText, TextEdit, TextFormat, TextStyle, Ui};
use glium::glutin::surface::WindowSurface;
use glium::Display;
use nalgebra_glm::TMat4;
use pof::{
    Dock, Error, EyePoint, GlowPoint, GlowPointBank, Insignia, ObjectId, PathId, PathPoint, Set::*, SpecialPoint, SubsysRotationAxis,
    SubsysRotationType, SubsysTranslationAxis, SubsysTranslationType, ThrusterGlow, Vec3d, Warning, WeaponHardpoint,
};

use crate::Model;

use crate::ui::{
    DockingTreeValue, EyeTreeValue, GlowTreeValue, IndexingButtonsAction, InsigniaTreeValue, PathTreeValue, PofToolsGui, SpecialPointTreeValue,
    SubObjectTreeValue, TextureTreeValue, ThrusterTreeValue, TreeValue, TurretTreeValue, UiState, UndoAction, WeaponTreeValue, ERROR_RED, LIGHT_BLUE,
    LIGHT_ORANGE, WARNING_YELLOW,
};

const NON_BREAK_SPACE: char = '\u{00A0}';

pub enum IndexingButtonsResponse<T: Clone> {
    Switch(usize),
    Copy(usize),
    Delete(usize),
    Push,
    Insert(usize, Box<T>),
}
impl<T: Clone> IndexingButtonsResponse<T> {
    /// applies the response, manipulating the data vector, returning the new index the UI should switch to (if any)
    /// and mutates itself into its inverse, for the benefit of the undo system
    pub fn apply(&mut self, data_vec: &mut Vec<T>) -> Option<usize>
    where
        T: Default,
    {
        match *self {
            IndexingButtonsResponse::Switch(idx) => {
                assert!(idx < data_vec.len());
                Some(idx)
            }
            IndexingButtonsResponse::Copy(idx) => {
                assert!(idx < data_vec.len());
                let new_idx = data_vec.len();
                let item = data_vec[idx].clone();
                data_vec.push(item);
                *self = IndexingButtonsResponse::Delete(data_vec.len() - 1);
                Some(new_idx)
            }
            IndexingButtonsResponse::Delete(idx) => {
                assert!(idx < data_vec.len());
                let data = data_vec.remove(idx);
                *self = IndexingButtonsResponse::Insert(idx, Box::new(data));
                if idx < data_vec.len() {
                    Some(idx)
                } else {
                    idx.checked_sub(1)
                }
            }
            IndexingButtonsResponse::Push => {
                let new_idx = data_vec.len();
                data_vec.push(Default::default());
                *self = IndexingButtonsResponse::Delete(data_vec.len() - 1);
                Some(new_idx)
            }
            IndexingButtonsResponse::Insert(idx, _) => {
                // swap the Insert with a Delete, and cleanly extract the data from the box into the vector
                if let IndexingButtonsResponse::Insert(idx, data) = std::mem::replace(self, IndexingButtonsResponse::Delete(idx)) {
                    data_vec.insert(idx, *data);
                } else {
                    unreachable!();
                }
                None
            }
        }
    }

    pub fn get_new_ui_idx(&self, data_vec: &[T]) -> Option<usize>
    where
        T: Default,
    {
        match *self {
            IndexingButtonsResponse::Switch(idx) => {
                assert!(idx < data_vec.len());
                Some(idx)
            }
            IndexingButtonsResponse::Copy(idx) => {
                assert!(idx < data_vec.len());
                Some(data_vec.len())
            }
            IndexingButtonsResponse::Delete(idx) => {
                assert!(idx < data_vec.len());
                if idx < data_vec.len() - 1 {
                    Some(idx)
                } else {
                    idx.checked_sub(1)
                }
            }
            IndexingButtonsResponse::Push => Some(data_vec.len()),
            IndexingButtonsResponse::Insert(..) => None,
        }
    }
}

// fn text_edit_single_numeric(ui: &mut Ui, id: impl Hash, string: &mut String) -> Response {
//     let response = text_edit_single(ui, id, string);
//     string.retain(|c| c.is_ascii_digit() || c == '.' || c == ',' || c.is_whitespace());
//     response
// }

fn text_edit_single(ui: &mut Ui, id: impl Hash, string: &mut String) -> Response {
    let id = egui::Id::new(id);
    let text_edit = egui::TextEdit::singleline(string).id(id);
    let response = ui.add(text_edit);
    egui::TextEdit::load_state(ui.ctx(), id).unwrap().clear_undoer();
    response
}

fn text_edit_multi(ui: &mut Ui, id: impl Hash, string: &mut String, desired_rows: usize) -> Response {
    let id = egui::Id::new(id);
    let text_edit = egui::TextEdit::multiline(string).desired_rows(desired_rows).id(id);
    let response = ui.add(text_edit);
    egui::TextEdit::load_state(ui.ctx(), id).unwrap().clear_undoer();
    response
}

impl UiState {
    fn set_widget_color(ui: &mut Ui, color: Color32) {
        ui.visuals_mut().widgets.hovered.fg_stroke.color = color;
        ui.visuals_mut().widgets.inactive.fg_stroke.color = color;
        ui.visuals_mut().widgets.noninteractive.fg_stroke.color = color;
        ui.visuals_mut().widgets.active.fg_stroke.color = color;
        ui.visuals_mut().widgets.open.fg_stroke.color = color;
    }

    fn reset_widget_color(ui: &mut Ui) {
        ui.visuals_mut().widgets = Widgets::default();
    }

    #[must_use]
    fn list_manipulator_widget<T: Clone>(
        ui: &mut Ui, current_num: Option<usize>, list_len: Option<usize>, index_name: &str,
    ) -> Option<IndexingButtonsResponse<T>> {
        enum Icon {
            Arrow,
            Plus,
        }

        // figuring out what actions the left/right buttons should be is not simple...
        let (left, right) = match (list_len, current_num) {
            (None, None) => (None, None),
            (None, Some(_)) => unreachable!(),
            (Some(list_len), None) => (None, Some(if list_len == 0 { Icon::Plus } else { Icon::Arrow })),
            (Some(list_len), Some(num)) => {
                (if num == 0 { None } else { Some(Icon::Arrow) }, Some(if num + 1 == list_len { Icon::Plus } else { Icon::Arrow }))
            }
        };
        let mut ret = None;

        ui.horizontal(|ui| {
            let side_button_size = 40.0;
            let height = 50.0;
            let remaining_width = ui.available_width() - ui.spacing().item_spacing.x * 2.0 - side_button_size * 2.0;

            // the left/previous item button
            ui.add_enabled_ui(left.is_some(), |ui| {
                if ui
                    .add_sized([side_button_size, height], egui::Button::new("◀"))
                    .on_hover_text(format!("Switch to the previous {}", index_name))
                    .clicked()
                {
                    ret = Some(IndexingButtonsResponse::Switch(current_num.unwrap() - 1));
                }
            });

            // the copy/delete buttons (and label)
            ui.vertical(|ui| {
                ui.add_sized(
                    [remaining_width, (height - ui.spacing().item_spacing.y) / 2.0],
                    egui::Label::new(current_num.map_or_else(|| "-".to_string(), |num| format!("{} {}", index_name, num + 1))),
                );

                ui.add_enabled_ui(current_num.is_some(), |ui| {
                    ui.horizontal(|ui| {
                        if ui
                            .add_sized(
                                [
                                    (remaining_width - ui.spacing().item_spacing.x) / 2.0,
                                    (height - ui.spacing().item_spacing.y) / 2.0,
                                ],
                                egui::Button::new("🗐"),
                            )
                            .on_hover_text(format!("Copy this {} into a new {}", index_name, index_name))
                            .clicked()
                            && list_len.is_some()
                        {
                            ret = Some(IndexingButtonsResponse::Copy(current_num.unwrap()));
                        }
                        if ui
                            .add_sized(
                                [
                                    (remaining_width - ui.spacing().item_spacing.x) / 2.0,
                                    (height - ui.spacing().item_spacing.y) / 2.0,
                                ],
                                egui::Button::new("🗑"),
                            )
                            .on_hover_text(format!("Delete this {}", index_name))
                            .clicked()
                            && list_len.is_some()
                        {
                            ret = Some(IndexingButtonsResponse::Delete(current_num.unwrap()));
                        }
                    });
                });
            });

            // the right/new button
            ui.add_enabled_ui(right.is_some(), |ui| {
                if matches!(right, Some(Icon::Plus)) {
                    if ui
                        .add_sized([side_button_size, height], egui::Button::new("✚"))
                        .on_hover_text(format!("Add a new {}", index_name))
                        .clicked()
                    {
                        ret = Some(IndexingButtonsResponse::Push);
                    }
                } else if ui
                    .add_sized([side_button_size, height], egui::Button::new("▶"))
                    .on_hover_text(format!("Switch to the next {}", index_name))
                    .clicked()
                {
                    ret = Some(IndexingButtonsResponse::Switch(current_num.map_or(0, |num| num + 1)));
                }
            });
        });
        ret
    }

    // a combo box for subobjects
    // selector value is a convenience option to disable the combo box, since most properties panels work on a current selection of Option<something>
    fn subobject_combo_box<T>(
        ui: &mut Ui, name_list: &[String], mut_selection: &mut usize, selector_value: Option<T>, label: &str, active_error_idx: Option<usize>,
        active_warning_idx: Option<usize>,
    ) -> Option<usize> {
        let mut ret = None;

        ui.add_enabled_ui(selector_value.is_some(), |ui| {
            if selector_value.is_some() {
                let color = if active_error_idx.is_some() {
                    UiState::set_widget_color(ui, ERROR_RED);
                    ERROR_RED
                } else if active_warning_idx.is_some() {
                    UiState::set_widget_color(ui, WARNING_YELLOW);
                    WARNING_YELLOW
                } else {
                    ui.visuals().text_color()
                };
                egui::ComboBox::from_label(RichText::new(label).color(color))
                    .width(100.0)
                    .selected_text(name_list[*mut_selection].clone())
                    .show_ui(ui, |ui| {
                        for (i, name) in name_list.iter().enumerate() {
                            if active_error_idx == Some(i) {
                                // change the color of this entry to red if its the error one
                                ui.visuals_mut().override_text_color = Some(color);
                            }
                            if ui.selectable_value(mut_selection, i, name).clicked() {
                                ret = Some(*mut_selection);
                            }
                            ui.visuals_mut().override_text_color = None;
                        }
                    });

                UiState::reset_widget_color(ui);
            } else {
                egui::ComboBox::from_label(label).show_index(ui, mut_selection, 1, |_| format!(""));
            }
        });
        ret
    }

    fn model_value_edit<T: FromStr>(
        id: impl Hash, viewport_3d_dirty: &mut bool, ui: &mut Ui, active_warning: bool, model_value: Option<&mut T>, parsable_string: &mut String,
    ) -> Response {
        if let Some(value) = model_value {
            if parsable_string.parse::<T>().is_err() {
                ui.visuals_mut().override_text_color = Some(ERROR_RED);
            } else if active_warning {
                ui.visuals_mut().override_text_color = Some(WARNING_YELLOW);
            }

            let response = text_edit_single(ui, id, parsable_string);
            if response.changed() {
                if let Ok(parsed_string) = parsable_string.parse() {
                    *value = parsed_string;
                    *viewport_3d_dirty = true;
                }
            }
            ui.visuals_mut().override_text_color = None;
            response
        } else {
            ui.add_enabled_ui(false, |ui| ui.text_edit_singleline(parsable_string)).inner
        }
    }

    fn show_transform_window(ctx: &egui::Context, transform_window: &mut TransformWindow) -> Option<TMat4<f32>> {
        let mut ret = None;
        let window = egui::Window::new("Transform")
            .collapsible(false)
            .resizable(false)
            .default_size((250.0, 200.0))
            .open(&mut transform_window.open)
            .anchor(egui::Align2::RIGHT_TOP, [-100.0, 100.0]);

        window.show(ctx, |ui| {
            let mut changed = false;
            ui.horizontal(|ui| {
                changed = changed
                    || ui
                        .selectable_value(&mut transform_window.transform_type, TransformType::Rotate, "Rotate")
                        .clicked();
                ui.separator();
                changed = changed
                    || ui
                        .selectable_value(&mut transform_window.transform_type, TransformType::Scale, "Scale")
                        .clicked();
                ui.separator();
                changed = changed
                    || ui
                        .selectable_value(&mut transform_window.transform_type, TransformType::Translate, "Translate")
                        .clicked();
            });
            if changed {
                transform_window.axis_select = 0;
                transform_window.vector = format!("1, 0, 0");
                transform_window.value = format!("1");
            }
            ui.separator();

            let mut mat = glm::identity::<f32, 4>();
            let mut valid_input = false;

            match transform_window.transform_type {
                TransformType::Rotate => {
                    ui.horizontal(|ui| {
                        ui.selectable_value(&mut transform_window.vector, format!("1, 0, 0"), "X-axis");
                        ui.separator();
                        ui.selectable_value(&mut transform_window.vector, format!("0, 1, 0"), "Y-axis");
                        ui.separator();
                        ui.selectable_value(&mut transform_window.vector, format!("0, 0, 1"), "Z-axis");
                        ui.separator();
                    });
                    ui.separator();
                    ui.label("Axis:");

                    if transform_window.vector.parse::<Vec3d>().is_err() {
                        ui.visuals_mut().override_text_color = Some(ERROR_RED);
                    }
                    ui.text_edit_singleline(&mut transform_window.vector);
                    ui.visuals_mut().override_text_color = None;

                    ui.label("Angle:");
                    if transform_window.value.parse::<f32>().is_err() {
                        ui.visuals_mut().override_text_color = Some(ERROR_RED);
                    }
                    ui.text_edit_singleline(&mut transform_window.value);
                    ui.visuals_mut().override_text_color = None;

                    if let Ok(vector) = transform_window.vector.parse::<Vec3d>() {
                        if let Ok(angle) = transform_window.value.parse::<f32>() {
                            mat = glm::rotation(angle.to_radians(), &vector.into());
                            valid_input = true;
                        }
                    }
                }
                TransformType::Scale => {
                    ui.horizontal(|ui| {
                        ui.selectable_value(&mut transform_window.axis_select, 0, "All axes");
                        ui.separator();
                        ui.selectable_value(&mut transform_window.axis_select, 1, "X-axis");
                        ui.separator();
                        ui.selectable_value(&mut transform_window.axis_select, 2, "Y-axis");
                        ui.separator();
                        ui.selectable_value(&mut transform_window.axis_select, 3, "Z-axis");
                        ui.separator();
                    });
                    ui.separator();
                    ui.label("Scalar (negative values flip):");
                    let parsed_val = transform_window.value.parse::<f32>();
                    if parsed_val.map_or(true, |val| val.abs() < 1e-6) {
                        ui.visuals_mut().override_text_color = Some(ERROR_RED);
                    }
                    ui.text_edit_singleline(&mut transform_window.value);
                    ui.visuals_mut().override_text_color = None;

                    if let Ok(scalar) = transform_window.value.parse::<f32>() {
                        let vector = match transform_window.axis_select {
                            0 => glm::vec3(scalar, scalar, scalar),
                            1 => glm::vec3(scalar, 1.0, 1.0),
                            2 => glm::vec3(1.0, scalar, 1.0),
                            3 => glm::vec3(1.0, 1.0, scalar),
                            _ => unreachable!(),
                        };
                        mat = glm::scaling(&vector);
                        valid_input = scalar.abs() >= 1e-6;
                    }
                }
                TransformType::Translate => {
                    ui.label("Translation Vector:");

                    if transform_window.vector.parse::<Vec3d>().is_err() {
                        ui.visuals_mut().override_text_color = Some(ERROR_RED);
                    }
                    ui.text_edit_singleline(&mut transform_window.vector);
                    ui.visuals_mut().override_text_color = None;

                    if let Ok(vector) = transform_window.vector.parse::<Vec3d>() {
                        mat = glm::translation(&vector.into());
                        valid_input = true;
                    }
                }
            }

            ui.separator();
            if ui.add_enabled(valid_input, egui::Button::new("Apply")).clicked() {
                ret = Some(mat);
            }
        });

        ret
    }

    // fills the properties panel based on the current tree selection, taking all the relevant data from the model
    pub(crate) fn refresh_properties_panel(&mut self, model: &Model) {
        match self.tree_view_selection {
            TreeValue::Header => {
                self.properties_panel = PropertiesPanel::Header {
                    bbox_min_string: format!("{}", model.header.bbox.min),
                    bbox_max_string: format!("{}", model.header.bbox.max),
                    radius_string: format!("{}", model.header.max_radius),
                    mass_string: format!("{}", model.header.mass),
                    moir_string: format!(
                        "{:e}, {:e}, {:e}",
                        model.header.moment_of_inertia.rvec.x, model.header.moment_of_inertia.rvec.y, model.header.moment_of_inertia.rvec.z
                    ),
                    moiu_string: format!(
                        "{:e}, {:e}, {:e}",
                        model.header.moment_of_inertia.uvec.x, model.header.moment_of_inertia.uvec.y, model.header.moment_of_inertia.uvec.z
                    ),
                    moif_string: format!(
                        "{:e}, {:e}, {:e}",
                        model.header.moment_of_inertia.fvec.x, model.header.moment_of_inertia.fvec.y, model.header.moment_of_inertia.fvec.z
                    ),
                    transform_window: Default::default(),
                }
            }
            TreeValue::SubObjects(subobj_tree_select) => match subobj_tree_select {
                SubObjectTreeValue::Header => self.properties_panel = PropertiesPanel::default_subobject(),
                SubObjectTreeValue::SubObject(id) => {
                    self.properties_panel = PropertiesPanel::SubObject {
                        bbox_max_string: format!("{}", model.sub_objects[id].bbox.max),
                        bbox_min_string: format!("{}", model.sub_objects[id].bbox.min),
                        offset_string: format!("{}", model.sub_objects[id].offset),
                        radius_string: format!("{}", model.sub_objects[id].radius),
                        is_debris_check: model.sub_objects[id].is_debris_model,
                        name: format!("{}", model.sub_objects[id].name),
                        rot_axis: model.sub_objects[id].rotation_axis,
                        trans_axis: model.sub_objects[id].translation_axis,
                        transform_window: Default::default(),
                    }
                }
            },
            TreeValue::Textures(tex_tree_select) => match tex_tree_select {
                TextureTreeValue::Header => self.properties_panel = PropertiesPanel::default_texture(),
                TextureTreeValue::Texture(texture_id) => {
                    self.properties_panel = PropertiesPanel::Texture {
                        texture_name: format!("{}", model.textures[texture_id.0 as usize]),
                    }
                }
            },
            TreeValue::Thrusters(thruster_tree_select) => match thruster_tree_select {
                ThrusterTreeValue::Header => self.properties_panel = PropertiesPanel::default_thruster(),
                ThrusterTreeValue::Bank(bank) => {
                    self.properties_panel = PropertiesPanel::Thruster {
                        engine_subsys_string: format!(
                            "{}",
                            pof::properties_get_field(&model.thruster_banks[bank].properties, "$engine_subsystem").unwrap_or_default()
                        ),
                        radius_string: Default::default(),
                        normal_string: Default::default(),
                        position_string: Default::default(),
                    }
                }
                ThrusterTreeValue::BankPoint(bank, point) => {
                    self.properties_panel = PropertiesPanel::Thruster {
                        engine_subsys_string: format!(
                            "{}",
                            pof::properties_get_field(&model.thruster_banks[bank].properties, "$engine_subsystem").unwrap_or_default()
                        ),
                        radius_string: format!("{}", model.thruster_banks[bank].glows[point].radius),
                        normal_string: format!("{}", model.thruster_banks[bank].glows[point].normal),
                        position_string: format!("{}", model.thruster_banks[bank].glows[point].position),
                    }
                }
            },
            TreeValue::Weapons(weapons_tree_select) => match weapons_tree_select {
                WeaponTreeValue::PriBankPoint(bank_idx, point_idx) => {
                    self.properties_panel = PropertiesPanel::Weapon {
                        position_string: format!("{}", model.primary_weps[bank_idx][point_idx].position),
                        normal_string: format!("{}", model.primary_weps[bank_idx][point_idx].normal.0),
                        offset_string: format!("{}", model.primary_weps[bank_idx][point_idx].offset),
                    }
                }
                WeaponTreeValue::SecBankPoint(bank_idx, point_idx) => {
                    self.properties_panel = PropertiesPanel::Weapon {
                        position_string: format!("{}", model.secondary_weps[bank_idx][point_idx].position),
                        normal_string: format!("{}", model.secondary_weps[bank_idx][point_idx].normal.0),
                        offset_string: format!("{}", model.secondary_weps[bank_idx][point_idx].offset),
                    }
                }
                _ => self.properties_panel = PropertiesPanel::default_weapon(),
            },
            TreeValue::DockingBays(docking_select) => match docking_select {
                DockingTreeValue::Bay(bay) => {
                    self.properties_panel = PropertiesPanel::DockingBay {
                        name_string: pof::properties_get_field(&model.docking_bays[bay].properties, "$name")
                            .map_or(format!("Dock {}", bay + 1), |name| format!("{}", name)),
                        position_string: format!("{}", model.docking_bays[bay].position),
                        fvec_string: format!("{}", model.docking_bays[bay].fvec.0),
                        uvec_ang: model.docking_bays[bay].get_uvec_angle().to_degrees() % 360.0,
                        path_num: model.docking_bays[bay].path.unwrap_or(PathId(model.paths.len() as u32)).0 as usize,
                    }
                }
                _ => self.properties_panel = PropertiesPanel::default_docking_bay(),
            },
            TreeValue::Glows(glow_select) => match glow_select {
                GlowTreeValue::BankPoint(bank, point) => {
                    self.properties_panel = PropertiesPanel::GlowBank {
                        disp_time_string: format!("{}", model.glow_banks[bank].disp_time),
                        on_time_string: format!("{}", model.glow_banks[bank].on_time),
                        off_time_string: format!("{}", model.glow_banks[bank].off_time),
                        attached_subobj_idx: model.glow_banks[bank].obj_parent.0 as usize,
                        lod_string: format!("{}", model.glow_banks[bank].lod),
                        glow_type_string: format!("{}", model.glow_banks[bank].glow_type),
                        glow_texture_string: format!(
                            "{}",
                            pof::properties_get_field(&model.glow_banks[bank].properties, "$glow_texture").unwrap_or_default()
                        ),
                        position_string: format!("{}", model.glow_banks[bank].glow_points[point].position),
                        normal_string: format!("{}", model.glow_banks[bank].glow_points[point].normal),
                        radius_string: format!("{}", model.glow_banks[bank].glow_points[point].radius),
                    }
                }
                GlowTreeValue::Bank(bank) => {
                    self.properties_panel = PropertiesPanel::GlowBank {
                        disp_time_string: format!("{}", model.glow_banks[bank].disp_time),
                        on_time_string: format!("{}", model.glow_banks[bank].on_time),
                        off_time_string: format!("{}", model.glow_banks[bank].off_time),
                        attached_subobj_idx: model.glow_banks[bank].obj_parent.0 as usize,
                        lod_string: format!("{}", model.glow_banks[bank].lod),
                        glow_type_string: format!("{}", model.glow_banks[bank].glow_type),
                        glow_texture_string: format!(
                            "{}",
                            pof::properties_get_field(&model.glow_banks[bank].properties, "$glow_texture").unwrap_or_default()
                        ),
                        position_string: Default::default(),
                        normal_string: Default::default(),
                        radius_string: Default::default(),
                    }
                }
                _ => self.properties_panel = PropertiesPanel::default_glow(),
            },
            TreeValue::SpecialPoints(special_select) => match special_select {
                SpecialPointTreeValue::Point(point) => {
                    self.properties_panel = PropertiesPanel::SpecialPoint {
                        name_string: format!("{}", model.special_points[point].name),
                        position_string: format!("{}", model.special_points[point].position),
                        radius_string: format!("{}", model.special_points[point].radius),
                    }
                }
                _ => self.properties_panel = PropertiesPanel::default_special_point(),
            },
            TreeValue::Turrets(turret_selection) => match turret_selection {
                TurretTreeValue::TurretPoint(turret, point) => {
                    self.properties_panel = PropertiesPanel::Turret {
                        normal_string: format!("{}", model.turrets[turret].normal.0),
                        base_idx: model.turrets[turret].base_obj.0 as usize,
                        position_string: format!("{}", model.turrets[turret].fire_points[point]),
                    }
                }
                TurretTreeValue::Turret(turret) => {
                    self.properties_panel = PropertiesPanel::Turret {
                        normal_string: format!("{}", model.turrets[turret].normal.0),
                        base_idx: model.turrets[turret].base_obj.0 as usize,
                        position_string: Default::default(),
                    }
                }
                _ => self.properties_panel = PropertiesPanel::default_turret(),
            },
            TreeValue::Paths(path_selection) => match path_selection {
                PathTreeValue::PathPoint(path, point) => {
                    self.properties_panel = PropertiesPanel::Path {
                        name: format!("{}", model.paths[path].name),
                        parent_string: format!("{}", model.paths[path].parent),
                        position_string: format!("{}", model.paths[path].points[point].position),
                        radius_string: format!("{}", model.paths[path].points[point].radius),
                    }
                }
                PathTreeValue::Path(path) => {
                    self.properties_panel = PropertiesPanel::Path {
                        name: format!("{}", model.paths[path].name),
                        parent_string: format!("{}", model.paths[path].parent),
                        position_string: Default::default(),
                        radius_string: Default::default(),
                    }
                }
                _ => self.properties_panel = PropertiesPanel::default_path(),
            },
            TreeValue::Insignia(insig_selection) => match insig_selection {
                InsigniaTreeValue::Insignia(idx) => {
                    self.properties_panel = PropertiesPanel::Insignia {
                        lod_string: format!("{}", model.insignias[idx].detail_level),
                        offset_string: format!("{}", model.insignias[idx].offset),
                    }
                }
                _ => self.properties_panel = PropertiesPanel::default_insignia(),
            },
            TreeValue::EyePoints(eye_selection) => match eye_selection {
                EyeTreeValue::EyePoint(idx) => {
                    self.properties_panel = PropertiesPanel::EyePoint {
                        position_string: format!("{}", model.eye_points[idx].position),
                        normal_string: format!("{}", model.eye_points[idx].normal.0),
                        attached_subobj_idx: model.eye_points[idx].attached_subobj.map_or(model.sub_objects.len(), |id| id.0 as usize),
                    }
                }
                _ => self.properties_panel = PropertiesPanel::default_eye(),
            },
            TreeValue::Shield => self.properties_panel = PropertiesPanel::Shield, // nothing mutable to refresh! woohoo!'
            TreeValue::VisualCenter => self.properties_panel = PropertiesPanel::VisualCenter { position: format!("{}", model.visual_center) },
            TreeValue::Comments => self.properties_panel = PropertiesPanel::Comments,
        }
    }
}

#[derive(Default)]
pub struct TransformWindow {
    open: bool,
    vector: String,
    value: String,
    axis_select: usize,
    transform_type: TransformType,
}

#[derive(PartialEq)]
enum TransformType {
    Rotate,
    Scale,
    Translate,
}
impl Default for TransformType {
    fn default() -> Self {
        Self::Rotate
    }
}

pub enum PropertiesPanel {
    Header {
        bbox_min_string: String,
        bbox_max_string: String,
        radius_string: String,
        mass_string: String,
        moir_string: String,
        moiu_string: String,
        moif_string: String,
        transform_window: TransformWindow,
    },
    SubObject {
        bbox_min_string: String,
        bbox_max_string: String,
        name: String,
        offset_string: String,
        radius_string: String,
        is_debris_check: bool,
        rot_axis: SubsysRotationAxis,
        trans_axis: SubsysTranslationAxis,
        transform_window: TransformWindow,
    },
    Texture {
        texture_name: String,
    },
    Thruster {
        engine_subsys_string: String,
        normal_string: String,
        position_string: String,
        radius_string: String,
    },
    Weapon {
        position_string: String,
        normal_string: String,
        offset_string: String,
    },
    DockingBay {
        name_string: String,
        position_string: String,
        fvec_string: String,
        uvec_ang: f32,
        path_num: usize,
    },
    GlowBank {
        disp_time_string: String,
        on_time_string: String,
        off_time_string: String,
        attached_subobj_idx: usize,
        lod_string: String,
        glow_type_string: String,
        glow_texture_string: String,
        position_string: String,
        normal_string: String,
        radius_string: String,
    },
    SpecialPoint {
        name_string: String,
        position_string: String,
        radius_string: String,
    },
    Turret {
        base_idx: usize,
        normal_string: String,
        position_string: String,
    },
    Path {
        name: String,
        parent_string: String,
        position_string: String,
        radius_string: String,
    },
    Insignia {
        lod_string: String,
        offset_string: String,
    },
    Shield,
    EyePoint {
        position_string: String,
        normal_string: String,
        attached_subobj_idx: usize,
    },
    VisualCenter {
        position: String,
    },
    Comments,
}
impl Default for PropertiesPanel {
    fn default() -> Self {
        PropertiesPanel::Header {
            bbox_min_string: Default::default(),
            bbox_max_string: Default::default(),
            radius_string: Default::default(),
            mass_string: Default::default(),
            moir_string: Default::default(),
            moiu_string: Default::default(),
            moif_string: Default::default(),
            transform_window: TransformWindow {
                open: false,
                vector: format!("1, 0, 0"),
                value: format!("1"),
                axis_select: 0,
                transform_type: TransformType::Rotate,
            },
        }
    }
}
impl PropertiesPanel {
    fn default_subobject() -> Self {
        Self::SubObject {
            bbox_min_string: Default::default(),
            bbox_max_string: Default::default(),
            name: Default::default(),
            offset_string: Default::default(),
            radius_string: Default::default(),
            is_debris_check: Default::default(),
            rot_axis: SubsysRotationAxis::None,
            trans_axis: SubsysTranslationAxis::None,
            transform_window: TransformWindow {
                open: false,
                vector: format!("1, 0, 0"),
                value: format!("1"),
                axis_select: 0,
                transform_type: TransformType::Rotate,
            },
        }
    }
    fn default_texture() -> Self {
        Self::Texture { texture_name: Default::default() }
    }
    fn default_thruster() -> Self {
        Self::Thruster {
            engine_subsys_string: Default::default(),
            radius_string: Default::default(),
            normal_string: Default::default(),
            position_string: Default::default(),
        }
    }
    fn default_weapon() -> Self {
        Self::Weapon {
            position_string: Default::default(),
            normal_string: Default::default(),
            offset_string: Default::default(),
        }
    }
    fn default_docking_bay() -> Self {
        Self::DockingBay {
            name_string: Default::default(),
            position_string: Default::default(),
            fvec_string: Default::default(),
            uvec_ang: Default::default(),
            path_num: Default::default(),
        }
    }
    fn default_glow() -> Self {
        Self::GlowBank {
            position_string: Default::default(),
            disp_time_string: Default::default(),
            on_time_string: Default::default(),
            off_time_string: Default::default(),
            attached_subobj_idx: Default::default(),
            lod_string: Default::default(),
            glow_texture_string: Default::default(),
            glow_type_string: Default::default(),
            normal_string: Default::default(),
            radius_string: Default::default(),
        }
    }
    fn default_special_point() -> Self {
        Self::SpecialPoint {
            radius_string: Default::default(),
            name_string: Default::default(),
            position_string: Default::default(),
        }
    }
    fn default_turret() -> Self {
        Self::Turret {
            base_idx: Default::default(),
            normal_string: Default::default(),
            position_string: Default::default(),
        }
    }
    fn default_path() -> Self {
        Self::Path {
            name: Default::default(),
            parent_string: Default::default(),
            position_string: Default::default(),
            radius_string: Default::default(),
        }
    }
    fn default_eye() -> Self {
        Self::EyePoint {
            position_string: Default::default(),
            normal_string: Default::default(),
            attached_subobj_idx: 0,
        }
    }
    fn default_insignia() -> Self {
        Self::Insignia {
            lod_string: Default::default(),
            offset_string: Default::default(),
        }
    }
}

impl PofToolsGui {
    pub(crate) fn do_properties_panel(
        &mut self, ui: &mut egui::Ui, ctx: &egui::Context, display: &Display<WindowSurface>, undo_history: &mut undo::History<UndoAction>,
    ) {
        let mut reload_textures = false;
        let mut buffer_ids_to_rebuild = vec![];
        let mut rebuild_all_buffers = false;
        let mut merge_duplicate_textures = false;

        macro_rules! select_new_tree_val {
            ($x:expr) => {
                self.ui_state.select_new_tree_val($x);
                self.ui_state.properties_panel_dirty = true;
            };
        }

        // this is needed for blank string fields when the properties panel can't display
        // anything for that field due to an invalid tree selection
        let mut blank_string = String::new();

        match &mut self.ui_state.properties_panel {
            PropertiesPanel::Header {
                bbox_min_string,
                bbox_max_string,
                mass_string,
                radius_string,
                moir_string,
                moiu_string,
                moif_string,
                transform_window,
            } => {
                ui.heading("Header");
                ui.separator();

                let mut bbox_changed = false;
                let mut display_bbox = false;
                ui.horizontal(|ui| {
                    ui.label("Bounding Box:");
                    let response = ui.button("Recalculate");

                    if response.clicked() {
                        self.model.recalc_bbox();
                        self.ui_state.properties_panel_dirty = true;
                        bbox_changed = true;
                    }
                    display_bbox = response.hovered() || response.has_focus() || display_bbox;
                });

                ui.horizontal(|ui| {
                    ui.label("Min:");
                    let response = UiState::model_value_edit(
                        "header bbox min",
                        &mut self.ui_state.viewport_3d_dirty,
                        ui,
                        self.model.warnings.contains(&Warning::BBoxTooSmall(None)),
                        Some(&mut self.model.header.bbox.min),
                        bbox_min_string,
                    );

                    if response.changed() {
                        bbox_changed = true;
                    }
                    display_bbox = response.hovered() || response.has_focus() || display_bbox;
                });

                ui.horizontal(|ui| {
                    ui.label("Max:");
                    let response = UiState::model_value_edit(
                        "header bbox max",
                        &mut self.ui_state.viewport_3d_dirty,
                        ui,
                        self.model.warnings.contains(&Warning::BBoxTooSmall(None)),
                        Some(&mut self.model.header.bbox.max),
                        bbox_max_string,
                    );

                    if response.changed() {
                        bbox_changed = true;
                    }
                    self.ui_state.display_bbox = response.hovered() || response.has_focus() || display_bbox;
                });

                let bbox = &self.model.header.bbox;
                ui.horizontal_wrapped(|ui| {
                    ui.label(format!("Width:{NON_BREAK_SPACE}{:.1}", bbox.x_width()));
                    ui.label(format!("Height:{NON_BREAK_SPACE}{:.1}", bbox.y_height()));
                    ui.label(format!("Length:{NON_BREAK_SPACE}{:.1}", bbox.z_length()));
                });

                ui.separator();

                let mut radius_changed = false;
                let mut display_radius = false;
                ui.horizontal(|ui| {
                    ui.add(egui::Label::new("Radius:"));
                    let response = ui.button("Recalculate");

                    if response.clicked() {
                        self.model.recalc_radius();
                        radius_changed = true;
                        self.ui_state.properties_panel_dirty = true;
                    }
                    display_radius = response.hovered() || response.has_focus() || display_radius;
                });

                let response = UiState::model_value_edit(
                    "header radius",
                    &mut self.ui_state.viewport_3d_dirty,
                    ui,
                    self.model.warnings.contains(&Warning::RadiusTooSmall(None)),
                    Some(&mut self.model.header.max_radius),
                    radius_string,
                );

                if response.changed() {
                    radius_changed = true;
                }
                self.ui_state.display_radius = response.hovered() || response.has_focus() || display_radius;

                ui.horizontal(|ui| {
                    ui.add(egui::Label::new("Mass:"));
                    if ui.button("Recalculate").clicked() {
                        self.model.recalc_mass();
                        self.ui_state.properties_panel_dirty = true;
                    }
                });
                UiState::model_value_edit(
                    "header mass",
                    &mut self.ui_state.viewport_3d_dirty,
                    ui,
                    false,
                    Some(&mut self.model.header.mass),
                    mass_string,
                );

                ui.horizontal(|ui| {
                    ui.add(egui::Label::new("Moment of Inertia:"));
                    if ui.button("Recalculate").clicked() {
                        self.model.recalc_moi();
                        self.ui_state.properties_panel_dirty = true;
                    }
                });
                UiState::model_value_edit(
                    "header moi rvec",
                    &mut self.ui_state.viewport_3d_dirty,
                    ui,
                    false,
                    Some(&mut self.model.header.moment_of_inertia.rvec),
                    moir_string,
                );
                UiState::model_value_edit(
                    "header moi uvec",
                    &mut self.ui_state.viewport_3d_dirty,
                    ui,
                    false,
                    Some(&mut self.model.header.moment_of_inertia.uvec),
                    moiu_string,
                );
                UiState::model_value_edit(
                    "header moi fvec",
                    &mut self.ui_state.viewport_3d_dirty,
                    ui,
                    false,
                    Some(&mut self.model.header.moment_of_inertia.fvec),
                    moif_string,
                );

                if radius_changed {
                    self.model.recheck_warnings(One(Warning::RadiusTooSmall(None)));
                }
                if bbox_changed {
                    self.model.recheck_warnings(One(Warning::BBoxTooSmall(None)));
                    self.model.recheck_warnings(One(Warning::InvertedBBox(None)));
                }

                ui.separator();

                ui.label("Detail Levels:");

                // save any changed detail levels, we cant modify the list while displaying it, of course
                let mut changed_detail = None;

                for (i, &id) in self.model.header.detail_levels.iter().enumerate() {
                    let mut combo_idx = 0;
                    let mut listed_objects = vec![];
                    let mut active_warning_idx = None;

                    // add all the valid objects
                    for subobj in &self.model.sub_objects {
                        if subobj.parent().is_some() || subobj.is_debris_model {
                            continue;
                        }

                        if subobj.obj_id == id {
                            combo_idx = listed_objects.len();
                        }

                        listed_objects.push(subobj.name.clone());
                    }

                    // if we have an invalid one add that too
                    if self.model.sub_objects[id].parent().is_some() {
                        combo_idx = listed_objects.len();
                        active_warning_idx = Some(combo_idx);
                        listed_objects.push(self.model.sub_objects[id].name.clone());
                    }

                    if self.model.warnings.contains(&Warning::DuplicateDetailLevel(id)) {
                        active_warning_idx = Some(combo_idx);
                    }

                    //finally add a "None" option
                    listed_objects.push(format!("None"));

                    if let Some(new_idx) =
                        UiState::subobject_combo_box(ui, &listed_objects, &mut combo_idx, Some(()), &format!("- {}", i), None, active_warning_idx)
                    {
                        if new_idx == listed_objects.len() - 1 {
                            changed_detail = Some((i, None));
                        } else {
                            changed_detail = Some((i, self.model.get_obj_id_by_name(&listed_objects[new_idx])));
                        }
                    }
                }

                // add a special dummy detail level so that users can add new ones
                {
                    let mut listed_objects: Vec<String> = self
                        .model
                        .sub_objects
                        .iter()
                        .filter(|subobj| subobj.parent().is_none() && !subobj.is_debris_model)
                        .map(|subobj| subobj.name.clone())
                        .collect();
                    listed_objects.push(format!("None"));

                    let mut combo_idx = listed_objects.len() - 1;
                    if let Some(new_idx) = UiState::subobject_combo_box(
                        ui,
                        &listed_objects,
                        &mut combo_idx,
                        Some(()),
                        &format!("- {}", self.model.header.detail_levels.len()),
                        None,
                        None,
                    ) {
                        if new_idx == listed_objects.len() - 1 {
                            changed_detail = Some((self.model.header.detail_levels.len(), None));
                        } else {
                            changed_detail = Some((self.model.header.detail_levels.len(), self.model.get_obj_id_by_name(&listed_objects[new_idx])));
                        }
                    }
                }

                //now we'll handle any changes
                if let Some((level, id_opt)) = changed_detail {
                    if let Some(new_id) = id_opt {
                        // change to a new idx
                        if level == self.model.header.detail_levels.len() {
                            // add a new detail level
                            self.model.header.detail_levels.push(new_id);
                        } else if let Some(swapped_level) = self.model.header.detail_levels.iter().position(|&id| id == new_id) {
                            // swap with an existing level
                            let swapped_id = self.model.header.detail_levels[level];
                            self.model.header.detail_levels[level] = new_id;
                            self.model.header.detail_levels[swapped_level] = swapped_id;
                        } else {
                            self.model.header.detail_levels[level] = new_id;
                        }
                    } else {
                        // Remove a detail level
                        // No holes allowed, so truncate
                        self.model.header.detail_levels.truncate(level);
                    }

                    self.model.recheck_warnings(All);
                    self.model.recheck_errors(All);
                    // FIX
                }

                ui.separator();

                if ui.add(egui::Button::new("Transform Mesh")).clicked() {
                    transform_window.open = true;
                }
                if let Some(matrix) = UiState::show_transform_window(ctx, transform_window) {
                    self.model.apply_transform(&matrix);
                    rebuild_all_buffers = true;
                    self.ui_state.viewport_3d_dirty = true;
                    self.ui_state.properties_panel_dirty = true;
                    self.model.recheck_warnings(One(Warning::Detail0NonZeroOffset));
                }

                ui.add_space(10.0);

                let mut num_verts = 0;
                let mut num_norms = 0;
                for subobj in &self.model.sub_objects {
                    num_verts += subobj.bsp_data.verts.len();
                    num_norms += subobj.bsp_data.norms.len();
                }
                ui.label(RichText::new(format!("Total vertices: {}", num_verts)).weak());
                ui.label(RichText::new(format!("Total normals: {}", num_norms)).weak());
            }
            PropertiesPanel::SubObject {
                bbox_min_string,
                bbox_max_string,
                name,
                offset_string,
                radius_string,
                is_debris_check,
                rot_axis,
                trans_axis,
                transform_window,
            } => {
                ui.heading("SubObject");
                ui.separator();

                let selected_id = if let TreeValue::SubObjects(SubObjectTreeValue::SubObject(id)) = self.ui_state.tree_view_selection {
                    Some(id)
                } else {
                    None
                };

                // Name edit ================================================================

                if let Some(id) = selected_id {
                    let mut text = RichText::new("Name:");
                    if self
                        .model
                        .errors
                        .contains(&Error::DuplicateSubobjectName(self.model.sub_objects[id].name.clone()))
                        || self.model.errors.contains(&Error::UnnamedSubObject(id))
                    {
                        text = text.color(ERROR_RED);
                    }
                    ui.label(text);
                    let old_name = self.model.sub_objects[id].name.clone();
                    if text_edit_single(ui, "subobj name", &mut self.model.sub_objects[id].name).changed() {
                        self.model.recheck_warnings(One(Warning::SubObjectNameTooLong(id)));
                        self.model.recheck_errors(One(Error::UnnamedSubObject(id)));
                        self.model.recheck_errors(One(Error::DuplicateSubobjectName(old_name)));
                        self.model
                            .pof_model
                            .recheck_errors(One(Error::DuplicateSubobjectName(self.model.pof_model.sub_objects[id].name.clone())));
                        self.model.recalc_semantic_name_links();
                    }
                } else {
                    ui.label("Name:");
                    ui.add_enabled(false, egui::TextEdit::singleline(name));
                }

                ui.add_space(5.0);

                // Is Debris Object Checkbox ================================================================

                let num_debris = self.model.num_debris_objects();
                let cannot_be_debris =
                    num_debris >= pof::MAX_DEBRIS_OBJECTS || selected_id.map_or(false, |id| self.model.header.detail_levels.contains(&id));

                ui.add_enabled_ui(selected_id.map_or(false, |id| !cannot_be_debris || self.model.sub_objects[id].is_debris_model), |ui| {
                    if selected_id.map_or(false, |id| {
                        self.model.sub_objects[id].is_debris_model
                            && (self.model.header.detail_levels.contains(&id) || num_debris > pof::MAX_DEBRIS_OBJECTS)
                    }) {
                        UiState::set_widget_color(ui, ERROR_RED);
                    }

                    let mut checkbox = ui.checkbox(is_debris_check, "Debris Subobject");

                    if selected_id.map_or(false, |_| num_debris >= pof::MAX_DEBRIS_OBJECTS) {
                        checkbox = checkbox.on_disabled_hover_text(format!("The maximum number of debris is {}", pof::MAX_DEBRIS_OBJECTS));
                    }

                    if selected_id.map_or(false, |id| self.model.header.detail_levels.contains(&id)) {
                        checkbox = checkbox.on_disabled_hover_text(format!("A detail object cannot also be debris"));
                    }

                    if checkbox.changed() {
                        self.model.sub_objects[selected_id.unwrap()].is_debris_model = *is_debris_check;
                        self.model.recheck_errors(One(Error::TooManyDebrisObjects));
                        self.model.recheck_errors(One(Error::DetailAndDebrisObj(selected_id.unwrap())));
                    }

                    UiState::reset_widget_color(ui);
                });

                ui.add_space(5.0);

                // Bounding Box edit ================================================================

                let mut bbox_changed = false;
                let mut display_bbox = false;
                ui.horizontal(|ui| {
                    ui.label("Bounding Box:");
                    let response = ui.add_enabled(selected_id.is_some(), egui::Button::new("Recalculate"));

                    if response.clicked() {
                        self.model.sub_objects[selected_id.unwrap()].recalc_bbox();
                        self.ui_state.properties_panel_dirty = true;
                        bbox_changed = true;
                    }
                    display_bbox = response.hovered() || response.has_focus() || display_bbox;
                });

                ui.horizontal(|ui| {
                    ui.label("Min:");
                    let response = UiState::model_value_edit(
                        "subobj bbox min",
                        &mut self.ui_state.viewport_3d_dirty,
                        ui,
                        false,
                        selected_id.map(|id| &mut self.model.sub_objects[id].bbox.min),
                        bbox_min_string,
                    );

                    if response.changed() {
                        bbox_changed = true;
                    }
                    display_bbox = response.hovered() || response.has_focus() || display_bbox;
                });

                ui.horizontal(|ui| {
                    ui.label("Max:");
                    let response = UiState::model_value_edit(
                        "subobj bbox max",
                        &mut self.ui_state.viewport_3d_dirty,
                        ui,
                        false,
                        selected_id.map(|id| &mut self.model.sub_objects[id].bbox.max),
                        bbox_max_string,
                    );

                    if response.changed() {
                        bbox_changed = true;
                    }
                    display_bbox = response.hovered() || response.has_focus() || display_bbox;
                });

                self.ui_state.display_bbox = display_bbox;

                if bbox_changed {
                    self.model.recheck_warnings(One(Warning::BBoxTooSmall(selected_id)));
                    self.model.recheck_warnings(One(Warning::InvertedBBox(selected_id)));
                }

                if let Some(id) = selected_id {
                    let bbox = &self.model.sub_objects[id].bbox;
                    ui.horizontal_wrapped(|ui| {
                        ui.label(format!("Width:{NON_BREAK_SPACE}{:.1}", bbox.x_width()));
                        ui.label(format!("Height:{NON_BREAK_SPACE}{:.1}", bbox.y_height()));
                        ui.label(format!("Length:{NON_BREAK_SPACE}{:.1}", bbox.z_length()));
                    });
                }

                ui.separator();

                // Offset edit ================================================================

                ui.horizontal_wrapped(|ui| {
                    if self.model.header.detail_levels.first().map_or(false, |id| selected_id == Some(*id))
                        && self.model.warnings.contains(&Warning::Detail0NonZeroOffset)
                    {
                        ui.visuals_mut().override_text_color = Some(WARNING_YELLOW);
                    }
                    ui.label("Offset:");
                    ui.visuals_mut().override_text_color = None;

                    let response = ui.add_enabled(selected_id.is_some(), egui::Button::new("Recalculate"));

                    if response.clicked() {
                        self.model.recalc_subobj_offset(selected_id.unwrap());
                        self.model.recheck_warnings(One(Warning::RadiusTooSmall(selected_id)));

                        self.ui_state.viewport_3d_dirty = true;
                        buffer_ids_to_rebuild.push(selected_id.unwrap());
                        self.ui_state.properties_panel_dirty = true;
                    }
                    self.ui_state.display_origin |= response.hovered() || response.has_focus();
                });

                if let Some(id) = selected_id {
                    if offset_string.parse::<Vec3d>().is_err() {
                        ui.visuals_mut().override_text_color = Some(ERROR_RED);
                    }

                    let response = text_edit_single(ui, "subobj offset", offset_string);
                    if response.changed() {
                        if let Ok(parsed_string) = offset_string.parse() {
                            if self.ui_state.move_only_offset {
                                self.model.subobj_move_only_offset(id, parsed_string);
                                buffer_ids_to_rebuild.push(selected_id.unwrap());
                            } else {
                                self.model.sub_objects[id].offset = parsed_string;
                            }
                            self.ui_state.viewport_3d_dirty = true;
                            self.model.recheck_warnings(One(Warning::Detail0NonZeroOffset));
                        }
                    }
                    self.ui_state.display_origin |= response.hovered() || response.has_focus();
                    ui.visuals_mut().override_text_color = None;
                } else {
                    ui.add_enabled(false, TextEdit::singleline(offset_string));
                }

                let response = ui
                    .add_enabled(selected_id.is_some(), egui::Checkbox::new(&mut self.ui_state.move_only_offset, "Modify Offset Only"))
                    .on_hover_text(
                        "Changes will affect only the offset/center of this subobject, all other geometry remains in place.\nThe radius will be recalculated.",
                    );

                self.ui_state.display_origin |= response.hovered() || response.has_focus();

                ui.add_space(5.0);

                // Radius edit ================================================================

                let mut radius_changed = false;
                let mut display_radius = false;
                ui.horizontal(|ui| {
                    ui.label("Radius:");
                    let response = ui.add_enabled(selected_id.is_some(), egui::Button::new("Recalculate"));

                    if response.clicked() {
                        self.model.sub_objects[selected_id.unwrap()].recalc_radius();
                        self.ui_state.properties_panel_dirty = true;
                        radius_changed = true;
                    }
                    display_radius = response.hovered() || response.has_focus() || display_radius;
                });

                let response = UiState::model_value_edit(
                    "subobj radius",
                    &mut self.ui_state.viewport_3d_dirty,
                    ui,
                    self.model.warnings.contains(&Warning::RadiusTooSmall(selected_id)),
                    selected_id.map(|id| &mut self.model.sub_objects[id].radius),
                    radius_string,
                );

                if response.changed() {
                    radius_changed = true;
                }
                self.ui_state.display_radius = response.hovered() || response.has_focus() || display_radius;

                if radius_changed {
                    self.model.recheck_warnings(One(Warning::RadiusTooSmall(selected_id)));
                }

                ui.separator();

                // Transform Mesh button ================================================================

                if ui.add_enabled(selected_id.is_some(), egui::Button::new("Transform Mesh")).clicked() {
                    transform_window.open = true;
                }
                if let Some(matrix) = UiState::show_transform_window(ctx, transform_window) {
                    if let Some(id) = selected_id {
                        self.model.apply_subobj_transform(id, &matrix, false);
                        self.ui_state.viewport_3d_dirty = true;
                        self.ui_state.properties_panel_dirty = true;

                        self.model
                            .do_for_recursive_subobj_children(id, &mut |subobj| buffer_ids_to_rebuild.push(subobj.obj_id));
                    }
                }

                // Parent subobject combo box ================================================================

                // first index is none
                let mut subobj_names_list = vec![format!("None")];
                let mut combo_idx = 0;
                // add the current parent if it exists as the second entry
                if let Some(parent_id) = selected_id.and_then(|id| self.model.sub_objects[id].parent()) {
                    subobj_names_list.push(self.model.sub_objects[parent_id].name.clone());
                    combo_idx = 1;
                }

                // fill the remainder with the rest of the subobjects which are NOT children of this one
                if let Some(id) = selected_id {
                    subobj_names_list.extend(
                        self.model
                            .sub_objects
                            .iter()
                            .filter(|subobj| {
                                self.model.sub_objects[id].parent() != Some(subobj.obj_id) && !self.model.is_obj_id_ancestor(subobj.obj_id, id)
                            })
                            .map(|subobj| subobj.name.clone()),
                    );
                }

                if let Some(new_parent) = UiState::subobject_combo_box(ui, &subobj_names_list, &mut combo_idx, selected_id, "Parent", None, None) {
                    self.model.make_orphan(selected_id.unwrap());

                    if new_parent != 0 {
                        let parent_id = self.model.get_obj_id_by_name(&subobj_names_list[new_parent]).unwrap();
                        self.model.make_parent(parent_id, selected_id.unwrap());
                    }

                    //Error::InvalidTurretGunSubobject(())
                    //Error::DetailObjWithParent(())
                    self.model.recheck_errors(All);
                }

                // Properties edit ================================================================

                ui.label("Properties:");
                if let Some(id) = selected_id {
                    if self.model.sub_objects[id].uvec_fvec().is_some() {
                        self.ui_state.display_uvec_fvec = true;
                    }
                    if text_edit_multi(ui, "subobj props", &mut self.model.sub_objects[id].properties, 2).changed() {
                        self.model.recheck_warnings(One(Warning::SubObjectPropertiesTooLong(id)));
                        self.ui_state.viewport_3d_dirty = true; // There may be changes to the uvec/fvec
                    };
                } else {
                    ui.add_enabled(false, egui::TextEdit::multiline(&mut blank_string).desired_rows(2));
                }

                // Rot axis radio buttons ================================================================

                ui.horizontal(|ui| {
                    ui.vertical(|ui| {
                        ui.label("Rotation Axis:");
                        let old_val = *rot_axis;
                        ui.add_enabled_ui(selected_id.is_some(), |ui| {
                            ui.radio_value(rot_axis, SubsysRotationAxis::None, "None");
                            ui.radio_value(rot_axis, SubsysRotationAxis::X, "X-axis");
                            ui.radio_value(rot_axis, SubsysRotationAxis::Y, "Y-axis");
                            ui.radio_value(rot_axis, SubsysRotationAxis::Z, "Z-axis");
                            ui.radio_value(rot_axis, SubsysRotationAxis::Other, "Other");
                        });
                        if old_val != *rot_axis {
                            let obj = &mut self.model.sub_objects[selected_id.unwrap()];
                            obj.rotation_axis = *rot_axis;
                            if *rot_axis == SubsysRotationAxis::None {
                                obj.rotation_type = SubsysRotationType::None
                            } else if obj.rotation_type == SubsysRotationType::None {
                                obj.rotation_type = SubsysRotationType::Regular
                            }
                        }
                    });

                    ui.vertical(|ui| {
                        if selected_id.map_or(false, |id| self.model.warnings.contains(&Warning::SubObjectTranslationInvalidVersion(id))) {
                            UiState::set_widget_color(ui, WARNING_YELLOW);
                            ui.label("Translation Axis:");
                            UiState::reset_widget_color(ui);
                        } else {
                            ui.label("Translation Axis:");
                        }
                        ui.visuals_mut().widgets = Widgets::default();
                        let old_val = *trans_axis;
                        let disabled_text = "Version must be 2301 or later";
                        ui.add_enabled_ui(
                            selected_id.is_some() && (self.model.version >= pof::Version::V23_01 || *trans_axis != SubsysTranslationAxis::None),
                            |ui| {
                                ui.radio_value(trans_axis, SubsysTranslationAxis::None, "None")
                                    .on_disabled_hover_text(disabled_text);
                                ui.radio_value(trans_axis, SubsysTranslationAxis::X, "X-axis")
                                    .on_disabled_hover_text(disabled_text);
                                ui.radio_value(trans_axis, SubsysTranslationAxis::Y, "Y-axis")
                                    .on_disabled_hover_text(disabled_text);
                                ui.radio_value(trans_axis, SubsysTranslationAxis::Z, "Z-axis")
                                    .on_disabled_hover_text(disabled_text);
                                ui.radio_value(trans_axis, SubsysTranslationAxis::Other, "Other")
                                    .on_disabled_hover_text(disabled_text);
                            },
                        );
                        if old_val != *trans_axis {
                            let obj = &mut self.model.sub_objects[selected_id.unwrap()];
                            obj.translation_axis = *trans_axis;
                            if *trans_axis == SubsysTranslationAxis::None {
                                obj.translation_type = SubsysTranslationType::None
                            } else if obj.translation_type == SubsysTranslationType::None {
                                obj.translation_type = SubsysTranslationType::Regular
                            }
                            self.model
                                .recheck_warnings(One(Warning::SubObjectTranslationInvalidVersion(selected_id.unwrap())))
                        }
                    });
                });

                // DEBUG - prints total bsp node bbox volume at all depths (divided by actual top-level bbox volume so literal size doesn't matter)
                // Theoretically should be a decent metric for BSP tree efficiency; lower = better
                //
                // if ui.button("avg depth").clicked() {
                //     let node = &self.model.sub_objects[selected_id.unwrap()].bsp_data.collision_tree;
                //     let bbox_vol = match node {
                //         pof::BspNode::Split { bbox, .. } | pof::BspNode::Leaf { bbox, .. } => bbox.volume(),
                //     };
                //     let (sum_depth, size) = node.sum_depth_and_size();
                //     println!(
                //         "avg bbox depth = {}, size = {}, avg tree depth = {}",
                //         node.sum_of_bboxes() / bbox_vol,
                //         size,
                //         sum_depth as f32 / size as f32,
                //     );
                // }

                // Semantic name links ================================================================

                if let Some(id) = selected_id {
                    let subobj = &self.model.sub_objects[id];
                    if !subobj.name_links.is_empty() {
                        ui.separator();

                        let mut has_live_debris = false;
                        let mut has_detail_level = false;
                        for link in &subobj.name_links {
                            match *link {
                                pof::NameLink::DestroyedVersion(destroyed_id) => {
                                    ui.horizontal_wrapped(|ui| {
                                        ui.label(RichText::new(format!("Has a destroyed version:")).weak().color(Color32::LIGHT_RED));
                                        if ui
                                            .button(RichText::new(&self.model.sub_objects[destroyed_id].name).weak().color(Color32::LIGHT_RED))
                                            .clicked()
                                        {
                                            select_new_tree_val!(TreeValue::SubObjects(SubObjectTreeValue::SubObject(destroyed_id)));
                                        }
                                    });
                                }
                                pof::NameLink::DestroyedVersionOf(intact_id) => {
                                    ui.horizontal_wrapped(|ui| {
                                        ui.label(RichText::new(format!("Is the destroyed version of: ")).weak().color(Color32::LIGHT_RED));
                                        if ui
                                            .button(RichText::new(&self.model.sub_objects[intact_id].name).weak().color(Color32::LIGHT_RED))
                                            .clicked()
                                        {
                                            select_new_tree_val!(TreeValue::SubObjects(SubObjectTreeValue::SubObject(intact_id)));
                                        }
                                    });
                                }
                                pof::NameLink::LiveDebris(_) => has_live_debris = true,
                                pof::NameLink::LiveDebrisOf(debris_parent_id) => {
                                    ui.horizontal_wrapped(|ui| {
                                        ui.label(RichText::new(format!("Is a debris object of: ")).weak().color(LIGHT_ORANGE));
                                        if ui
                                            .button(RichText::new(&self.model.sub_objects[debris_parent_id].name).weak().color(LIGHT_ORANGE))
                                            .clicked()
                                        {
                                            select_new_tree_val!(TreeValue::SubObjects(SubObjectTreeValue::SubObject(debris_parent_id)));
                                        }
                                    });
                                }
                                pof::NameLink::DetailLevel(..) => has_detail_level = true,
                                pof::NameLink::DetailLevelOf(detail_parent_id, _) => {
                                    ui.horizontal_wrapped(|ui| {
                                        ui.label(RichText::new(format!("Is a detail object of: ")).weak().color(LIGHT_BLUE));
                                        if ui
                                            .button(RichText::new(&self.model.sub_objects[detail_parent_id].name).weak().color(LIGHT_BLUE))
                                            .clicked()
                                        {
                                            select_new_tree_val!(TreeValue::SubObjects(SubObjectTreeValue::SubObject(detail_parent_id)));
                                        }
                                    });
                                }
                            }
                        }

                        if has_live_debris {
                            ui.label(RichText::new(format!("Has sub-debris objects:")).weak().color(LIGHT_ORANGE));
                            for link in &subobj.name_links {
                                if let pof::NameLink::LiveDebris(id) = *link {
                                    if ui
                                        .button(RichText::new(&self.model.sub_objects[id].name).weak().color(LIGHT_ORANGE))
                                        .clicked()
                                    {
                                        select_new_tree_val!(TreeValue::SubObjects(SubObjectTreeValue::SubObject(id)));
                                    }
                                }
                            }
                        }

                        if has_detail_level {
                            ui.label(RichText::new(format!("Has detail level objects:")).weak().color(LIGHT_BLUE));
                            for link in &subobj.name_links {
                                if let pof::NameLink::DetailLevel(id, _) = *link {
                                    if ui
                                        .button(RichText::new(&self.model.sub_objects[id].name).weak().color(LIGHT_BLUE))
                                        .clicked()
                                    {
                                        select_new_tree_val!(TreeValue::SubObjects(SubObjectTreeValue::SubObject(id)));
                                    }
                                }
                            }
                        }
                    }
                }

                // Misc stats ================================================================

                ui.separator();

                if let Some(id) = selected_id {
                    ui.label(RichText::new(format!("Id: {:?}", self.model.sub_objects[id].obj_id)).weak());
                    let mut vert_string = RichText::new(format!("Vertices: {}", self.model.sub_objects[id].bsp_data.verts.len())).weak();
                    if self.model.errors.contains(&Error::TooManyVerts(id)) {
                        vert_string = vert_string.color(ERROR_RED);
                    }
                    let mut norm_string = RichText::new(format!("Normals: {}", self.model.sub_objects[id].bsp_data.norms.len())).weak();
                    if self.model.errors.contains(&Error::TooManyNorms(id)) {
                        norm_string = norm_string.color(ERROR_RED);
                    }
                    ui.label(vert_string);
                    ui.label(norm_string);
                }
            }
            PropertiesPanel::Texture { texture_name } => {
                ui.heading("Textures");

                ui.separator();

                if ui.button("🗐 Merge Duplicates").clicked() {
                    merge_duplicate_textures = true;
                }

                if ui.button("🔃 Reload").clicked() {
                    reload_textures = true;
                }

                ui.separator();

                let tex = if let TreeValue::Textures(TextureTreeValue::Texture(tex)) = self.ui_state.tree_view_selection {
                    Some(&mut self.model.textures[tex.0 as usize])
                } else {
                    None
                };

                ui.label("Texture Name:");
                if UiState::model_value_edit("textures texture name", &mut self.ui_state.viewport_3d_dirty, ui, false, tex, texture_name).changed()
                    && self.model.untextured_idx.is_some()
                    && self.ui_state.tree_view_selection == TreeValue::Textures(TextureTreeValue::Texture(self.model.untextured_idx.unwrap()))
                {
                    self.model.untextured_idx = None;
                    self.model.recheck_warnings(One(Warning::UntexturedPolygons));
                }

                ui.add_space(5.0);
                if self
                    .model
                    .untextured_idx
                    .map_or(false, |idx| TreeValue::Textures(TextureTreeValue::Texture(idx)) == self.ui_state.tree_view_selection)
                {
                    ui.label("If this is intentional, you may prefer \"invisible\", which FSO will ignore.");
                }
            }
            PropertiesPanel::Thruster {
                engine_subsys_string,
                position_string,
                normal_string,
                radius_string,
            } => {
                ui.heading("Thruster");
                ui.separator();

                let (bank_num, point_num) = match self.ui_state.tree_view_selection {
                    TreeValue::Thrusters(ThrusterTreeValue::Bank(bank)) => (Some(bank), None),
                    TreeValue::Thrusters(ThrusterTreeValue::BankPoint(bank, point)) => (Some(bank), Some(point)),
                    _ => (None, None),
                };

                let bank_idx_response = UiState::list_manipulator_widget(ui, bank_num, Some(self.model.thruster_banks.len()), "Bank");

                ui.add_space(10.0);

                ui.horizontal(|ui| {
                    ui.label("Engine Subsystem:");
                    if let Some(bank) = bank_num {
                        if self.model.warnings.contains(&Warning::ThrusterPropertiesInvalidVersion(bank)) {
                            UiState::set_widget_color(ui, WARNING_YELLOW);
                        }
                        if text_edit_single(ui, "thrusters engine subsys", engine_subsys_string).changed() {
                            pof::properties_update_field(&mut self.model.thruster_banks[bank].properties, "$engine_subsystem", engine_subsys_string);
                            self.model.recheck_warnings(One(Warning::ThrusterPropertiesTooLong(bank)));
                            self.model.recheck_warnings(One(Warning::ThrusterPropertiesInvalidVersion(bank)));
                        }
                        UiState::reset_widget_color(ui);
                    } else {
                        ui.add_enabled(false, egui::TextEdit::multiline(&mut blank_string).desired_rows(1));
                    }
                });

                CollapsingHeader::new("Properties Raw").show(ui, |ui| {
                    if let Some(bank) = bank_num {
                        if self.model.warnings.contains(&Warning::ThrusterPropertiesInvalidVersion(bank)) {
                            UiState::set_widget_color(ui, WARNING_YELLOW);
                        }
                        if ui
                            .add(egui::TextEdit::multiline(&mut self.model.thruster_banks[bank].properties).desired_rows(1))
                            .changed()
                        {
                            self.model.recheck_warnings(One(Warning::ThrusterPropertiesTooLong(bank)));
                            self.model.recheck_warnings(One(Warning::ThrusterPropertiesInvalidVersion(bank)));
                        }
                        UiState::reset_widget_color(ui);
                    } else {
                        ui.add_enabled(false, egui::TextEdit::multiline(&mut blank_string).desired_rows(1));
                    }
                });

                ui.separator();

                let point_idx_response =
                    UiState::list_manipulator_widget(ui, point_num, bank_num.map(|bank| self.model.thruster_banks[bank].glows.len()), "Point");

                ui.add_space(10.0);

                let (pos, norm, radius) = if let TreeValue::Thrusters(ThrusterTreeValue::BankPoint(bank, point)) = self.ui_state.tree_view_selection {
                    let ThrusterGlow { position, normal, radius } = &mut self.model.thruster_banks[bank].glows[point];
                    (Some(position), Some(normal), Some(radius))
                } else {
                    (None, None, None)
                };

                ui.label("Radius:");
                UiState::model_value_edit("thrusters radius", &mut self.ui_state.viewport_3d_dirty, ui, false, radius, radius_string);
                ui.label("Position:");
                UiState::model_value_edit("thrusters position", &mut self.ui_state.viewport_3d_dirty, ui, false, pos, position_string);
                ui.label("Normal:");
                UiState::model_value_edit("thrusters normal", &mut self.ui_state.viewport_3d_dirty, ui, false, norm, normal_string);

                if let Some(response) = bank_idx_response {
                    let new_idx = response.get_new_ui_idx(&self.model.thruster_banks);

                    undo_history
                        .apply(&mut self.model, UndoAction::IxBAction(IndexingButtonsAction::ThrusterBanks(response)))
                        .unwrap();

                    self.model.recheck_warnings(All); //FIX

                    select_new_tree_val!(TreeValue::Thrusters(ThrusterTreeValue::bank(new_idx)));
                } else if let Some(response) = point_idx_response {
                    let new_idx = response.get_new_ui_idx(&self.model.thruster_banks[bank_num.unwrap()].glows);

                    undo_history
                        .apply(&mut self.model, UndoAction::IxBAction(IndexingButtonsAction::ThrusterBankPoints(bank_num.unwrap(), response)))
                        .unwrap();

                    select_new_tree_val!(TreeValue::Thrusters(ThrusterTreeValue::bank_point(bank_num.unwrap(), new_idx)));
                }
            }
            PropertiesPanel::Weapon { position_string, normal_string, offset_string } => {
                let (mut weapon_system, bank_num, point_num) = match self.ui_state.tree_view_selection {
                    TreeValue::Weapons(WeaponTreeValue::Header) => {
                        ui.heading("Weapons");
                        (None, None, None)
                    }
                    TreeValue::Weapons(WeaponTreeValue::PriHeader) => {
                        ui.heading("Primary Weapons");
                        (Some((&mut self.model.pof_model.primary_weps, true)), None, None)
                    }
                    TreeValue::Weapons(WeaponTreeValue::PriBank(bank)) => {
                        ui.heading("Primary Weapons");
                        (Some((&mut self.model.pof_model.primary_weps, true)), Some(bank), None)
                    }
                    TreeValue::Weapons(WeaponTreeValue::PriBankPoint(bank, point)) => {
                        ui.heading("Primary Weapons");
                        (Some((&mut self.model.pof_model.primary_weps, true)), Some(bank), Some(point))
                    }
                    TreeValue::Weapons(WeaponTreeValue::SecHeader) => {
                        ui.heading("Secondary Weapons");
                        (Some((&mut self.model.pof_model.secondary_weps, false)), None, None)
                    }
                    TreeValue::Weapons(WeaponTreeValue::SecBank(bank)) => {
                        ui.heading("Secondary Weapons");
                        (Some((&mut self.model.pof_model.secondary_weps, false)), Some(bank), None)
                    }
                    TreeValue::Weapons(WeaponTreeValue::SecBankPoint(bank, point)) => {
                        ui.heading("Secondary Weapons");
                        (Some((&mut self.model.pof_model.secondary_weps, false)), Some(bank), Some(point))
                    }
                    _ => {
                        unreachable!();
                    }
                };
                let weapon_selection = if let TreeValue::Weapons(selection) = self.ui_state.tree_view_selection {
                    selection
                } else {
                    unreachable!()
                };

                ui.separator();

                let bank_idx_response = UiState::list_manipulator_widget(ui, bank_num, weapon_system.as_ref().map(|weps| weps.0.len()), "Bank");

                ui.add_space(10.0);

                ui.separator();

                let point_idx_response = UiState::list_manipulator_widget(
                    ui,
                    point_num,
                    weapon_system.as_ref().and_then(|weps| bank_num.map(|bank| weps.0[bank].len())),
                    "Point",
                );

                ui.add_space(10.0);

                let (pos, norm, offset) =
                    if let TreeValue::Weapons(WeaponTreeValue::PriBankPoint(bank, point) | WeaponTreeValue::SecBankPoint(bank, point)) =
                        self.ui_state.tree_view_selection
                    {
                        let WeaponHardpoint { position, normal, offset } = &mut weapon_system.as_mut().unwrap().0[bank][point];
                        (Some(position), Some(normal), Some(offset))
                    } else {
                        (None, None, None)
                    };

                ui.label("Position:");
                UiState::model_value_edit("weapons position", &mut self.ui_state.viewport_3d_dirty, ui, false, pos, position_string);
                ui.label("Normal:");
                UiState::model_value_edit("weapons normal", &mut self.ui_state.viewport_3d_dirty, ui, false, norm, normal_string);
                ui.label("Offset:");
                let offset_changed = UiState::model_value_edit(
                    "weapons angle offset",
                    &mut self.ui_state.viewport_3d_dirty,
                    ui,
                    self.model.pof_model.warnings.contains(&Warning::WeaponOffsetInvalidVersion {
                        primary: weapon_selection.is_primary(),
                        bank: bank_num.unwrap_or_default(),
                        point: point_num.unwrap_or_default(),
                    }),
                    offset,
                    offset_string,
                )
                .changed();

                if let Some(response) = bank_idx_response {
                    let (weapon_system, is_primary) = weapon_system.unwrap();
                    let new_idx = response.get_new_ui_idx(weapon_system);

                    if is_primary {
                        undo_history
                            .apply(&mut self.model, UndoAction::IxBAction(IndexingButtonsAction::PrimaryBanks(response)))
                            .unwrap();
                    } else {
                        undo_history
                            .apply(&mut self.model, UndoAction::IxBAction(IndexingButtonsAction::SecondaryBanks(response)))
                            .unwrap();
                    }

                    self.model.recheck_warnings(All); // FIX

                    select_new_tree_val!(TreeValue::Weapons(WeaponTreeValue::bank(is_primary, new_idx)));
                } else if let Some(response) = point_idx_response {
                    let (weapon_system, is_primary) = weapon_system.unwrap();
                    let new_idx = response.get_new_ui_idx(&weapon_system[bank_num.unwrap()]);

                    if is_primary {
                        undo_history
                            .apply(&mut self.model, UndoAction::IxBAction(IndexingButtonsAction::PrimaryBankPoints(bank_num.unwrap(), response)))
                            .unwrap();
                    } else {
                        undo_history
                            .apply(&mut self.model, UndoAction::IxBAction(IndexingButtonsAction::SecondaryBankPoints(bank_num.unwrap(), response)))
                            .unwrap();
                    }

                    self.model.recheck_warnings(All); // FIX

                    select_new_tree_val!(TreeValue::Weapons(WeaponTreeValue::bank_point(is_primary, bank_num.unwrap(), new_idx)));
                }

                if offset_changed {
                    self.model.recheck_warnings(One(Warning::WeaponOffsetInvalidVersion {
                        primary: weapon_selection.is_primary(),
                        bank: bank_num.unwrap(),
                        point: point_num.unwrap(),
                    }));
                }
            }
            PropertiesPanel::DockingBay {
                name_string,
                position_string,
                fvec_string,
                uvec_ang,
                path_num,
            } => {
                ui.heading("Docking Bay");
                ui.separator();

                let bay_num = match self.ui_state.tree_view_selection {
                    TreeValue::DockingBays(DockingTreeValue::Bay(bay)) => Some(bay),
                    _ => None,
                };

                let bay_idx_response = UiState::list_manipulator_widget(ui, bay_num, Some(self.model.docking_bays.len()), "Bay");

                ui.add_space(10.0);

                ui.horizontal(|ui| {
                    ui.label("Name:");
                    if let Some(bay) = bay_num {
                        if text_edit_single(ui, "docking bay name", name_string).changed() {
                            pof::properties_update_field(&mut self.model.docking_bays[bay].properties, "$name", name_string);
                            self.model.recheck_warnings(One(Warning::DockingBayNameTooLong(bay)));
                            self.model.recheck_warnings(One(Warning::DockingBayPropertiesTooLong(bay)));
                        }
                    } else {
                        ui.add_enabled(false, egui::TextEdit::singleline(&mut blank_string));
                    }
                });

                let mut subobj_names_list = vec!["None".to_string()];

                let mut warning_idx = None;
                if bay_num.map_or(false, |idx| self.model.warnings.contains(&Warning::InvalidDockParentSubmodel(idx))) {
                    // this bay has an invalid parent object, so add whatever its name is to the list
                    subobj_names_list.push(
                        pof::properties_get_field(&self.model.docking_bays[bay_num.unwrap()].properties, "$parent_submodel")
                            .unwrap()
                            .to_string(),
                    );
                    warning_idx = Some(1);
                }

                subobj_names_list.extend(self.model.get_subobj_names());

                let mut parent_id = if let Some(bay) = bay_num {
                    self.model.docking_bays[bay].get_parent_obj().map_or(0, |parent_name| {
                        subobj_names_list
                            .iter()
                            .position(|name| name.to_lowercase() == parent_name.to_lowercase())
                            .unwrap_or(0)
                    })
                } else {
                    0 // doesnt matter
                };

                if let Some(new_subobj) =
                    UiState::subobject_combo_box(ui, &subobj_names_list, &mut parent_id, bay_num, "Parent Object", None, warning_idx)
                {
                    pof::properties_update_field(
                        &mut self.model.docking_bays[bay_num.unwrap()].properties,
                        "$parent_submodel",
                        &subobj_names_list[new_subobj],
                    );
                    self.model.recheck_warnings(One(Warning::DockingBayPropertiesTooLong(bay_num.unwrap())));
                    self.model.recheck_warnings(One(Warning::InvalidDockParentSubmodel(bay_num.unwrap())));
                    self.ui_state.viewport_3d_dirty = true;
                }

                // combo box list of path names
                //  no valid bay selected -> a single empty string
                //  valid bay, without a path -> list of paths, followed by a single empty string
                //  valid bay, with a path -> list of paths
                let paths = if let Some(bay) = bay_num {
                    let mut out: Vec<String> = self.model.paths.iter().map(|path| path.name.clone()).collect();
                    if self.model.docking_bays[bay].path.is_none() {
                        out.push(String::new());
                    }
                    out
                } else {
                    vec![String::new()]
                };
                // make da combo box
                ui.add_enabled_ui(bay_num.is_some(), |ui| {
                    if egui::ComboBox::from_label("Path")
                        .show_index(ui, path_num, paths.len(), |i| paths[i].to_owned())
                        .changed()
                    {
                        // assign any changes
                        if *path_num == self.model.paths.len() {
                            self.model.docking_bays[bay_num.unwrap()].path = None
                        } else {
                            self.model.docking_bays[bay_num.unwrap()].path = Some(PathId(*path_num as u32))
                        }
                        self.model.recheck_warnings(One(Warning::DockingBayWithoutPath(bay_num.unwrap())));
                    }
                });

                ui.separator();

                CollapsingHeader::new("Properties Raw").show(ui, |ui| {
                    if let Some(bay) = bay_num {
                        if ui
                            .add(egui::TextEdit::multiline(&mut self.model.docking_bays[bay].properties).desired_rows(1))
                            .changed()
                        {
                            if let Some(new_name) = pof::properties_get_field(&self.model.docking_bays[bay].properties, "$name") {
                                *name_string = new_name.to_string();
                            }
                            self.model.recheck_warnings(One(Warning::DockingBayNameTooLong(bay)));
                            self.model.recheck_warnings(One(Warning::DockingBayPropertiesTooLong(bay)));
                            self.model.recheck_warnings(One(Warning::InvalidDockParentSubmodel(bay_num.unwrap())));
                        }
                    } else {
                        ui.add_enabled(false, egui::TextEdit::multiline(&mut String::new()).desired_rows(1));
                    }
                });

                ui.separator();

                ui.add_space(10.0);

                ui.label("Position:");
                let pos = bay_num.map(|num| &mut self.model.docking_bays[num].position);
                UiState::model_value_edit("docking bay position", &mut self.ui_state.viewport_3d_dirty, ui, false, pos, position_string);

                ui.label(RichText::new("Forward Vector:").color(Color32::from_rgb(140, 150, 210)));
                let norm = bay_num.map(|num| &mut self.model.docking_bays[num].fvec);
                if UiState::model_value_edit("docking bay fvec", &mut self.ui_state.viewport_3d_dirty, ui, false, norm, fvec_string).changed() {
                    let bay = &mut self.model.docking_bays[bay_num.unwrap()];
                    bay.uvec = Dock::orthonormalize(&bay.uvec.0.into(), &bay.fvec.0.into());
                    *uvec_ang = bay.get_uvec_angle().to_degrees() % 360.0
                }

                ui.label(RichText::new("Up Vector:").color(Color32::from_rgb(210, 140, 140)));
                ui.add_enabled_ui(bay_num.is_some(), |ui| {
                    if ui.add(DragValue::new(uvec_ang).speed(0.5)).changed() {
                        self.ui_state.viewport_3d_dirty = true;
                        self.model.docking_bays[bay_num.unwrap()].set_uvec_angle(uvec_ang.to_radians());
                        *uvec_ang %= 360.0;
                    }
                });

                // its annoyingly verbose to mix and match text styles/colors :/
                let mut job = LayoutJob::default();
                job.append("When ships dock, they will oppose their ", 0.0, TextFormat::default());
                job.append(
                    "forward vectors ",
                    0.0,
                    TextFormat {
                        color: Color32::from_rgb(140, 150, 210),
                        ..Default::default()
                    },
                );
                job.append("and match their ", 0.0, TextFormat::default());
                job.append(
                    "up vectors",
                    0.0,
                    TextFormat {
                        color: Color32::from_rgb(210, 140, 140),
                        ..Default::default()
                    },
                );
                job.append(".", 0.0, TextFormat::default());
                ui.label(job);

                ui.image(&self.dock_demo_img);

                if let Some(response) = bay_idx_response {
                    let new_idx = response.get_new_ui_idx(&self.model.docking_bays);

                    undo_history
                        .apply(&mut self.model, UndoAction::IxBAction(IndexingButtonsAction::DockingBays(response)))
                        .unwrap();

                    self.model.recheck_warnings(All); // FIX

                    select_new_tree_val!(TreeValue::DockingBays(DockingTreeValue::bay(new_idx)));
                }
            }
            PropertiesPanel::GlowBank {
                disp_time_string,
                on_time_string,
                off_time_string,
                lod_string,
                glow_type_string,
                glow_texture_string,
                attached_subobj_idx,
                position_string,
                normal_string,
                radius_string,
            } => {
                ui.heading("Glow Bank");
                ui.separator();

                let (bank_num, point_num) = match self.ui_state.tree_view_selection {
                    TreeValue::Glows(GlowTreeValue::Bank(bank)) => (Some(bank), None),
                    TreeValue::Glows(GlowTreeValue::BankPoint(bank, point)) => (Some(bank), Some(point)),
                    _ => (None, None),
                };

                // no subobjects = no glow banks allowed
                let glow_banks_len_opt = (!self.model.sub_objects.is_empty()).then(|| self.model.glow_banks.len());
                let bank_idx_response = UiState::list_manipulator_widget(ui, bank_num, glow_banks_len_opt, "Bank");

                ui.add_space(10.0);

                ui.label("Glow Texture:");
                if let Some(bank) = bank_num {
                    if text_edit_single(ui, "glows tex name", glow_texture_string).changed() {
                        pof::properties_update_field(&mut self.model.glow_banks[bank].properties, "$glow_texture", glow_texture_string);
                        self.model.recheck_warnings(One(Warning::GlowBankPropertiesTooLong(bank)));
                    }
                } else {
                    ui.add_enabled(false, egui::TextEdit::singleline(&mut blank_string).desired_rows(1));
                }

                let subobj_names_list = self.model.get_subobj_names();

                if let Some(new_subobj) = UiState::subobject_combo_box(ui, &subobj_names_list, attached_subobj_idx, bank_num, "SubObject", None, None)
                {
                    self.model.glow_banks[bank_num.unwrap()].obj_parent = ObjectId(new_subobj as u32);
                }

                let (disp_time, on_time, off_time, lod, glow_type) =
                    if let TreeValue::Glows(GlowTreeValue::BankPoint(bank, _)) = self.ui_state.tree_view_selection {
                        let GlowPointBank { disp_time, on_time, off_time, lod, glow_type, .. } = &mut self.model.glow_banks[bank];

                        (Some(disp_time), Some(on_time), Some(off_time), Some(lod), Some(glow_type))
                    } else if let TreeValue::Glows(GlowTreeValue::Bank(bank)) = self.ui_state.tree_view_selection {
                        let GlowPointBank { disp_time, on_time, off_time, lod, glow_type, .. } = &mut self.model.glow_banks[bank];

                        (Some(disp_time), Some(on_time), Some(off_time), Some(lod), Some(glow_type))
                    } else {
                        (None, None, None, None, None)
                    };

                ui.horizontal(|ui| {
                    ui.label("LOD:");
                    UiState::model_value_edit("glows lod", &mut self.ui_state.viewport_3d_dirty, ui, false, lod, lod_string);
                });

                ui.horizontal(|ui| {
                    ui.label("Type:");
                    UiState::model_value_edit("glows type", &mut self.ui_state.viewport_3d_dirty, ui, false, glow_type, glow_type_string);
                });

                ui.separator();

                if ui.checkbox(&mut self.glow_point_simulation, "Glow Point Simulation").clicked() {
                    self.glow_point_sim_start = std::time::Instant::now();
                    self.ui_state.viewport_3d_dirty = true; // for the case when this is disabled
                }

                ui.label("Displacement Time:");
                UiState::model_value_edit("glows disp time", &mut self.ui_state.viewport_3d_dirty, ui, false, disp_time, disp_time_string);

                ui.horizontal(|ui| {
                    ui.label("On Time:");
                    UiState::model_value_edit("glows on time", &mut self.ui_state.viewport_3d_dirty, ui, false, on_time, on_time_string);
                });

                ui.horizontal(|ui| {
                    ui.label("Off Time:");
                    UiState::model_value_edit("glows off time", &mut self.ui_state.viewport_3d_dirty, ui, false, off_time, off_time_string);
                });

                ui.separator();

                CollapsingHeader::new("Properties Raw").show(ui, |ui| {
                    if let Some(bank) = bank_num {
                        if ui
                            .add(egui::TextEdit::multiline(&mut self.model.glow_banks[bank].properties).desired_rows(1))
                            .changed()
                        {
                            self.model.recheck_warnings(One(Warning::GlowBankPropertiesTooLong(bank)));
                        }
                    } else {
                        ui.add_enabled(false, egui::TextEdit::multiline(&mut String::new()).desired_rows(1));
                    }
                });

                ui.separator();

                let glow_points = if let TreeValue::Glows(GlowTreeValue::BankPoint(bank, _)) = self.ui_state.tree_view_selection {
                    Some(&mut self.model.glow_banks[bank].glow_points)
                } else if let TreeValue::Glows(GlowTreeValue::Bank(bank)) = self.ui_state.tree_view_selection {
                    Some(&mut self.model.glow_banks[bank].glow_points)
                } else {
                    None
                };

                let point_idx_response = UiState::list_manipulator_widget(ui, point_num, glow_points.map(|list| list.len()), "Point");

                let (pos, norm, radius) = if let TreeValue::Glows(GlowTreeValue::BankPoint(bank, point)) = self.ui_state.tree_view_selection {
                    let GlowPoint { position, normal, radius } = &mut self.model.glow_banks[bank].glow_points[point];

                    (Some(position), Some(normal), Some(radius))
                } else {
                    (None, None, None)
                };

                ui.add_space(10.0);

                ui.label("Radius:");
                UiState::model_value_edit("glows radius", &mut self.ui_state.viewport_3d_dirty, ui, false, radius, radius_string);
                ui.label("Position:");
                UiState::model_value_edit("glows position", &mut self.ui_state.viewport_3d_dirty, ui, false, pos, position_string);
                ui.label("Normal:");
                UiState::model_value_edit("glows normal", &mut self.ui_state.viewport_3d_dirty, ui, false, norm, normal_string);

                if let Some(response) = bank_idx_response {
                    let new_idx = response.get_new_ui_idx(&self.model.glow_banks);

                    undo_history
                        .apply(&mut self.model, UndoAction::IxBAction(IndexingButtonsAction::GlowBanks(response)))
                        .unwrap();

                    self.model.recheck_warnings(All); // FIX
                    select_new_tree_val!(TreeValue::Glows(GlowTreeValue::bank(new_idx)));
                } else if let Some(response) = point_idx_response {
                    let new_idx = response.get_new_ui_idx(&self.model.glow_banks[bank_num.unwrap()].glow_points);

                    undo_history
                        .apply(&mut self.model, UndoAction::IxBAction(IndexingButtonsAction::GlowBankPoints(bank_num.unwrap(), response)))
                        .unwrap();

                    self.model.recheck_warnings(All); // FIX
                    select_new_tree_val!(TreeValue::Glows(GlowTreeValue::bank_point(bank_num.unwrap(), new_idx)));
                }
            }
            PropertiesPanel::SpecialPoint { radius_string, position_string, name_string } => {
                ui.heading("Special Point");
                ui.separator();

                let point_num = match self.ui_state.tree_view_selection {
                    TreeValue::SpecialPoints(SpecialPointTreeValue::Point(point)) => Some(point),
                    _ => None,
                };

                let spec_point_idx_response = UiState::list_manipulator_widget(ui, point_num, Some(self.model.special_points.len()), "Point");

                ui.add_space(10.0);

                ui.horizontal(|ui| {
                    ui.label("Name:");
                    if let Some(point) = point_num {
                        if text_edit_single(ui, "specpoint name", &mut self.model.special_points[point].name).changed() {
                            self.model.recheck_warnings(One(Warning::SpecialPointNameTooLong(point)));
                        }
                    } else {
                        ui.add_enabled(false, egui::TextEdit::singleline(name_string));
                    }
                });

                ui.separator();

                let types_display = ["", "Subsystem", "Shield point"];
                let types = ["", "subsystem", "shieldpoint"];
                let mut idx = 0;
                if let Some(point) = point_num {
                    if let Some(type_str) = pof::properties_get_field(&self.model.special_points[point].properties, "$special") {
                        if let Some(i) = types.iter().position(|str| *str == type_str) {
                            idx = i;
                        }
                    }
                }

                ui.add_enabled_ui(point_num.is_some(), |ui| {
                    if let Some(point) = point_num {
                        let mut changed = false;
                        egui::ComboBox::from_label("Type").selected_text(types_display[idx]).show_ui(ui, |ui| {
                            changed |= ui.selectable_value(&mut idx, 0, types_display[0]).changed();
                            changed |= ui.selectable_value(&mut idx, 1, types_display[1]).changed();
                            changed |= ui.selectable_value(&mut idx, 2, types_display[2]).changed();
                        });
                        if changed {
                            pof::properties_update_field(&mut self.model.special_points[point].properties, "$special", types[idx]);
                            self.model.recheck_warnings(One(Warning::SpecialPointPropertiesTooLong(point)));
                        }
                    } else {
                        egui::ComboBox::from_label("Type").show_ui(ui, |ui| {
                            ui.selectable_value(&mut idx, 0, "");
                        });
                    }
                });

                CollapsingHeader::new("Properties Raw").show(ui, |ui| {
                    if let Some(point) = point_num {
                        if ui
                            .add(egui::TextEdit::multiline(&mut self.model.special_points[point].properties).desired_rows(1))
                            .changed()
                        {
                            if let Some(new_name) = pof::properties_get_field(&self.model.special_points[point].properties, "$name") {
                                *name_string = new_name.to_string();
                            }
                            self.model.recheck_warnings(One(Warning::SpecialPointPropertiesTooLong(point)));
                        }
                    } else {
                        ui.add_enabled(false, egui::TextEdit::multiline(&mut String::new()).desired_rows(1));
                    }
                });

                ui.separator();

                ui.add_space(10.0);

                let (pos, radius) = if let TreeValue::SpecialPoints(SpecialPointTreeValue::Point(point)) = self.ui_state.tree_view_selection {
                    let SpecialPoint { position, radius, .. } = &mut self.model.special_points[point];
                    (Some(position), Some(radius))
                } else {
                    (None, None)
                };
                ui.label("Radius:");
                UiState::model_value_edit("specpoint radius", &mut self.ui_state.viewport_3d_dirty, ui, false, radius, radius_string);
                ui.label("Position:");
                UiState::model_value_edit("specpoint position", &mut self.ui_state.viewport_3d_dirty, ui, false, pos, position_string);

                if let Some(response) = spec_point_idx_response {
                    let new_idx = response.get_new_ui_idx(&self.model.special_points);

                    undo_history
                        .apply(&mut self.model, UndoAction::IxBAction(IndexingButtonsAction::SpecialPoints(response)))
                        .unwrap();

                    self.model.recheck_warnings(All); // FIX

                    select_new_tree_val!(TreeValue::SpecialPoints(SpecialPointTreeValue::point(new_idx)));
                }
            }
            PropertiesPanel::Turret { position_string, normal_string, base_idx } => {
                ui.heading("Turret");
                ui.separator();

                let (turret_num, point_num) = match self.ui_state.tree_view_selection {
                    TreeValue::Turrets(TurretTreeValue::Turret(turret)) => (Some(turret), None),
                    TreeValue::Turrets(TurretTreeValue::TurretPoint(turret, point)) => (Some(turret), Some(point)),
                    _ => (None, None),
                };

                // no subobjects = no turrets allowed
                let turrets_len_opt = (!self.model.sub_objects.is_empty()).then(|| self.model.turrets.len());
                let turret_idx_response = UiState::list_manipulator_widget(ui, turret_num, turrets_len_opt, "Turret");

                ui.add_space(10.0);
                let subobj_names_list = self.model.get_subobj_names();

                if let Some(new_subobj) = UiState::subobject_combo_box(ui, &subobj_names_list, base_idx, turret_num, "Base object", None, None) {
                    self.model.turrets[turret_num.unwrap()].base_obj = ObjectId(new_subobj as u32);
                    self.model.recheck_errors(One(Error::InvalidTurretGunSubobject(turret_num.unwrap())));
                }

                // turret gun subobjexct combo box is a bit trickier since we only want to show valid subobjects (and the currently used one,
                // which may be invalid)

                let mut gun_subobj_ids_list = vec![];
                let mut gun_subobj_idx = 0;
                let mut error_idx = None;
                // assemble the list of ids, and get the index of the currently being used one
                if let Some(num) = turret_num {
                    let (list, idx) = self
                        .model
                        .get_valid_gun_subobjects_for_turret(self.model.turrets[num].gun_obj, self.model.turrets[num].base_obj);
                    gun_subobj_ids_list = list;
                    gun_subobj_idx = idx;
                    if self.model.errors.contains(&Error::InvalidTurretGunSubobject(num)) {
                        for (i, &id) in gun_subobj_ids_list.iter().enumerate() {
                            if id == self.model.turrets[num].gun_obj {
                                error_idx = Some(i);
                            }
                        }
                    }
                }
                // assemble the string names list from the id list
                let gun_subobj_names_list = gun_subobj_ids_list
                    .iter()
                    .map(|id| self.model.sub_objects[*id].name.clone())
                    .collect::<Vec<_>>();

                // then make the combo box, giving it the list of names and the index
                if let Some(new_idx) =
                    UiState::subobject_combo_box(ui, &gun_subobj_names_list, &mut gun_subobj_idx, turret_num, "Gun object", error_idx, None)
                {
                    // the unwraps are ok here, if it were none, the combo box would be un-interactable
                    self.model.turrets[turret_num.unwrap()].gun_obj = gun_subobj_ids_list[new_idx];
                    self.model.recheck_errors(One(Error::InvalidTurretGunSubobject(turret_num.unwrap())));
                    self.ui_state.viewport_3d_dirty = true;
                }

                let norm = if let TreeValue::Turrets(TurretTreeValue::Turret(turret) | TurretTreeValue::TurretPoint(turret, _)) =
                    self.ui_state.tree_view_selection
                {
                    Some(&mut self.model.turrets[turret].normal)
                } else {
                    None
                };

                ui.label("Normal:");
                UiState::model_value_edit("turret normal", &mut self.ui_state.viewport_3d_dirty, ui, false, norm, normal_string);

                ui.separator();
                ui.add(Label::new(RichText::new("Turret Fire Points").text_style(TextStyle::Button)));
                ui.separator();

                let point_idx_response =
                    UiState::list_manipulator_widget(ui, point_num, turret_num.map(|num| self.model.turrets[num].fire_points.len()), "Fire Point");

                ui.add_space(10.0);

                let pos = if let TreeValue::Turrets(TurretTreeValue::TurretPoint(turret, point)) = self.ui_state.tree_view_selection {
                    Some(&mut self.model.turrets[turret].fire_points[point])
                } else {
                    None
                };

                ui.label("Position:");
                UiState::model_value_edit("turret position", &mut self.ui_state.viewport_3d_dirty, ui, false, pos, position_string);

                if let Some(response) = turret_idx_response {
                    let new_idx = response.get_new_ui_idx(&self.model.turrets);

                    undo_history
                        .apply(&mut self.model, UndoAction::IxBAction(IndexingButtonsAction::Turrets(response)))
                        .unwrap();

                    self.model.recheck_errors(All); // FIX
                    self.model.recheck_warnings(All); // FIX

                    select_new_tree_val!(TreeValue::Turrets(TurretTreeValue::turret(new_idx)));
                } else if let Some(response) = point_idx_response {
                    let new_idx = response.get_new_ui_idx(&self.model.turrets[turret_num.unwrap()].fire_points);

                    undo_history
                        .apply(&mut self.model, UndoAction::IxBAction(IndexingButtonsAction::TurretPoints(turret_num.unwrap(), response)))
                        .unwrap();

                    self.model.recheck_errors(All); // FIX
                    self.model.recheck_warnings(All); // FIX

                    select_new_tree_val!(TreeValue::Turrets(TurretTreeValue::turret_point(turret_num.unwrap(), new_idx)));
                }
            }
            PropertiesPanel::Path { name, parent_string, position_string, radius_string } => {
                ui.heading("Path");
                ui.separator();

                let (path_num, point_num) = match self.ui_state.tree_view_selection {
                    TreeValue::Paths(PathTreeValue::Path(path)) => (Some(path), None),
                    TreeValue::Paths(PathTreeValue::PathPoint(path, point)) => (Some(path), Some(point)),
                    _ => (None, None),
                };

                let path_idx_response = UiState::list_manipulator_widget(ui, path_num, Some(self.model.paths.len()), "Bank");

                ui.add_space(10.0);

                ui.label("Name:");
                if let Some(num) = path_num {
                    let old_name = self.model.paths[num].name.clone();
                    if ui
                        .add(egui::TextEdit::multiline(&mut self.model.paths[num].name).desired_rows(1))
                        .changed()
                    {
                        self.model.recheck_warnings(One(Warning::DuplicatePathName(old_name)));
                        self.model
                            .pof_model
                            .recheck_warnings(One(Warning::DuplicatePathName(self.model.pof_model.paths[num].name.clone())));
                        self.model.recheck_warnings(One(Warning::PathNameTooLong(num)));
                    };
                } else {
                    ui.add_enabled(false, egui::TextEdit::multiline(name).desired_rows(1));
                }

                ui.label("Parent:");
                if let Some(num) = path_num {
                    ui.add(egui::TextEdit::multiline(&mut self.model.paths[num].parent).desired_rows(1))
                        .changed();
                } else {
                    ui.add_enabled(false, egui::TextEdit::multiline(parent_string).desired_rows(1));
                }

                ui.separator();

                let point_idx_response =
                    UiState::list_manipulator_widget(ui, point_num, path_num.map(|num| self.model.paths[num].points.len()), "Point");

                ui.add_space(10.0);

                let (radius, pos) = if let TreeValue::Paths(PathTreeValue::PathPoint(path, point)) = self.ui_state.tree_view_selection {
                    let PathPoint { position, radius, .. } = &mut self.model.paths[path].points[point];
                    (Some(radius), Some(position))
                } else {
                    (None, None)
                };

                ui.label("Radius:");
                UiState::model_value_edit("path radius", &mut self.ui_state.viewport_3d_dirty, ui, false, radius, radius_string);
                ui.label("Position:");
                UiState::model_value_edit("path position", &mut self.ui_state.viewport_3d_dirty, ui, false, pos, position_string);

                if let Some(response) = path_idx_response {
                    if let IndexingButtonsResponse::Delete(idx) = response {
                        self.model.path_removal_fixup(PathId(idx as u32));
                    }
                    let new_idx = response.get_new_ui_idx(&self.model.paths);

                    undo_history
                        .apply(&mut self.model, UndoAction::IxBAction(IndexingButtonsAction::Paths(response)))
                        .unwrap();

                    self.model.recheck_warnings(All); // FIX

                    select_new_tree_val!(TreeValue::Paths(PathTreeValue::path(new_idx)));
                } else if let Some(response) = point_idx_response {
                    let new_idx = response.get_new_ui_idx(&self.model.paths[path_num.unwrap()].points);

                    undo_history
                        .apply(&mut self.model, UndoAction::IxBAction(IndexingButtonsAction::PathPoints(path_num.unwrap(), response)))
                        .unwrap();

                    select_new_tree_val!(TreeValue::Paths(PathTreeValue::path_point(path_num.unwrap(), new_idx)));
                }
            }
            PropertiesPanel::Shield => {
                ui.heading("Shield");
                ui.separator();
                if let Some(shield_data) = &self.model.shield_data {
                    ui.label(format!("{} vertices", shield_data.verts.len()));
                    ui.label(format!("{} polygons", shield_data.polygons.len()));
                } else {
                    ui.label("This model has no shield mesh.");
                }
            }
            PropertiesPanel::Insignia { lod_string, offset_string } => {
                ui.heading("Insignia");
                ui.separator();

                ui.add_space(10.0);

                let (lod, offset) = if let TreeValue::Insignia(InsigniaTreeValue::Insignia(idx)) = self.ui_state.tree_view_selection {
                    let Insignia { detail_level, offset, .. } = &mut self.model.insignias[idx];
                    (Some(detail_level), Some(offset))
                } else {
                    (None, None)
                };

                ui.label("Detail Level:");
                UiState::model_value_edit("insignia lod", &mut self.ui_state.viewport_3d_dirty, ui, false, lod, lod_string);
                ui.label("Offset:");
                UiState::model_value_edit("insignia offset", &mut self.ui_state.viewport_3d_dirty, ui, false, offset, offset_string);
            }
            PropertiesPanel::EyePoint { position_string, normal_string, attached_subobj_idx } => {
                ui.heading("Eye Point");
                ui.separator();

                let eye_num = match self.ui_state.tree_view_selection {
                    TreeValue::EyePoints(EyeTreeValue::EyePoint(point)) => Some(point),
                    _ => None,
                };

                // no subobjects = no eye points allowed
                let eye_points_len_opt = (!self.model.sub_objects.is_empty()).then(|| self.model.eye_points.len());
                let eye_idx_response = UiState::list_manipulator_widget(ui, eye_num, eye_points_len_opt, "Eye Point");

                ui.add_space(10.0);

                ui.add_enabled_ui(eye_num.is_some(), |ui| {
                    if let Some(num) = eye_num {
                        let mut name_list = self.model.get_subobj_names();
                        if self.model.eye_points[num].attached_subobj.is_none() {
                            name_list.push("None".to_string());
                        }

                        egui::ComboBox::from_label("Attached submodel")
                            .show_index(ui, attached_subobj_idx, name_list.len(), |i| name_list[i].to_owned());

                        if *attached_subobj_idx < self.model.sub_objects.len() {
                            self.model.eye_points[num].attached_subobj = Some(ObjectId(*attached_subobj_idx as u32));
                        }
                    } else {
                        egui::ComboBox::from_label("Attached submodel").show_index(ui, attached_subobj_idx, 1, |_| format!(""));
                    }
                });

                ui.separator();

                ui.add_space(10.0);

                let (pos, norm) = if let TreeValue::EyePoints(EyeTreeValue::EyePoint(point)) = self.ui_state.tree_view_selection {
                    let EyePoint { position, normal, .. } = &mut self.model.eye_points[point];
                    (Some(position), Some(normal))
                } else {
                    (None, None)
                };
                ui.label("Position:");
                UiState::model_value_edit("eye position", &mut self.ui_state.viewport_3d_dirty, ui, false, pos, position_string);
                ui.label("Normal:");
                UiState::model_value_edit("eye normal", &mut self.ui_state.viewport_3d_dirty, ui, false, norm, normal_string);

                if let Some(response) = eye_idx_response {
                    let new_idx = response.get_new_ui_idx(&self.model.eye_points);

                    undo_history
                        .apply(&mut self.model, UndoAction::IxBAction(IndexingButtonsAction::EyePoints(response)))
                        .unwrap();

                    self.model.recheck_warnings(All); //FIX

                    select_new_tree_val!(TreeValue::EyePoints(EyeTreeValue::point(new_idx)));
                }
            }
            PropertiesPanel::VisualCenter { position } => {
                ui.heading("Visual Center");
                ui.separator();

                ui.label("The visual center is treated as the center for things like the targeting box, or tech room.");

<<<<<<< HEAD
                if UiState::parsable_text_edit(ui, &mut self.model.visual_center, position) {
                    self.viewport_3d_dirty = true;
                }

                ui.add_space(5.0);

                if ui
                    .button("Recalculate")
                    .on_hover_text("Chooses the average position of its surface area")
                    .clicked()
                {
                    let (_, center) = self.model.surface_area_average_pos();
                    self.model.visual_center = center;
                    self.ui_state.properties_panel_dirty = true;
                }
=======
                UiState::model_value_edit(
                    "viscenter position",
                    &mut self.ui_state.viewport_3d_dirty,
                    ui,
                    false,
                    Some(&mut self.model.visual_center),
                    position,
                );
>>>>>>> 10e957be
            }
            PropertiesPanel::Comments => {
                ui.heading("Comments");
                ui.separator();
                ui.text_edit_multiline(&mut self.model.comments);
            }
        }

        if merge_duplicate_textures {
            use pof::TextureId;
            let mut tex_name_map = HashMap::new();
            let mut changed_id_map = HashMap::new();
            let mut new_textures = vec![];
            for (i, tex) in self.model.textures.iter().enumerate() {
                if tex_name_map.contains_key(tex) {
                    changed_id_map.insert(TextureId(i as u32), tex_name_map[tex]);
                } else {
                    changed_id_map.insert(TextureId(i as u32), TextureId(tex_name_map.len() as u32));
                    tex_name_map.insert(tex, TextureId(tex_name_map.len() as u32));
                    new_textures.push(tex.clone());
                }
            }

            let mut new_map = self.model.texture_map.clone();
            for (id1, id2) in changed_id_map {
                *(new_map.get_mut(&id1).unwrap()) = id2;
            }

            undo_history
                .apply(&mut self.model, UndoAction::ChangeTextures { id_map: new_map, textures: new_textures })
                .unwrap();

            self.ui_state.properties_panel_dirty = true;
        }

        if reload_textures {
            self.load_textures();
        }

        if self.ui_state.properties_panel_dirty {
            self.sanitize_ui_state();
            self.ui_state.refresh_properties_panel(&self.model);
            self.ui_state.properties_panel_dirty = false;
        }

        if rebuild_all_buffers {
            self.rebuild_all_subobj_buffers(display);
            self.rebuild_all_insignia_buffers(display);
            self.rebuild_shield_buffer(display);
        } else {
            self.rebuild_subobj_buffers(display, buffer_ids_to_rebuild);
        }
    }
}<|MERGE_RESOLUTION|>--- conflicted
+++ resolved
@@ -2660,10 +2660,14 @@
 
                 ui.label("The visual center is treated as the center for things like the targeting box, or tech room.");
 
-<<<<<<< HEAD
-                if UiState::parsable_text_edit(ui, &mut self.model.visual_center, position) {
-                    self.viewport_3d_dirty = true;
-                }
+                UiState::model_value_edit(
+                    "viscenter position",
+                    &mut self.ui_state.viewport_3d_dirty,
+                    ui,
+                    false,
+                    Some(&mut self.model.visual_center),
+                    position,
+                );
 
                 ui.add_space(5.0);
 
@@ -2676,16 +2680,6 @@
                     self.model.visual_center = center;
                     self.ui_state.properties_panel_dirty = true;
                 }
-=======
-                UiState::model_value_edit(
-                    "viscenter position",
-                    &mut self.ui_state.viewport_3d_dirty,
-                    ui,
-                    false,
-                    Some(&mut self.model.visual_center),
-                    position,
-                );
->>>>>>> 10e957be
             }
             PropertiesPanel::Comments => {
                 ui.heading("Comments");
