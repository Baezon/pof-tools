use std::str::FromStr;

use egui::{style::Widgets, text::LayoutJob, CollapsingHeader, Color32, DragValue, Label, Response, RichText, TextEdit, TextFormat, TextStyle, Ui};
use glium::Display;
use nalgebra_glm::TMat4;
use pof::{
    Dock, Error, EyePoint, GlowPoint, GlowPointBank, Insignia, Model, ObjectId, PathId, PathPoint, Set::*, SpecialPoint, SubsysRotationAxis,
    SubsysRotationType, SubsysTranslationAxis, SubsysTranslationType, ThrusterGlow, Vec3d, Warning, WeaponHardpoint,
};

use crate::ui::{
    DockingTreeValue, EyeTreeValue, GlowTreeValue, InsigniaTreeValue, PathTreeValue, PofToolsGui, SpecialPointTreeValue, SubObjectTreeValue,
    TextureTreeValue, ThrusterTreeValue, TreeValue, TurretTreeValue, UiState, WeaponTreeValue, ERROR_RED, LIGHT_BLUE, LIGHT_ORANGE, WARNING_YELLOW,
};

const NON_BREAK_SPACE: char = '\u{00A0}';

enum IndexingButtonsResponse {
    Switch(usize),
    Copy(usize),
    Delete(usize),
    Push,
}
impl IndexingButtonsResponse {
    fn apply<T: Clone + Default>(self, data_vec: &mut Vec<T>) -> Option<usize> {
        match self {
            IndexingButtonsResponse::Switch(idx) => {
                assert!(idx < data_vec.len());
                Some(idx)
            }
            IndexingButtonsResponse::Copy(idx) => {
                assert!(idx < data_vec.len());
                let new_idx = data_vec.len();
                let item = data_vec[idx].clone();
                data_vec.push(item);
                Some(new_idx)
            }
            IndexingButtonsResponse::Delete(idx) => {
                assert!(idx < data_vec.len());
                data_vec.remove(idx);
                if idx < data_vec.len() {
                    Some(idx)
                } else {
                    idx.checked_sub(1)
                }
            }
            IndexingButtonsResponse::Push => {
                let new_idx = data_vec.len();
                data_vec.push(Default::default());
                Some(new_idx)
            }
        }
    }
}

impl UiState {
    fn set_widget_color(ui: &mut Ui, color: Color32) {
        ui.visuals_mut().widgets.hovered.fg_stroke.color = color;
        ui.visuals_mut().widgets.inactive.fg_stroke.color = color;
        ui.visuals_mut().widgets.noninteractive.fg_stroke.color = color;
        ui.visuals_mut().widgets.active.fg_stroke.color = color;
        ui.visuals_mut().widgets.open.fg_stroke.color = color;
    }

    fn reset_widget_color(ui: &mut Ui) {
        ui.visuals_mut().widgets = Widgets::default();
    }

    #[must_use]
    fn list_manipulator_widget(
        ui: &mut Ui, current_num: Option<usize>, list_len: Option<usize>, index_name: &str,
    ) -> Option<IndexingButtonsResponse> {
        enum Icon {
            Arrow,
            Plus,
        }

        // figuring out what actions the left/right buttons should be is not simple...
        let (left, right) = match (list_len, current_num) {
            (None, None) => (None, None),
            (None, Some(_)) => unreachable!(),
            (Some(list_len), None) => (None, Some(if list_len == 0 { Icon::Plus } else { Icon::Arrow })),
            (Some(list_len), Some(num)) => {
                (if num == 0 { None } else { Some(Icon::Arrow) }, Some(if num + 1 == list_len { Icon::Plus } else { Icon::Arrow }))
            }
        };
        let mut ret = None;

        ui.horizontal(|ui| {
            let side_button_size = 40.0;
            let height = 50.0;
            let remaining_width = ui.available_width() - ui.spacing().item_spacing.x * 2.0 - side_button_size * 2.0;

            // the left/previous item button
            ui.add_enabled_ui(left.is_some(), |ui| {
                if ui
                    .add_sized([side_button_size, height], egui::Button::new("◀"))
                    .on_hover_text(format!("Switch to the previous {}", index_name))
                    .clicked()
                {
                    ret = Some(IndexingButtonsResponse::Switch(current_num.unwrap() - 1));
                }
            });

            // the copy/delete buttons (and label)
            ui.vertical(|ui| {
                ui.add_sized(
                    [remaining_width, (height - ui.spacing().item_spacing.y) / 2.0],
                    egui::Label::new(current_num.map_or_else(|| "-".to_string(), |num| format!("{} {}", index_name, num + 1))),
                );

                ui.add_enabled_ui(current_num.is_some(), |ui| {
                    ui.horizontal(|ui| {
                        if ui
                            .add_sized(
                                [
                                    (remaining_width - ui.spacing().item_spacing.x) / 2.0,
                                    (height - ui.spacing().item_spacing.y) / 2.0,
                                ],
                                egui::Button::new("🗐"),
                            )
                            .on_hover_text(format!("Copy this {} into a new {}", index_name, index_name))
                            .clicked()
                            && list_len.is_some()
                        {
                            ret = Some(IndexingButtonsResponse::Copy(current_num.unwrap()));
                        }
                        if ui
                            .add_sized(
                                [
                                    (remaining_width - ui.spacing().item_spacing.x) / 2.0,
                                    (height - ui.spacing().item_spacing.y) / 2.0,
                                ],
                                egui::Button::new("🗑"),
                            )
                            .on_hover_text(format!("Delete this {}", index_name))
                            .clicked()
                            && list_len.is_some()
                        {
                            ret = Some(IndexingButtonsResponse::Delete(current_num.unwrap()));
                        }
                    });
                });
            });

            // the right/new button
            ui.add_enabled_ui(right.is_some(), |ui| {
                if matches!(right, Some(Icon::Plus)) {
                    if ui
                        .add_sized([side_button_size, height], egui::Button::new("✚"))
                        .on_hover_text(format!("Add a new {}", index_name))
                        .clicked()
                    {
                        ret = Some(IndexingButtonsResponse::Push);
                    }
                } else if ui
                    .add_sized([side_button_size, height], egui::Button::new("▶"))
                    .on_hover_text(format!("Switch to the next {}", index_name))
                    .clicked()
                {
                    ret = Some(IndexingButtonsResponse::Switch(current_num.map_or(0, |num| num + 1)));
                }
            });
        });
        ret
    }

    // a text edit field attached to a model value that will show up red if it cannot parse
    fn parsable_text_edit<T: FromStr>(ui: &mut Ui, model_value: &mut T, parsable_string: &mut String) -> bool {
        if parsable_string.parse::<T>().is_err() {
            ui.visuals_mut().override_text_color = Some(ERROR_RED);
        }
        if ui.text_edit_singleline(parsable_string).changed() {
            if let Ok(value) = parsable_string.parse() {
                *model_value = value;
                return true;
            }
        }
        false
    }

    // a combo box for subobjects
    // selector value is a convenience option to disable the combo box, since most properties panels work on a current selection of Option<something>
    fn subobject_combo_box<T>(
        ui: &mut Ui, name_list: &[String], mut_selection: &mut usize, selector_value: Option<T>, label: &str, active_error_idx: Option<usize>,
        active_warning_idx: Option<usize>,
    ) -> Option<usize> {
        let mut ret = None;

        ui.add_enabled_ui(selector_value.is_some(), |ui| {
            if selector_value.is_some() {
                let color = if active_error_idx.is_some() {
                    UiState::set_widget_color(ui, ERROR_RED);
                    ERROR_RED
                } else if active_warning_idx.is_some() {
                    UiState::set_widget_color(ui, WARNING_YELLOW);
                    WARNING_YELLOW
                } else {
                    ui.visuals().text_color()
                };
                egui::ComboBox::from_label(RichText::new(label).color(color))
                    .width(100.0)
                    .selected_text(name_list[*mut_selection].clone())
                    .show_ui(ui, |ui| {
                        for (i, name) in name_list.iter().enumerate() {
                            if active_error_idx == Some(i) {
                                // change the color of this entry to red if its the error one
                                ui.visuals_mut().override_text_color = Some(color);
                            }
                            if ui.selectable_value(mut_selection, i, name).clicked() {
                                ret = Some(*mut_selection);
                            }
                            ui.visuals_mut().override_text_color = None;
                        }
                    });

                UiState::reset_widget_color(ui);
            } else {
                egui::ComboBox::from_label(label).show_index(ui, mut_selection, 1, |_| format!(""));
            }
        });
        ret
    }

    fn model_value_edit<T: FromStr>(
        viewport_3d_dirty: &mut bool, ui: &mut Ui, active_warning: bool, model_value: Option<&mut T>, parsable_string: &mut String,
    ) -> Response {
        if let Some(value) = model_value {
            if parsable_string.parse::<T>().is_err() {
                ui.visuals_mut().override_text_color = Some(ERROR_RED);
            } else if active_warning {
                ui.visuals_mut().override_text_color = Some(WARNING_YELLOW);
            }
            let response = ui.text_edit_singleline(parsable_string);
            if response.changed() {
                if let Ok(parsed_string) = parsable_string.parse() {
                    *value = parsed_string;
                    *viewport_3d_dirty = true;
                }
            }
            ui.visuals_mut().override_text_color = None;
            response
        } else {
            ui.add_enabled_ui(false, |ui| ui.text_edit_singleline(parsable_string)).inner
        }
    }

    fn show_transform_window(ctx: &egui::Context, transform_window: &mut TransformWindow) -> Option<TMat4<f32>> {
        let mut ret = None;
        let window = egui::Window::new("Transform")
            .collapsible(false)
            .resizable(false)
            .default_size((250.0, 200.0))
            .open(&mut transform_window.open)
            .anchor(egui::Align2::RIGHT_TOP, [-100.0, 100.0]);

        window.show(ctx, |ui| {
            let mut changed = false;
            ui.horizontal(|ui| {
                changed = changed
                    || ui
                        .selectable_value(&mut transform_window.transform_type, TransformType::Rotate, "Rotate")
                        .clicked();
                ui.separator();
                changed = changed
                    || ui
                        .selectable_value(&mut transform_window.transform_type, TransformType::Scale, "Scale")
                        .clicked();
                ui.separator();
                changed = changed
                    || ui
                        .selectable_value(&mut transform_window.transform_type, TransformType::Translate, "Translate")
                        .clicked();
            });
            if changed {
                transform_window.axis_select = 0;
                transform_window.vector = format!("1, 0, 0");
                transform_window.value = format!("1");
            }
            ui.separator();

            let mut mat = glm::identity::<f32, 4>();
            let mut valid_input = false;

            match transform_window.transform_type {
                TransformType::Rotate => {
                    ui.horizontal(|ui| {
                        ui.selectable_value(&mut transform_window.vector, format!("1, 0, 0"), "X-axis");
                        ui.separator();
                        ui.selectable_value(&mut transform_window.vector, format!("0, 1, 0"), "Y-axis");
                        ui.separator();
                        ui.selectable_value(&mut transform_window.vector, format!("0, 0, 1"), "Z-axis");
                        ui.separator();
                    });
                    ui.separator();
                    ui.label("Axis:");

                    if transform_window.vector.parse::<Vec3d>().is_err() {
                        ui.visuals_mut().override_text_color = Some(ERROR_RED);
                    }
                    ui.text_edit_singleline(&mut transform_window.vector);
                    ui.visuals_mut().override_text_color = None;

                    ui.label("Angle:");
                    if transform_window.value.parse::<f32>().is_err() {
                        ui.visuals_mut().override_text_color = Some(ERROR_RED);
                    }
                    ui.text_edit_singleline(&mut transform_window.value);
                    ui.visuals_mut().override_text_color = None;

                    if let Ok(vector) = transform_window.vector.parse::<Vec3d>() {
                        if let Ok(angle) = transform_window.value.parse::<f32>() {
                            mat = glm::rotation(angle.to_radians(), &vector.into());
                            valid_input = true;
                        }
                    }
                }
                TransformType::Scale => {
                    ui.horizontal(|ui| {
                        ui.selectable_value(&mut transform_window.axis_select, 0, "All axes");
                        ui.separator();
                        ui.selectable_value(&mut transform_window.axis_select, 1, "X-axis");
                        ui.separator();
                        ui.selectable_value(&mut transform_window.axis_select, 2, "Y-axis");
                        ui.separator();
                        ui.selectable_value(&mut transform_window.axis_select, 3, "Z-axis");
                        ui.separator();
                    });
                    ui.separator();
                    ui.label("Scalar (negative values flip):");
                    if transform_window.value.parse::<f32>().is_err() {
                        ui.visuals_mut().override_text_color = Some(ERROR_RED);
                    }
                    ui.text_edit_singleline(&mut transform_window.value);
                    ui.visuals_mut().override_text_color = None;

                    if let Ok(scalar) = transform_window.value.parse::<f32>() {
                        let vector = match transform_window.axis_select {
                            0 => glm::vec3(scalar, scalar, scalar),
                            1 => glm::vec3(scalar, 1.0, 1.0),
                            2 => glm::vec3(1.0, scalar, 1.0),
                            3 => glm::vec3(1.0, 1.0, scalar),
                            _ => unreachable!(),
                        };
                        mat = glm::scaling(&vector);
                        valid_input = true;
                    }
                }
                TransformType::Translate => {
                    ui.label("Translation Vector:");

                    if transform_window.vector.parse::<Vec3d>().is_err() {
                        ui.visuals_mut().override_text_color = Some(ERROR_RED);
                    }
                    ui.text_edit_singleline(&mut transform_window.vector);
                    ui.visuals_mut().override_text_color = None;

                    if let Ok(vector) = transform_window.vector.parse::<Vec3d>() {
                        mat = glm::translation(&vector.into());
                        valid_input = true;
                    }
                }
            }

            ui.separator();
            if ui.add_enabled(valid_input, egui::Button::new("Apply")).clicked() {
                ret = Some(mat);
            }
        });

        ret
    }

    // fills the properties panel based on the current tree selection, taking all the relevant data from the model
    pub(crate) fn refresh_properties_panel(&mut self, model: &Model) {
        match self.tree_view_selection {
            TreeValue::Header => {
                self.properties_panel = PropertiesPanel::Header {
                    bbox_min_string: format!("{}", model.header.bbox.min),
                    bbox_max_string: format!("{}", model.header.bbox.max),
                    radius_string: format!("{}", model.header.max_radius),
                    mass_string: format!("{}", model.header.mass),
                    moir_string: format!(
                        "{:e}, {:e}, {:e}",
                        model.header.moment_of_inertia.rvec.x, model.header.moment_of_inertia.rvec.y, model.header.moment_of_inertia.rvec.z
                    ),
                    moiu_string: format!(
                        "{:e}, {:e}, {:e}",
                        model.header.moment_of_inertia.uvec.x, model.header.moment_of_inertia.uvec.y, model.header.moment_of_inertia.uvec.z
                    ),
                    moif_string: format!(
                        "{:e}, {:e}, {:e}",
                        model.header.moment_of_inertia.fvec.x, model.header.moment_of_inertia.fvec.y, model.header.moment_of_inertia.fvec.z
                    ),
                    transform_window: Default::default(),
                }
            }
            TreeValue::SubObjects(subobj_tree_select) => match subobj_tree_select {
                SubObjectTreeValue::Header => self.properties_panel = PropertiesPanel::default_subobject(),
                SubObjectTreeValue::SubObject(id) => {
                    self.properties_panel = PropertiesPanel::SubObject {
                        bbox_max_string: format!("{}", model.sub_objects[id].bbox.max),
                        bbox_min_string: format!("{}", model.sub_objects[id].bbox.min),
                        offset_string: format!("{}", model.sub_objects[id].offset),
                        radius_string: format!("{}", model.sub_objects[id].radius),
                        is_debris_check: model.sub_objects[id].is_debris_model,
                        name: format!("{}", model.sub_objects[id].name),
                        rot_axis: model.sub_objects[id].rotation_axis,
                        trans_axis: model.sub_objects[id].translation_axis,
                        transform_window: Default::default(),
                    }
                }
            },
            TreeValue::Textures(tex_tree_select) => match tex_tree_select {
                TextureTreeValue::Header => self.properties_panel = PropertiesPanel::default_texture(),
                TextureTreeValue::Texture(texture_id) => {
                    self.properties_panel = PropertiesPanel::Texture {
                        texture_name: format!("{}", model.textures[texture_id.0 as usize]),
                    }
                }
            },
            TreeValue::Thrusters(thruster_tree_select) => match thruster_tree_select {
                ThrusterTreeValue::Header => self.properties_panel = PropertiesPanel::default_thruster(),
                ThrusterTreeValue::Bank(bank) => {
                    self.properties_panel = PropertiesPanel::Thruster {
                        engine_subsys_string: format!(
                            "{}",
                            pof::properties_get_field(&model.thruster_banks[bank].properties, "$engine_subsystem").unwrap_or_default()
                        ),
                        radius_string: Default::default(),
                        normal_string: Default::default(),
                        position_string: Default::default(),
                    }
                }
                ThrusterTreeValue::BankPoint(bank, point) => {
                    self.properties_panel = PropertiesPanel::Thruster {
                        engine_subsys_string: format!(
                            "{}",
                            pof::properties_get_field(&model.thruster_banks[bank].properties, "$engine_subsystem").unwrap_or_default()
                        ),
                        radius_string: format!("{}", model.thruster_banks[bank].glows[point].radius),
                        normal_string: format!("{}", model.thruster_banks[bank].glows[point].normal),
                        position_string: format!("{}", model.thruster_banks[bank].glows[point].position),
                    }
                }
            },
            TreeValue::Weapons(weapons_tree_select) => match weapons_tree_select {
                WeaponTreeValue::PriBankPoint(bank_idx, point_idx) => {
                    self.properties_panel = PropertiesPanel::Weapon {
                        position_string: format!("{}", model.primary_weps[bank_idx][point_idx].position),
                        normal_string: format!("{}", model.primary_weps[bank_idx][point_idx].normal.0),
                        offset_string: format!("{}", model.primary_weps[bank_idx][point_idx].offset),
                    }
                }
                WeaponTreeValue::SecBankPoint(bank_idx, point_idx) => {
                    self.properties_panel = PropertiesPanel::Weapon {
                        position_string: format!("{}", model.secondary_weps[bank_idx][point_idx].position),
                        normal_string: format!("{}", model.secondary_weps[bank_idx][point_idx].normal.0),
                        offset_string: format!("{}", model.secondary_weps[bank_idx][point_idx].offset),
                    }
                }
                _ => self.properties_panel = PropertiesPanel::default_weapon(),
            },
            TreeValue::DockingBays(docking_select) => match docking_select {
                DockingTreeValue::Bay(bay) => {
                    self.properties_panel = PropertiesPanel::DockingBay {
                        name_string: pof::properties_get_field(&model.docking_bays[bay].properties, "$name")
                            .map_or(format!("Dock {}", bay + 1), |name| format!("{}", name)),
                        position_string: format!("{}", model.docking_bays[bay].position),
                        fvec_string: format!("{}", model.docking_bays[bay].fvec.0),
                        uvec_ang: model.docking_bays[bay].get_uvec_angle().to_degrees() % 360.0,
                        path_num: model.docking_bays[bay].path.unwrap_or(PathId(model.paths.len() as u32)).0 as usize,
                    }
                }
                _ => self.properties_panel = PropertiesPanel::default_docking_bay(),
            },
            TreeValue::Glows(glow_select) => match glow_select {
                GlowTreeValue::BankPoint(bank, point) => {
                    self.properties_panel = PropertiesPanel::GlowBank {
                        disp_time_string: format!("{}", model.glow_banks[bank].disp_time),
                        on_time_string: format!("{}", model.glow_banks[bank].on_time),
                        off_time_string: format!("{}", model.glow_banks[bank].off_time),
                        attached_subobj_idx: model.glow_banks[bank].obj_parent.0 as usize,
                        lod_string: format!("{}", model.glow_banks[bank].lod),
                        glow_type_string: format!("{}", model.glow_banks[bank].glow_type),
                        glow_texture_string: format!(
                            "{}",
                            pof::properties_get_field(&model.glow_banks[bank].properties, "$glow_texture").unwrap_or_default()
                        ),
                        position_string: format!("{}", model.glow_banks[bank].glow_points[point].position),
                        normal_string: format!("{}", model.glow_banks[bank].glow_points[point].normal),
                        radius_string: format!("{}", model.glow_banks[bank].glow_points[point].radius),
                    }
                }
                GlowTreeValue::Bank(bank) => {
                    self.properties_panel = PropertiesPanel::GlowBank {
                        disp_time_string: format!("{}", model.glow_banks[bank].disp_time),
                        on_time_string: format!("{}", model.glow_banks[bank].on_time),
                        off_time_string: format!("{}", model.glow_banks[bank].off_time),
                        attached_subobj_idx: model.glow_banks[bank].obj_parent.0 as usize,
                        lod_string: format!("{}", model.glow_banks[bank].lod),
                        glow_type_string: format!("{}", model.glow_banks[bank].glow_type),
                        glow_texture_string: format!(
                            "{}",
                            pof::properties_get_field(&model.glow_banks[bank].properties, "$glow_texture").unwrap_or_default()
                        ),
                        position_string: Default::default(),
                        normal_string: Default::default(),
                        radius_string: Default::default(),
                    }
                }
                _ => self.properties_panel = PropertiesPanel::default_glow(),
            },
            TreeValue::SpecialPoints(special_select) => match special_select {
                SpecialPointTreeValue::Point(point) => {
                    self.properties_panel = PropertiesPanel::SpecialPoint {
                        name_string: format!("{}", model.special_points[point].name),
                        position_string: format!("{}", model.special_points[point].position),
                        radius_string: format!("{}", model.special_points[point].radius),
                    }
                }
                _ => self.properties_panel = PropertiesPanel::default_special_point(),
            },
            TreeValue::Turrets(turret_selection) => match turret_selection {
                TurretTreeValue::TurretPoint(turret, point) => {
                    self.properties_panel = PropertiesPanel::Turret {
                        normal_string: format!("{}", model.turrets[turret].normal.0),
                        base_idx: model.turrets[turret].base_obj.0 as usize,
                        position_string: format!("{}", model.turrets[turret].fire_points[point]),
                    }
                }
                TurretTreeValue::Turret(turret) => {
                    self.properties_panel = PropertiesPanel::Turret {
                        normal_string: format!("{}", model.turrets[turret].normal.0),
                        base_idx: model.turrets[turret].base_obj.0 as usize,
                        position_string: Default::default(),
                    }
                }
                _ => self.properties_panel = PropertiesPanel::default_turret(),
            },
            TreeValue::Paths(path_selection) => match path_selection {
                PathTreeValue::PathPoint(path, point) => {
                    self.properties_panel = PropertiesPanel::Path {
                        name: format!("{}", model.paths[path].name),
                        parent_string: format!("{}", model.paths[path].parent),
                        position_string: format!("{}", model.paths[path].points[point].position),
                        radius_string: format!("{}", model.paths[path].points[point].radius),
                    }
                }
                PathTreeValue::Path(path) => {
                    self.properties_panel = PropertiesPanel::Path {
                        name: format!("{}", model.paths[path].name),
                        parent_string: format!("{}", model.paths[path].parent),
                        position_string: Default::default(),
                        radius_string: Default::default(),
                    }
                }
                _ => self.properties_panel = PropertiesPanel::default_path(),
            },
            TreeValue::Insignia(insig_selection) => match insig_selection {
                InsigniaTreeValue::Insignia(idx) => {
                    self.properties_panel = PropertiesPanel::Insignia {
                        lod_string: format!("{}", model.insignias[idx].detail_level),
                        offset_string: format!("{}", model.insignias[idx].offset),
                    }
                }
                _ => self.properties_panel = PropertiesPanel::default_insignia(),
            },
            TreeValue::EyePoints(eye_selection) => match eye_selection {
                EyeTreeValue::EyePoint(idx) => {
                    self.properties_panel = PropertiesPanel::EyePoint {
                        position_string: format!("{}", model.eye_points[idx].position),
                        normal_string: format!("{}", model.eye_points[idx].normal.0),
                        attached_subobj_idx: model.eye_points[idx].attached_subobj.0 as usize,
                    }
                }
                _ => self.properties_panel = PropertiesPanel::default_eye(),
            },
            TreeValue::Shield => self.properties_panel = PropertiesPanel::Shield, // nothing mutable to refresh! woohoo!'
            TreeValue::VisualCenter => self.properties_panel = PropertiesPanel::VisualCenter { position: format!("{}", model.visual_center) },
            TreeValue::Comments => self.properties_panel = PropertiesPanel::Comments,
        }
    }
}

#[derive(Default)]
pub(crate) struct TransformWindow {
    open: bool,
    vector: String,
    value: String,
    axis_select: usize,
    transform_type: TransformType,
}

#[derive(PartialEq)]
enum TransformType {
    Rotate,
    Scale,
    Translate,
}
impl Default for TransformType {
    fn default() -> Self {
        Self::Rotate
    }
}

pub(crate) enum PropertiesPanel {
    Header {
        bbox_min_string: String,
        bbox_max_string: String,
        radius_string: String,
        mass_string: String,
        moir_string: String,
        moiu_string: String,
        moif_string: String,
        transform_window: TransformWindow,
    },
    SubObject {
        bbox_min_string: String,
        bbox_max_string: String,
        name: String,
        offset_string: String,
        radius_string: String,
        is_debris_check: bool,
        rot_axis: SubsysRotationAxis,
        trans_axis: SubsysTranslationAxis,
        transform_window: TransformWindow,
    },
    Texture {
        texture_name: String,
    },
    Thruster {
        engine_subsys_string: String,
        normal_string: String,
        position_string: String,
        radius_string: String,
    },
    Weapon {
        position_string: String,
        normal_string: String,
        offset_string: String,
    },
    DockingBay {
        name_string: String,
        position_string: String,
        fvec_string: String,
        uvec_ang: f32,
        path_num: usize,
    },
    GlowBank {
        disp_time_string: String,
        on_time_string: String,
        off_time_string: String,
        attached_subobj_idx: usize,
        lod_string: String,
        glow_type_string: String,
        glow_texture_string: String,
        position_string: String,
        normal_string: String,
        radius_string: String,
    },
    SpecialPoint {
        name_string: String,
        position_string: String,
        radius_string: String,
    },
    Turret {
        base_idx: usize,
        normal_string: String,
        position_string: String,
    },
    Path {
        name: String,
        parent_string: String,
        position_string: String,
        radius_string: String,
    },
    Insignia {
        lod_string: String,
        offset_string: String,
    },
    Shield,
    EyePoint {
        position_string: String,
        normal_string: String,
        attached_subobj_idx: usize,
    },
    VisualCenter {
        position: String,
    },
    Comments,
}
impl Default for PropertiesPanel {
    fn default() -> Self {
        PropertiesPanel::Header {
            bbox_min_string: Default::default(),
            bbox_max_string: Default::default(),
            radius_string: Default::default(),
            mass_string: Default::default(),
            moir_string: Default::default(),
            moiu_string: Default::default(),
            moif_string: Default::default(),
            transform_window: TransformWindow {
                open: false,
                vector: format!("1, 0, 0"),
                value: format!("1"),
                axis_select: 0,
                transform_type: TransformType::Rotate,
            },
        }
    }
}
impl PropertiesPanel {
    fn default_subobject() -> Self {
        Self::SubObject {
            bbox_min_string: Default::default(),
            bbox_max_string: Default::default(),
            name: Default::default(),
            offset_string: Default::default(),
            radius_string: Default::default(),
            is_debris_check: Default::default(),
            rot_axis: SubsysRotationAxis::None,
            trans_axis: SubsysTranslationAxis::None,
            transform_window: TransformWindow {
                open: false,
                vector: format!("1, 0, 0"),
                value: format!("1"),
                axis_select: 0,
                transform_type: TransformType::Rotate,
            },
        }
    }
    fn default_texture() -> Self {
        Self::Texture { texture_name: Default::default() }
    }
    fn default_thruster() -> Self {
        Self::Thruster {
            engine_subsys_string: Default::default(),
            radius_string: Default::default(),
            normal_string: Default::default(),
            position_string: Default::default(),
        }
    }
    fn default_weapon() -> Self {
        Self::Weapon {
            position_string: Default::default(),
            normal_string: Default::default(),
            offset_string: Default::default(),
        }
    }
    fn default_docking_bay() -> Self {
        Self::DockingBay {
            name_string: Default::default(),
            position_string: Default::default(),
            fvec_string: Default::default(),
            uvec_ang: Default::default(),
            path_num: Default::default(),
        }
    }
    fn default_glow() -> Self {
        Self::GlowBank {
            position_string: Default::default(),
            disp_time_string: Default::default(),
            on_time_string: Default::default(),
            off_time_string: Default::default(),
            attached_subobj_idx: Default::default(),
            lod_string: Default::default(),
            glow_texture_string: Default::default(),
            glow_type_string: Default::default(),
            normal_string: Default::default(),
            radius_string: Default::default(),
        }
    }
    fn default_special_point() -> Self {
        Self::SpecialPoint {
            radius_string: Default::default(),
            name_string: Default::default(),
            position_string: Default::default(),
        }
    }
    fn default_turret() -> Self {
        Self::Turret {
            base_idx: Default::default(),
            normal_string: Default::default(),
            position_string: Default::default(),
        }
    }
    fn default_path() -> Self {
        Self::Path {
            name: Default::default(),
            parent_string: Default::default(),
            position_string: Default::default(),
            radius_string: Default::default(),
        }
    }
    fn default_eye() -> Self {
        Self::EyePoint {
            position_string: Default::default(),
            normal_string: Default::default(),
            attached_subobj_idx: 0,
        }
    }
    fn default_insignia() -> Self {
        Self::Insignia {
            lod_string: Default::default(),
            offset_string: Default::default(),
        }
    }
}

impl PofToolsGui {
    pub(crate) fn do_properties_panel(&mut self, ui: &mut egui::Ui, ctx: &egui::Context, display: &Display) {
        let mut reload_textures = false;
        let mut properties_panel_dirty = false;
        let mut buffer_ids_to_rebuild = vec![];

        macro_rules! select_new_tree_val {
            ($x:expr) => {
                self.ui_state.select_new_tree_val($x);
                properties_panel_dirty = true;
            };
        }

        // this is needed for blank string fields when the properties panel can't display
        // anything for that field due to an invalid tree selection
        let mut blank_string = String::new();

        match &mut self.ui_state.properties_panel {
            PropertiesPanel::Header {
                bbox_min_string,
                bbox_max_string,
                mass_string,
                radius_string,
                moir_string,
                moiu_string,
                moif_string,
                transform_window,
            } => {
                ui.heading("Header");
                ui.separator();

                let mut bbox_changed = false;
                let mut display_bbox = false;
                ui.horizontal(|ui| {
                    ui.label("Bounding Box:");
                    let response = ui.button("Recalculate");

                    if response.clicked() {
                        self.model.recalc_bbox();
                        properties_panel_dirty = true;
                        bbox_changed = true;
                    }
                    display_bbox = response.hovered() || response.has_focus() || display_bbox;
                });

                ui.horizontal(|ui| {
                    ui.label("Min:");
                    let response = UiState::model_value_edit(
                        &mut self.ui_state.viewport_3d_dirty,
                        ui,
                        self.model.warnings.contains(&Warning::BBoxTooSmall(None)),
                        Some(&mut self.model.header.bbox.min),
                        bbox_min_string,
                    );

                    if response.changed() {
                        bbox_changed = true;
                    }
                    display_bbox = response.hovered() || response.has_focus() || display_bbox;
                });

                ui.horizontal(|ui| {
                    ui.label("Max:");
                    let response = UiState::model_value_edit(
                        &mut self.ui_state.viewport_3d_dirty,
                        ui,
                        self.model.warnings.contains(&Warning::BBoxTooSmall(None)),
                        Some(&mut self.model.header.bbox.max),
                        bbox_max_string,
                    );

                    if response.changed() {
                        bbox_changed = true;
                    }
                    self.ui_state.display_bbox = response.hovered() || response.has_focus() || display_bbox;
                });

                let bbox = &self.model.header.bbox;
                ui.horizontal_wrapped(|ui| {
                    ui.label(format!("Width:{NON_BREAK_SPACE}{:.1}", bbox.x_width()));
                    ui.label(format!("Height:{NON_BREAK_SPACE}{:.1}", bbox.y_height()));
                    ui.label(format!("Length:{NON_BREAK_SPACE}{:.1}", bbox.z_length()));
                });

                ui.separator();

                let mut radius_changed = false;
                let mut display_radius = false;
                ui.horizontal(|ui| {
                    ui.add(egui::Label::new("Radius:"));
                    let response = ui.button("Recalculate");

                    if response.clicked() {
                        self.model.recalc_radius();
                        radius_changed = true;
                        properties_panel_dirty = true;
                    }
                    display_radius = response.hovered() || response.has_focus() || display_radius;
                });

                let response = UiState::model_value_edit(
                    &mut self.ui_state.viewport_3d_dirty,
                    ui,
                    self.model.warnings.contains(&Warning::RadiusTooSmall(None)),
                    Some(&mut self.model.header.max_radius),
                    radius_string,
                );

                if response.changed() {
                    radius_changed = true;
                }
                self.ui_state.display_radius = response.hovered() || response.has_focus() || display_radius;

                ui.horizontal(|ui| {
                    ui.add(egui::Label::new("Mass:"));
                    if ui.button("Recalculate").clicked() {
                        self.model.recalc_mass();
                        properties_panel_dirty = true;
                    }
                });
                UiState::model_value_edit(&mut self.ui_state.viewport_3d_dirty, ui, false, Some(&mut self.model.header.mass), mass_string);

                ui.horizontal(|ui| {
                    ui.add(egui::Label::new("Moment of Inertia:"));
                    if ui.button("Recalculate").clicked() {
                        self.model.recalc_moi();
                        properties_panel_dirty = true;
                    }
                });
                UiState::model_value_edit(
                    &mut self.ui_state.viewport_3d_dirty,
                    ui,
                    false,
                    Some(&mut self.model.header.moment_of_inertia.rvec),
                    moir_string,
                );
                UiState::model_value_edit(
                    &mut self.ui_state.viewport_3d_dirty,
                    ui,
                    false,
                    Some(&mut self.model.header.moment_of_inertia.uvec),
                    moiu_string,
                );
                UiState::model_value_edit(
                    &mut self.ui_state.viewport_3d_dirty,
                    ui,
                    false,
                    Some(&mut self.model.header.moment_of_inertia.fvec),
                    moif_string,
                );

                if radius_changed {
                    self.model.recheck_warnings(One(Warning::RadiusTooSmall(None)));
                }
                if bbox_changed {
                    self.model.recheck_warnings(One(Warning::BBoxTooSmall(None)));
                    self.model.recheck_warnings(One(Warning::InvertedBBox(None)));
                }

                ui.separator();

                ui.label("Detail Levels:");

                // save any changed detail levels, we cant modify the list while displaying it, of course
                let mut changed_detail = None;

                for (i, &id) in self.model.header.detail_levels.iter().enumerate() {
                    let mut combo_idx = 0;
                    let mut listed_objects = vec![];
                    let mut active_warning_idx = None;

                    // add all the valid objects
                    for subobj in &self.model.sub_objects {
                        if subobj.parent().is_some() || subobj.is_debris_model {
                            continue;
                        }

                        if subobj.obj_id == id {
                            combo_idx = listed_objects.len();
                        }

                        listed_objects.push(subobj.name.clone());
                    }

                    // if we have an invalid one add that too
                    if self.model.sub_objects[id].parent().is_some() {
                        combo_idx = listed_objects.len();
                        active_warning_idx = Some(combo_idx);
                        listed_objects.push(self.model.sub_objects[id].name.clone());
                    }

                    if self.model.warnings.contains(&Warning::DuplicateDetailLevel(id)) {
                        active_warning_idx = Some(combo_idx);
                    }

                    //finally add a "None" option
                    listed_objects.push(format!("None"));

                    if let Some(new_idx) =
                        UiState::subobject_combo_box(ui, &listed_objects, &mut combo_idx, Some(()), &format!("- {}", i), None, active_warning_idx)
                    {
                        if new_idx == listed_objects.len() - 1 {
                            changed_detail = Some((i, None));
                        } else {
                            changed_detail = Some((i, self.model.get_obj_id_by_name(&listed_objects[new_idx])));
                        }
                    }
                }

                // add a special dummy detail level so that users can add new ones
                {
                    let mut listed_objects: Vec<String> = self
                        .model
                        .sub_objects
                        .iter()
                        .filter(|subobj| subobj.parent().is_none() && !subobj.is_debris_model)
                        .map(|subobj| subobj.name.clone())
                        .collect();
                    listed_objects.push(format!("None"));

                    let mut combo_idx = listed_objects.len() - 1;
                    if let Some(new_idx) = UiState::subobject_combo_box(
                        ui,
                        &listed_objects,
                        &mut combo_idx,
                        Some(()),
                        &format!("- {}", self.model.header.detail_levels.len()),
                        None,
                        None,
                    ) {
                        if new_idx == listed_objects.len() - 1 {
                            changed_detail = Some((self.model.header.detail_levels.len(), None));
                        } else {
                            changed_detail = Some((self.model.header.detail_levels.len(), self.model.get_obj_id_by_name(&listed_objects[new_idx])));
                        }
                    }
                }

                //now we'll handle any changes
                if let Some((level, id_opt)) = changed_detail {
                    if let Some(new_id) = id_opt {
                        // change to a new idx
                        if level == self.model.header.detail_levels.len() {
                            // add a new detail level
                            self.model.header.detail_levels.push(new_id);
                        } else if let Some(swapped_level) = self.model.header.detail_levels.iter().position(|&id| id == new_id) {
                            // swap with an existing level
                            let swapped_id = self.model.header.detail_levels[level];
                            self.model.header.detail_levels[level] = new_id;
                            self.model.header.detail_levels[swapped_level] = swapped_id;
                        } else {
                            self.model.header.detail_levels[level] = new_id;
                        }
                    } else {
                        // Remove a detail level
                        // No holes allowed, so truncate
                        self.model.header.detail_levels.truncate(level);
                    }

                    self.model.recheck_warnings(All);
                    // FIX
                }

                ui.separator();

                if ui.add(egui::Button::new("Transform Mesh")).clicked() {
                    transform_window.open = true;
                }
                if let Some(matrix) = UiState::show_transform_window(ctx, transform_window) {
                    for i in 0..self.model.sub_objects.len() {
                        // only apply to top-level subobjects (no parent), apply_transform() will
                        // recursively apply the proper transform to its children
                        if self.model.sub_objects[ObjectId(i as u32)].parent() == None {
                            self.model.apply_transform(ObjectId(i as u32), &matrix, true);
                            self.ui_state.viewport_3d_dirty = true;
                            properties_panel_dirty = true;
                        }

                        buffer_ids_to_rebuild.push(ObjectId(i as u32));
                    }

                    self.model.recalc_bbox();
                    self.model.recalc_radius();
                }

                ui.add_space(10.0);

                let mut num_verts = 0;
                let mut num_norms = 0;
                for subobj in &self.model.sub_objects {
                    num_verts += subobj.bsp_data.verts.len();
                    num_norms += subobj.bsp_data.norms.len();
                }
                ui.label(RichText::new(format!("Total vertices: {}", num_verts)).weak());
                ui.label(RichText::new(format!("Total normals: {}", num_norms)).weak());
            }
            PropertiesPanel::SubObject {
                bbox_min_string,
                bbox_max_string,
                name,
                offset_string,
                radius_string,
                is_debris_check,
                rot_axis,
                trans_axis,
                transform_window,
            } => {
                ui.heading("SubObject");
                ui.separator();

                let selected_id = if let TreeValue::SubObjects(SubObjectTreeValue::SubObject(id)) = self.ui_state.tree_view_selection {
                    Some(id)
                } else {
                    None
                };

                // Name edit ================================================================

                if let Some(id) = selected_id {
                    let mut text = RichText::new("Name:");
                    if self.model.errors.contains(&Error::DuplicateSubobjectName(id)) || self.model.errors.contains(&Error::UnnamedSubObject(id)) {
                        text = text.color(ERROR_RED);
                    }
                    ui.label(text);
                    if ui.add(egui::TextEdit::singleline(&mut self.model.sub_objects[id].name)).changed() {
                        self.model.recheck_warnings(One(Warning::SubObjectNameTooLong(id)));
                        self.model.recheck_errors(One(Error::UnnamedSubObject(id)));
                        self.model.recheck_errors(One(Error::DuplicateSubobjectName(id)));
                        self.model.recalc_semantic_name_links();
                    }
                } else {
                    ui.label("Name:");
                    ui.add_enabled(false, egui::TextEdit::singleline(name));
                }

                ui.add_space(5.0);

                // Is Debris Object Checkbox ================================================================

                let num_debris = self.model.num_debris_objects();
                let cannot_be_debris =
                    num_debris >= pof::MAX_DEBRIS_OBJECTS || selected_id.map_or(false, |id| self.model.header.detail_levels.contains(&id));

                ui.add_enabled_ui(selected_id.map_or(false, |id| !cannot_be_debris || self.model.sub_objects[id].is_debris_model), |ui| {
                    if selected_id.map_or(false, |id| {
                        self.model.sub_objects[id].is_debris_model
                            && (self.model.header.detail_levels.contains(&id) || num_debris > pof::MAX_DEBRIS_OBJECTS)
                    }) {
                        UiState::set_widget_color(ui, ERROR_RED);
                    }

                    let mut checkbox = ui.checkbox(is_debris_check, "Debris Subobject");

                    if selected_id.map_or(false, |_| num_debris >= pof::MAX_DEBRIS_OBJECTS) {
                        checkbox = checkbox.on_disabled_hover_text(format!("The maximum number of debris is {}", pof::MAX_DEBRIS_OBJECTS));
                    }

                    if selected_id.map_or(false, |id| self.model.header.detail_levels.contains(&id)) {
                        checkbox = checkbox.on_disabled_hover_text(format!("A detail object cannot also be debris"));
                    }

                    if checkbox.changed() {
                        self.model.sub_objects[selected_id.unwrap()].is_debris_model = *is_debris_check;
                        self.model.recheck_errors(One(Error::TooManyDebrisObjects));
                        self.model.recheck_errors(One(Error::DetailAndDebrisObj(selected_id.unwrap())));
                    }

                    UiState::reset_widget_color(ui);
                });

                ui.add_space(5.0);

                // Bounding Box edit ================================================================

                let mut bbox_changed = false;
                let mut display_bbox = false;
                ui.horizontal(|ui| {
                    ui.label("Bounding Box:");
                    let response = ui.add_enabled(selected_id.is_some(), egui::Button::new("Recalculate"));

                    if response.clicked() {
                        self.model.sub_objects[selected_id.unwrap()].recalc_bbox();
                        properties_panel_dirty = true;
                        bbox_changed = true;
                    }
                    display_bbox = response.hovered() || response.has_focus() || display_bbox;
                });

                ui.horizontal(|ui| {
                    ui.label("Min:");
                    let response = UiState::model_value_edit(
                        &mut self.ui_state.viewport_3d_dirty,
                        ui,
                        false,
                        selected_id.map(|id| &mut self.model.sub_objects[id].bbox.min),
                        bbox_min_string,
                    );

                    if response.changed() {
                        bbox_changed = true;
                    }
                    display_bbox = response.hovered() || response.has_focus() || display_bbox;
                });

                ui.horizontal(|ui| {
                    ui.label("Max:");
                    let response = UiState::model_value_edit(
                        &mut self.ui_state.viewport_3d_dirty,
                        ui,
                        false,
                        selected_id.map(|id| &mut self.model.sub_objects[id].bbox.max),
                        bbox_max_string,
                    );

                    if response.changed() {
                        bbox_changed = true;
                    }
                    display_bbox = response.hovered() || response.has_focus() || display_bbox;
                });

                self.ui_state.display_bbox = display_bbox;

                if bbox_changed {
                    self.model.recheck_warnings(One(Warning::BBoxTooSmall(selected_id)));
                    self.model.recheck_warnings(One(Warning::InvertedBBox(selected_id)));
                }

                if let Some(id) = selected_id {
                    let bbox = &self.model.sub_objects[id].bbox;
                    ui.horizontal_wrapped(|ui| {
                        ui.label(format!("Width:{NON_BREAK_SPACE}{:.1}", bbox.x_width()));
                        ui.label(format!("Height:{NON_BREAK_SPACE}{:.1}", bbox.y_height()));
                        ui.label(format!("Length:{NON_BREAK_SPACE}{:.1}", bbox.z_length()));
                    });
                }

                ui.separator();

                // Offset edit ================================================================

                ui.horizontal_wrapped(|ui| {
                    ui.label("Offset:");
                    let response = ui.add_enabled(selected_id.is_some(), egui::Button::new("Recalculate"));

                    if response.clicked() {
                        self.model.recalc_subobj_offset(selected_id.unwrap());
                        self.model.recheck_warnings(One(Warning::RadiusTooSmall(selected_id)));

                        self.ui_state.viewport_3d_dirty = true;
                        buffer_ids_to_rebuild.push(selected_id.unwrap());
                        properties_panel_dirty = true;
                    }
                    self.ui_state.display_origin |= response.hovered() || response.has_focus();
                });

                if let Some(id) = selected_id {
                    if offset_string.parse::<Vec3d>().is_err() {
                        ui.visuals_mut().override_text_color = Some(ERROR_RED);
                    }
                    let response = ui.text_edit_singleline(offset_string);
                    if response.changed() {
                        if let Ok(parsed_string) = offset_string.parse() {
                            if self.ui_state.move_only_offset {
                                self.model.subobj_move_only_offset(id, parsed_string);
                                buffer_ids_to_rebuild.push(selected_id.unwrap());
                            } else {
                                self.model.sub_objects[id].offset = parsed_string;
                            }
                            self.ui_state.viewport_3d_dirty = true;
                        }
                    }
                    self.ui_state.display_origin |= response.hovered() || response.has_focus();
                    ui.visuals_mut().override_text_color = None;
                } else {
                    ui.add_enabled(false, TextEdit::singleline(offset_string));
                }

                let response = ui
                    .add_enabled(selected_id.is_some(), egui::Checkbox::new(&mut self.ui_state.move_only_offset, "Modify Offset Only"))
                    .on_hover_text(
                        "Changes will affect only the offset/center of this subobject, all other geometry remains in place.\nThe radius will be recalculated.",
                    );

                self.ui_state.display_origin |= response.hovered() || response.has_focus();

                ui.add_space(5.0);

                // Radius edit ================================================================

                let mut radius_changed = false;
                let mut display_radius = false;
                ui.horizontal(|ui| {
                    ui.label("Radius:");
                    let response = ui.add_enabled(selected_id.is_some(), egui::Button::new("Recalculate"));

                    if response.clicked() {
                        self.model.sub_objects[selected_id.unwrap()].recalc_radius();
                        properties_panel_dirty = true;
                        radius_changed = true;
                    }
                    display_radius = response.hovered() || response.has_focus() || display_radius;
                });

                let response = UiState::model_value_edit(
                    &mut self.ui_state.viewport_3d_dirty,
                    ui,
                    self.model.warnings.contains(&Warning::RadiusTooSmall(selected_id)),
                    selected_id.map(|id| &mut self.model.sub_objects[id].radius),
                    radius_string,
                );

                if response.changed() {
                    radius_changed = true;
                }
                self.ui_state.display_radius = response.hovered() || response.has_focus() || display_radius;

                if radius_changed {
                    self.model.recheck_warnings(One(Warning::RadiusTooSmall(selected_id)));
                }

                ui.separator();

                // Transform Mesh button ================================================================

                if ui
                    .add_enabled(matches!(selected_id, Some(_)), egui::Button::new("Transform Mesh"))
                    .clicked()
                {
                    transform_window.open = true;
                }
                if let Some(matrix) = UiState::show_transform_window(ctx, transform_window) {
                    if let Some(id) = selected_id {
                        self.model.apply_transform(id, &matrix, false);
                        self.ui_state.viewport_3d_dirty = true;
                        properties_panel_dirty = true;

                        self.model
                            .do_for_recursive_subobj_children(id, &mut |subobj| buffer_ids_to_rebuild.push(subobj.obj_id));
                    }
                }

                // Parent subobject combo box ================================================================

                // first index is none
                let mut subobj_names_list = vec![format!("None")];
                let mut combo_idx = 0;
                // add the current parent if it exists as the second entry
                if let Some(parent_id) = selected_id.and_then(|id| self.model.sub_objects[id].parent()) {
                    subobj_names_list.push(self.model.sub_objects[parent_id].name.clone());
                    combo_idx = 1;
                }

                // fill the remainder with the rest of the subobjects which are NOT children of this one
                if let Some(id) = selected_id {
                    subobj_names_list.extend(
                        self.model
                            .sub_objects
                            .iter()
                            .filter(|subobj| {
                                self.model.sub_objects[id].parent() != Some(subobj.obj_id) && !self.model.is_obj_id_ancestor(subobj.obj_id, id)
                            })
                            .map(|subobj| subobj.name.clone()),
                    );
                }

                if let Some(new_parent) = UiState::subobject_combo_box(ui, &subobj_names_list, &mut combo_idx, selected_id, "Parent", None, None) {
                    self.model.make_orphan(selected_id.unwrap());

                    if new_parent != 0 {
                        let parent_id = self.model.get_obj_id_by_name(&subobj_names_list[new_parent]).unwrap();
                        self.model.make_parent(parent_id, selected_id.unwrap());
                    }

                    //Error::InvalidTurretGunSubobject(())
                    //Error::DetailObjWithParent(())
                    self.model.recheck_errors(All);
                }

                // Properties edit ================================================================

                ui.label("Properties:");
                if let Some(id) = selected_id {
                    if self.model.sub_objects[id].uvec_fvec().is_some() {
                        self.ui_state.display_uvec_fvec = true;
                    }
                    if ui
                        .add(egui::TextEdit::multiline(&mut self.model.sub_objects[id].properties).desired_rows(2))
                        .changed()
                    {
                        self.model.recheck_warnings(One(Warning::SubObjectPropertiesTooLong(id)));
                        self.ui_state.viewport_3d_dirty = true; // There may be changes to the uvec/fvec
                    };
                } else {
                    ui.add_enabled(false, egui::TextEdit::multiline(&mut blank_string).desired_rows(2));
                }

                // Rot axis radio buttons ================================================================

                ui.horizontal(|ui| {
                    ui.vertical(|ui| {
                        ui.label("Rotation Axis:");
                        let old_val = *rot_axis;
                        ui.add_enabled_ui(selected_id.is_some(), |ui| {
                            ui.radio_value(rot_axis, SubsysRotationAxis::None, "None");
                            ui.radio_value(rot_axis, SubsysRotationAxis::X, "X-axis");
                            ui.radio_value(rot_axis, SubsysRotationAxis::Y, "Y-axis");
                            ui.radio_value(rot_axis, SubsysRotationAxis::Z, "Z-axis");
                            ui.radio_value(rot_axis, SubsysRotationAxis::Other, "Other");
                        });
                        if old_val != *rot_axis {
                            let obj = &mut self.model.sub_objects[selected_id.unwrap()];
                            obj.rotation_axis = *rot_axis;
                            if *rot_axis == SubsysRotationAxis::None {
                                obj.rotation_type = SubsysRotationType::None
                            } else if obj.rotation_type == SubsysRotationType::None {
                                obj.rotation_type = SubsysRotationType::Regular
                            }
                        }
                    });

                    ui.vertical(|ui| {
                        if selected_id.map_or(false, |id| self.model.warnings.contains(&Warning::SubObjectTranslationInvalidVersion(id))) {
                            UiState::set_widget_color(ui, WARNING_YELLOW);
                            ui.label("Translation Axis:");
                            UiState::reset_widget_color(ui);
                        } else {
                            ui.label("Translation Axis:");
                        }
                        ui.visuals_mut().widgets = Widgets::default();
                        let old_val = *trans_axis;
                        let disabled_text = "Version must be 2301 or later";
                        ui.add_enabled_ui(
                            selected_id.is_some() && (self.model.version >= pof::Version::V23_01 || *trans_axis != SubsysTranslationAxis::None),
                            |ui| {
                                ui.radio_value(trans_axis, SubsysTranslationAxis::None, "None")
                                    .on_disabled_hover_text(disabled_text);
                                ui.radio_value(trans_axis, SubsysTranslationAxis::X, "X-axis")
                                    .on_disabled_hover_text(disabled_text);
                                ui.radio_value(trans_axis, SubsysTranslationAxis::Y, "Y-axis")
                                    .on_disabled_hover_text(disabled_text);
                                ui.radio_value(trans_axis, SubsysTranslationAxis::Z, "Z-axis")
                                    .on_disabled_hover_text(disabled_text);
                                ui.radio_value(trans_axis, SubsysTranslationAxis::Other, "Other")
                                    .on_disabled_hover_text(disabled_text);
                            },
                        );
                        if old_val != *trans_axis {
                            let obj = &mut self.model.sub_objects[selected_id.unwrap()];
                            obj.translation_axis = *trans_axis;
                            if *trans_axis == SubsysTranslationAxis::None {
                                obj.translation_type = SubsysTranslationType::None
                            } else if obj.translation_type == SubsysTranslationType::None {
                                obj.translation_type = SubsysTranslationType::Regular
                            }
                            self.model
                                .recheck_warnings(One(Warning::SubObjectTranslationInvalidVersion(selected_id.unwrap())))
                        }
                    });
                });

                // DEBUG - prints total bsp node bbox volume at all depths (divided by actual top-level bbox volume so literal size doesn't matter)
                // Theoretically should be a decent metric for BSP tree efficiency; lower = better
                //
                // if ui.button("avg depth").clicked() {
                //     let node = &self.model.sub_objects[selected_id.unwrap()].bsp_data.collision_tree;
                //     let bbox_vol = match node {
                //         pof::BspNode::Split { bbox, .. } | pof::BspNode::Leaf { bbox, .. } => bbox.volume(),
                //     };
                //     let (sum_depth, size) = node.sum_depth_and_size();
                //     println!(
                //         "avg bbox depth = {}, size = {}, avg tree depth = {}",
                //         node.sum_of_bboxes() / bbox_vol,
                //         size,
                //         sum_depth as f32 / size as f32,
                //     );
                // }

                // Semantic name links ================================================================

                if let Some(id) = selected_id {
                    let subobj = &self.model.sub_objects[id];
                    if !subobj.name_links.is_empty() {
                        ui.separator();

                        let mut has_live_debris = false;
                        let mut has_detail_level = false;
                        for link in &subobj.name_links {
                            match *link {
                                pof::NameLink::DestroyedVersion(destroyed_id) => {
                                    ui.horizontal_wrapped(|ui| {
                                        ui.label(RichText::new(format!("Has a destroyed version:")).weak().color(Color32::LIGHT_RED));
                                        if ui
                                            .button(RichText::new(&self.model.sub_objects[destroyed_id].name).weak().color(Color32::LIGHT_RED))
                                            .clicked()
                                        {
                                            select_new_tree_val!(TreeValue::SubObjects(SubObjectTreeValue::SubObject(destroyed_id)));
                                        }
                                    });
                                }
                                pof::NameLink::DestroyedVersionOf(intact_id) => {
                                    ui.horizontal_wrapped(|ui| {
                                        ui.label(RichText::new(format!("Is the destroyed version of: ")).weak().color(Color32::LIGHT_RED));
                                        if ui
                                            .button(RichText::new(&self.model.sub_objects[intact_id].name).weak().color(Color32::LIGHT_RED))
                                            .clicked()
                                        {
                                            select_new_tree_val!(TreeValue::SubObjects(SubObjectTreeValue::SubObject(intact_id)));
                                        }
                                    });
                                }
                                pof::NameLink::LiveDebris(_) => has_live_debris = true,
                                pof::NameLink::LiveDebrisOf(debris_parent_id) => {
                                    ui.horizontal_wrapped(|ui| {
                                        ui.label(RichText::new(format!("Is a debris object of: ")).weak().color(LIGHT_ORANGE));
                                        if ui
                                            .button(RichText::new(&self.model.sub_objects[debris_parent_id].name).weak().color(LIGHT_ORANGE))
                                            .clicked()
                                        {
                                            select_new_tree_val!(TreeValue::SubObjects(SubObjectTreeValue::SubObject(debris_parent_id)));
                                        }
                                    });
                                }
                                pof::NameLink::DetailLevel(..) => has_detail_level = true,
                                pof::NameLink::DetailLevelOf(detail_parent_id, _) => {
                                    ui.horizontal_wrapped(|ui| {
                                        ui.label(RichText::new(format!("Is a detail object of: ")).weak().color(LIGHT_BLUE));
                                        if ui
                                            .button(RichText::new(&self.model.sub_objects[detail_parent_id].name).weak().color(LIGHT_BLUE))
                                            .clicked()
                                        {
                                            select_new_tree_val!(TreeValue::SubObjects(SubObjectTreeValue::SubObject(detail_parent_id)));
                                        }
                                    });
                                }
                            }
                        }

                        if has_live_debris {
                            ui.label(RichText::new(format!("Has sub-debris objects:")).weak().color(LIGHT_ORANGE));
                            for link in &subobj.name_links {
                                if let pof::NameLink::LiveDebris(id) = *link {
                                    if ui
                                        .button(RichText::new(&self.model.sub_objects[id].name).weak().color(LIGHT_ORANGE))
                                        .clicked()
                                    {
                                        select_new_tree_val!(TreeValue::SubObjects(SubObjectTreeValue::SubObject(id)));
                                    }
                                }
                            }
                        }

                        if has_detail_level {
                            ui.label(RichText::new(format!("Has detail level objects:")).weak().color(LIGHT_BLUE));
                            for link in &subobj.name_links {
                                if let pof::NameLink::DetailLevel(id, _) = *link {
                                    if ui
                                        .button(RichText::new(&self.model.sub_objects[id].name).weak().color(LIGHT_BLUE))
                                        .clicked()
                                    {
                                        select_new_tree_val!(TreeValue::SubObjects(SubObjectTreeValue::SubObject(id)));
                                    }
                                }
                            }
                        }
                    }
                }

                // Misc stats ================================================================

                ui.separator();

                if let Some(id) = selected_id {
                    ui.label(RichText::new(format!("Id: {:?}", self.model.sub_objects[id].obj_id)).weak());
                    let mut vert_string = RichText::new(format!("Vertices: {}", self.model.sub_objects[id].bsp_data.verts.len())).weak();
                    if self.model.errors.contains(&Error::TooManyVerts(id)) {
                        vert_string = vert_string.color(ERROR_RED);
                    }
                    let mut norm_string = RichText::new(format!("Normals: {}", self.model.sub_objects[id].bsp_data.norms.len())).weak();
                    if self.model.errors.contains(&Error::TooManyNorms(id)) {
                        norm_string = norm_string.color(ERROR_RED);
                    }
                    ui.label(vert_string);
                    ui.label(norm_string);
                }
            }
            PropertiesPanel::Texture { texture_name } => {
                ui.horizontal(|ui| {
                    ui.heading("Textures");

                    ui.add_space(ui.available_width() - 70.0);

                    if ui.add_sized([70.0, ui.available_height()], egui::Button::new("🔃 Reload")).clicked() {
                        reload_textures = true;
                    }
                });
                ui.separator();

                let tex = if let TreeValue::Textures(TextureTreeValue::Texture(tex)) = self.ui_state.tree_view_selection {
                    Some(&mut self.model.textures[tex.0 as usize])
                } else {
                    None
                };

                ui.label("Texture Name:");
                if UiState::model_value_edit(&mut self.ui_state.viewport_3d_dirty, ui, false, tex, texture_name).changed()
                    && self.model.untextured_idx.is_some()
                    && self.ui_state.tree_view_selection == TreeValue::Textures(TextureTreeValue::Texture(self.model.untextured_idx.unwrap()))
                {
                    self.model.untextured_idx = None;
                    self.model.recheck_warnings(One(Warning::UntexturedPolygons));
                }
            }
            PropertiesPanel::Thruster {
                engine_subsys_string,
                position_string,
                normal_string,
                radius_string,
            } => {
                ui.heading("Thruster");
                ui.separator();

                let (bank_num, point_num) = match self.ui_state.tree_view_selection {
                    TreeValue::Thrusters(ThrusterTreeValue::Bank(bank)) => (Some(bank), None),
                    TreeValue::Thrusters(ThrusterTreeValue::BankPoint(bank, point)) => (Some(bank), Some(point)),
                    _ => (None, None),
                };

                let bank_idx_response = UiState::list_manipulator_widget(ui, bank_num, Some(self.model.thruster_banks.len()), "Bank");

                ui.add_space(10.0);

                ui.horizontal(|ui| {
                    ui.label("Engine Subsystem:");
                    if let Some(bank) = bank_num {
                        if self.model.warnings.contains(&Warning::ThrusterPropertiesInvalidVersion(bank)) {
                            UiState::set_widget_color(ui, WARNING_YELLOW);
                        }
                        if ui.text_edit_singleline(engine_subsys_string).changed() {
                            pof::properties_update_field(&mut self.model.thruster_banks[bank].properties, "$engine_subsystem", engine_subsys_string);
                            self.model.recheck_warnings(One(Warning::ThrusterPropertiesTooLong(bank)));
                            self.model.recheck_warnings(One(Warning::ThrusterPropertiesInvalidVersion(bank)));
                        }
                        UiState::reset_widget_color(ui);
                    } else {
                        ui.add_enabled(false, egui::TextEdit::multiline(&mut blank_string).desired_rows(1));
                    }
                });

                CollapsingHeader::new("Properties Raw").show(ui, |ui| {
                    if let Some(bank) = bank_num {
                        if self.model.warnings.contains(&Warning::ThrusterPropertiesInvalidVersion(bank)) {
                            UiState::set_widget_color(ui, WARNING_YELLOW);
                        }
                        if ui
                            .add(egui::TextEdit::multiline(&mut self.model.thruster_banks[bank].properties).desired_rows(1))
                            .changed()
                        {
                            self.model.recheck_warnings(One(Warning::ThrusterPropertiesTooLong(bank)));
                            self.model.recheck_warnings(One(Warning::ThrusterPropertiesInvalidVersion(bank)));
                        }
                        UiState::reset_widget_color(ui);
                    } else {
                        ui.add_enabled(false, egui::TextEdit::multiline(&mut blank_string).desired_rows(1));
                    }
                });

                ui.separator();

                let point_idx_response =
                    UiState::list_manipulator_widget(ui, point_num, bank_num.map(|bank| self.model.thruster_banks[bank].glows.len()), "Point");

                ui.add_space(10.0);

                let (pos, norm, radius) = if let TreeValue::Thrusters(ThrusterTreeValue::BankPoint(bank, point)) = self.ui_state.tree_view_selection {
                    let ThrusterGlow { position, normal, radius } = &mut self.model.thruster_banks[bank as usize].glows[point];
                    (Some(position), Some(normal), Some(radius))
                } else {
                    (None, None, None)
                };

                ui.label("Radius:");
                UiState::model_value_edit(&mut self.ui_state.viewport_3d_dirty, ui, false, radius, radius_string);
                ui.label("Position:");
                UiState::model_value_edit(&mut self.ui_state.viewport_3d_dirty, ui, false, pos, position_string);
                ui.label("Normal:");
                UiState::model_value_edit(&mut self.ui_state.viewport_3d_dirty, ui, false, norm, normal_string);

                if let Some(response) = bank_idx_response {
                    let new_idx = response.apply(&mut self.model.thruster_banks);
                    self.model.recheck_warnings(All); //FIX

                    select_new_tree_val!(TreeValue::Thrusters(ThrusterTreeValue::bank(new_idx)));
                } else if let Some(response) = point_idx_response {
                    let new_idx = response.apply(&mut self.model.thruster_banks[bank_num.unwrap()].glows);

                    select_new_tree_val!(TreeValue::Thrusters(ThrusterTreeValue::bank_point(bank_num.unwrap(), new_idx)));
                }
            }
            PropertiesPanel::Weapon { position_string, normal_string, offset_string } => {
                let (mut weapon_system, bank_num, point_num) = match self.ui_state.tree_view_selection {
                    TreeValue::Weapons(WeaponTreeValue::Header) => {
                        ui.heading("Weapons");
                        (None, None, None)
                    }
                    TreeValue::Weapons(WeaponTreeValue::PriHeader) => {
                        ui.heading("Primary Weapons");
                        (Some((&mut self.model.primary_weps, true)), None, None)
                    }
                    TreeValue::Weapons(WeaponTreeValue::PriBank(bank)) => {
                        ui.heading("Primary Weapons");
                        (Some((&mut self.model.primary_weps, true)), Some(bank), None)
                    }
                    TreeValue::Weapons(WeaponTreeValue::PriBankPoint(bank, point)) => {
                        ui.heading("Primary Weapons");
                        (Some((&mut self.model.primary_weps, true)), Some(bank), Some(point))
                    }
                    TreeValue::Weapons(WeaponTreeValue::SecHeader) => {
                        ui.heading("Secondary Weapons");
                        (Some((&mut self.model.secondary_weps, false)), None, None)
                    }
                    TreeValue::Weapons(WeaponTreeValue::SecBank(bank)) => {
                        ui.heading("Secondary Weapons");
                        (Some((&mut self.model.secondary_weps, false)), Some(bank), None)
                    }
                    TreeValue::Weapons(WeaponTreeValue::SecBankPoint(bank, point)) => {
                        ui.heading("Secondary Weapons");
                        (Some((&mut self.model.secondary_weps, false)), Some(bank), Some(point))
                    }
                    _ => {
                        unreachable!();
                    }
                };
                let weapon_selection = if let TreeValue::Weapons(selection) = self.ui_state.tree_view_selection {
                    selection
                } else {
                    unreachable!()
                };

                ui.separator();

                let bank_idx_response = UiState::list_manipulator_widget(ui, bank_num, weapon_system.as_ref().map(|weps| weps.0.len()), "Bank");

                ui.add_space(10.0);

                ui.separator();

                let point_idx_response = UiState::list_manipulator_widget(
                    ui,
                    point_num,
                    weapon_system.as_ref().and_then(|weps| bank_num.map(|bank| weps.0[bank].len())),
                    "Point",
                );

                ui.add_space(10.0);

                let (pos, norm, offset) =
                    if let TreeValue::Weapons(WeaponTreeValue::PriBankPoint(bank, point) | WeaponTreeValue::SecBankPoint(bank, point)) =
                        self.ui_state.tree_view_selection
                    {
                        let WeaponHardpoint { position, normal, offset } = &mut weapon_system.as_mut().unwrap().0[bank as usize][point];
                        (Some(position), Some(normal), Some(offset))
                    } else {
                        (None, None, None)
                    };

                ui.label("Position:");
                UiState::model_value_edit(&mut self.ui_state.viewport_3d_dirty, ui, false, pos, position_string);
                ui.label("Normal:");
                UiState::model_value_edit(&mut self.ui_state.viewport_3d_dirty, ui, false, norm, normal_string);
                ui.label("Offset:");
                let offset_changed = UiState::model_value_edit(
                    &mut self.ui_state.viewport_3d_dirty,
                    ui,
                    self.model.warnings.contains(&Warning::WeaponOffsetInvalidVersion {
                        primary: weapon_selection.is_primary(),
                        bank: bank_num.unwrap_or_default(),
                        point: point_num.unwrap_or_default(),
                    }),
                    offset,
                    offset_string,
                )
                .changed();

                if let Some(response) = bank_idx_response {
                    let (weapon_system, is_primary) = weapon_system.unwrap();
                    let new_idx = response.apply(weapon_system);

                    self.model.recheck_warnings(All); // FIX

                    select_new_tree_val!(TreeValue::Weapons(WeaponTreeValue::bank(is_primary, new_idx)));
                } else if let Some(response) = point_idx_response {
                    let (weapon_system, is_primary) = weapon_system.unwrap();
                    let new_idx = response.apply(&mut weapon_system[bank_num.unwrap()]);

                    self.model.recheck_warnings(All); // FIX

                    select_new_tree_val!(TreeValue::Weapons(WeaponTreeValue::bank_point(is_primary, bank_num.unwrap(), new_idx)));
                }

                if offset_changed {
                    self.model.recheck_warnings(One(Warning::WeaponOffsetInvalidVersion {
                        primary: weapon_selection.is_primary(),
                        bank: bank_num.unwrap(),
                        point: point_num.unwrap(),
                    }));
                }
            }
            PropertiesPanel::DockingBay {
                name_string,
                position_string,
                fvec_string,
                uvec_ang,
                path_num,
            } => {
                ui.heading("Docking Bay");
                ui.separator();

                let bay_num = match self.ui_state.tree_view_selection {
                    TreeValue::DockingBays(DockingTreeValue::Bay(bay)) => Some(bay),
                    _ => None,
                };

                let bay_idx_response = UiState::list_manipulator_widget(ui, bay_num, Some(self.model.docking_bays.len()), "Bay");

                ui.add_space(10.0);

                ui.horizontal(|ui| {
                    ui.label("Name:");
                    if let Some(bay) = bay_num {
                        if ui.text_edit_singleline(name_string).changed() {
                            pof::properties_update_field(&mut self.model.docking_bays[bay].properties, "$name", name_string);
                            self.model.recheck_warnings(One(Warning::DockingBayNameTooLong(bay)));
                            self.model.recheck_warnings(One(Warning::DockingBayPropertiesTooLong(bay)));
                        }
                    } else {
                        ui.add_enabled(false, egui::TextEdit::singleline(&mut blank_string));
                    }
                });

                let mut subobj_names_list = vec![String::new()];
                subobj_names_list.extend(self.model.get_subobj_names().into_iter());

                let mut parent_id = if let Some(bay) = bay_num {
                    pof::properties_get_field(&self.model.docking_bays[bay].properties, "$parent_submodel").map_or(0, |parent_name| {
                        subobj_names_list
                            .iter()
                            .position(|name| name.to_lowercase() == parent_name.to_lowercase())
                            .unwrap_or(0)
                    })
                } else {
                    0 // doesnt matter
                };

                if let Some(new_subobj) = UiState::subobject_combo_box(ui, &subobj_names_list, &mut parent_id, bay_num, "Parent Object", None, None) {
                    pof::properties_update_field(
                        &mut self.model.docking_bays[bay_num.unwrap()].properties,
                        "$parent_submodel",
                        &subobj_names_list[new_subobj],
                    );
                    self.model.recheck_warnings(One(Warning::DockingBayPropertiesTooLong(bay_num.unwrap())));
                    self.ui_state.viewport_3d_dirty = true;
                }

                // combo box list of path names
                //  no valid bay selected -> a single empty string
                //  valid bay, without a path -> list of paths, followed by a single empty string
                //  valid bay, with a path -> list of paths
                let paths = if let Some(bay) = bay_num {
                    let mut out: Vec<String> = self.model.paths.iter().map(|path| path.name.clone()).collect();
                    if self.model.docking_bays[bay].path.is_none() {
                        out.push(String::new());
                    }
                    out
                } else {
                    vec![String::new()]
                };
                // make da combo box
                ui.add_enabled_ui(matches!(bay_num, Some(_)), |ui| {
                    if egui::ComboBox::from_label("Path")
                        .show_index(ui, path_num, paths.len(), |i| paths[i].to_owned())
                        .changed()
                    {
                        // assign any changes
                        if *path_num == self.model.paths.len() {
                            self.model.docking_bays[bay_num.unwrap()].path = None
                        } else {
                            self.model.docking_bays[bay_num.unwrap()].path = Some(PathId(*path_num as u32))
                        }
                        self.model.recheck_warnings(One(Warning::DockingBayWithoutPath(bay_num.unwrap())));
                    }
                });

                ui.separator();

                CollapsingHeader::new("Properties Raw").show(ui, |ui| {
                    if let Some(bay) = bay_num {
                        if ui
                            .add(egui::TextEdit::multiline(&mut self.model.docking_bays[bay].properties).desired_rows(1))
                            .changed()
                        {
                            if let Some(new_name) = pof::properties_get_field(&self.model.docking_bays[bay].properties, "$name") {
                                *name_string = new_name.to_string();
                            }
                            self.model.recheck_warnings(One(Warning::DockingBayNameTooLong(bay)));
                            self.model.recheck_warnings(One(Warning::DockingBayPropertiesTooLong(bay)));
                        }
                    } else {
                        ui.add_enabled(false, egui::TextEdit::multiline(&mut String::new()).desired_rows(1));
                    }
                });

                ui.separator();

                ui.add_space(10.0);

                ui.label("Position:");
                let pos = bay_num.map(|num| &mut self.model.docking_bays[num].position);
                UiState::model_value_edit(&mut self.ui_state.viewport_3d_dirty, ui, false, pos, position_string);

                ui.label(RichText::new("Forward Vector:").color(Color32::from_rgb(140, 150, 210)));
                let norm = bay_num.map(|num| &mut self.model.docking_bays[num].fvec);
                if UiState::model_value_edit(&mut self.ui_state.viewport_3d_dirty, ui, false, norm, fvec_string).changed() {
                    let bay = &mut self.model.docking_bays[bay_num.unwrap()];
                    bay.uvec = Dock::orthonormalize(&bay.uvec.0.into(), &bay.fvec.0.into());
                }

                ui.label(RichText::new("Up Vector:").color(Color32::from_rgb(210, 140, 140)));
                ui.add_enabled_ui(bay_num.is_some(), |ui| {
                    if ui.add(DragValue::new(uvec_ang).speed(0.5)).changed() {
                        self.ui_state.viewport_3d_dirty = true;
                        self.model.docking_bays[bay_num.unwrap()].set_uvec_angle(uvec_ang.to_radians());
                        *uvec_ang %= 360.0;
                    }
                });

                // its annoyingly verbose to mix and match text styles/colors :/
                let mut job = LayoutJob::default();
                job.append("When ships dock, they will oppose their ", 0.0, TextFormat::default());
                job.append(
                    "forward vectors ",
                    0.0,
                    TextFormat {
                        color: Color32::from_rgb(140, 150, 210),
                        ..Default::default()
                    },
                );
                job.append("and match their ", 0.0, TextFormat::default());
                job.append(
                    "up vectors",
                    0.0,
                    TextFormat {
                        color: Color32::from_rgb(210, 140, 140),
                        ..Default::default()
                    },
                );
                job.append(".", 0.0, TextFormat::default());
                ui.label(job);

                if let Some(response) = bay_idx_response {
                    let new_idx = response.apply(&mut self.model.docking_bays);

                    self.model.recheck_warnings(All); // FIX

                    select_new_tree_val!(TreeValue::DockingBays(DockingTreeValue::bay(new_idx)));
                }
            }
            PropertiesPanel::GlowBank {
                disp_time_string,
                on_time_string,
                off_time_string,
                lod_string,
                glow_type_string,
                glow_texture_string,
                attached_subobj_idx,
                position_string,
                normal_string,
                radius_string,
            } => {
                ui.heading("Glow Bank");
                ui.separator();

                let (bank_num, point_num) = match self.ui_state.tree_view_selection {
                    TreeValue::Glows(GlowTreeValue::Bank(bank)) => (Some(bank), None),
                    TreeValue::Glows(GlowTreeValue::BankPoint(bank, point)) => (Some(bank), Some(point)),
                    _ => (None, None),
                };

                // no subobjects = no glow banks allowed
                let glow_banks_len_opt = (!self.model.sub_objects.is_empty()).then(|| self.model.glow_banks.len());
                let bank_idx_response = UiState::list_manipulator_widget(ui, bank_num, glow_banks_len_opt, "Bank");

                ui.add_space(10.0);

                ui.label("Glow Texture:");
                if let Some(bank) = bank_num {
                    if ui.add(egui::TextEdit::singleline(glow_texture_string).desired_rows(1)).changed() {
                        pof::properties_update_field(&mut self.model.glow_banks[bank].properties, "$glow_texture", glow_texture_string);
                        self.model.recheck_warnings(One(Warning::GlowBankPropertiesTooLong(bank)));
                    }
                } else {
                    ui.add_enabled(false, egui::TextEdit::singleline(&mut blank_string).desired_rows(1));
                }

                let subobj_names_list = self.model.get_subobj_names();

                if let Some(new_subobj) = UiState::subobject_combo_box(ui, &subobj_names_list, attached_subobj_idx, bank_num, "SubObject", None, None)
                {
                    self.model.glow_banks[bank_num.unwrap()].obj_parent = ObjectId(new_subobj as u32);
                }

                let (disp_time, on_time, off_time, lod, glow_type) =
                    if let TreeValue::Glows(GlowTreeValue::BankPoint(bank, _)) = self.ui_state.tree_view_selection {
                        let GlowPointBank { disp_time, on_time, off_time, lod, glow_type, .. } = &mut self.model.glow_banks[bank as usize];

                        (Some(disp_time), Some(on_time), Some(off_time), Some(lod), Some(glow_type))
                    } else if let TreeValue::Glows(GlowTreeValue::Bank(bank)) = self.ui_state.tree_view_selection {
                        let GlowPointBank { disp_time, on_time, off_time, lod, glow_type, .. } = &mut self.model.glow_banks[bank as usize];

                        (Some(disp_time), Some(on_time), Some(off_time), Some(lod), Some(glow_type))
                    } else {
                        (None, None, None, None, None)
                    };

                ui.horizontal(|ui| {
                    ui.label("LOD:");
                    UiState::model_value_edit(&mut self.ui_state.viewport_3d_dirty, ui, false, lod, lod_string);
                });

                ui.horizontal(|ui| {
                    ui.label("Type:");
                    UiState::model_value_edit(&mut self.ui_state.viewport_3d_dirty, ui, false, glow_type, glow_type_string);
                });

                ui.separator();

                if ui.checkbox(&mut self.glow_point_simulation, "Glow Point Simulation").clicked() {
                    self.glow_point_sim_start = std::time::Instant::now();
                    self.ui_state.viewport_3d_dirty = true; // for the case when this is disabled
                }

                ui.label("Displacement Time:");
                UiState::model_value_edit(&mut self.ui_state.viewport_3d_dirty, ui, false, disp_time, disp_time_string);

                ui.horizontal(|ui| {
                    ui.label("On Time:");
                    UiState::model_value_edit(&mut self.ui_state.viewport_3d_dirty, ui, false, on_time, on_time_string);
                });

                ui.horizontal(|ui| {
                    ui.label("Off Time:");
                    UiState::model_value_edit(&mut self.ui_state.viewport_3d_dirty, ui, false, off_time, off_time_string);
                });

                ui.separator();

                CollapsingHeader::new("Properties Raw").show(ui, |ui| {
                    if let Some(bank) = bank_num {
                        if ui
                            .add(egui::TextEdit::multiline(&mut self.model.glow_banks[bank].properties).desired_rows(1))
                            .changed()
                        {
                            self.model.recheck_warnings(One(Warning::GlowBankPropertiesTooLong(bank)));
                        }
                    } else {
                        ui.add_enabled(false, egui::TextEdit::multiline(&mut String::new()).desired_rows(1));
                    }
                });

                ui.separator();

                let glow_points = if let TreeValue::Glows(GlowTreeValue::BankPoint(bank, _)) = self.ui_state.tree_view_selection {
                    Some(&mut self.model.glow_banks[bank as usize].glow_points)
                } else if let TreeValue::Glows(GlowTreeValue::Bank(bank)) = self.ui_state.tree_view_selection {
                    Some(&mut self.model.glow_banks[bank as usize].glow_points)
                } else {
                    None
                };

                let point_idx_response = UiState::list_manipulator_widget(ui, point_num, glow_points.map(|list| list.len()), "Point");

                let (pos, norm, radius) = if let TreeValue::Glows(GlowTreeValue::BankPoint(bank, point)) = self.ui_state.tree_view_selection {
                    let GlowPoint { position, normal, radius } = &mut self.model.glow_banks[bank].glow_points[point];

                    (Some(position), Some(normal), Some(radius))
                } else {
                    (None, None, None)
                };

                ui.add_space(10.0);

                ui.label("Radius:");
                UiState::model_value_edit(&mut self.ui_state.viewport_3d_dirty, ui, false, radius, radius_string);
                ui.label("Position:");
                UiState::model_value_edit(&mut self.ui_state.viewport_3d_dirty, ui, false, pos, position_string);
                ui.label("Normal:");
                UiState::model_value_edit(&mut self.ui_state.viewport_3d_dirty, ui, false, norm, normal_string);

                if let Some(response) = bank_idx_response {
                    let new_idx = response.apply(&mut self.model.glow_banks);

                    self.model.recheck_warnings(All); // FIX
                    select_new_tree_val!(TreeValue::Glows(GlowTreeValue::bank(new_idx)));
                } else if let Some(response) = point_idx_response {
                    let new_idx = response.apply(&mut self.model.glow_banks[bank_num.unwrap()].glow_points);

                    self.model.recheck_warnings(All); // FIX
                    select_new_tree_val!(TreeValue::Glows(GlowTreeValue::bank_point(bank_num.unwrap(), new_idx)));
                }
            }
            PropertiesPanel::SpecialPoint { radius_string, position_string, name_string } => {
                ui.heading("Special Point");
                ui.separator();

                let point_num = match self.ui_state.tree_view_selection {
                    TreeValue::SpecialPoints(SpecialPointTreeValue::Point(point)) => Some(point),
                    _ => None,
                };

                let spec_point_idx_response = UiState::list_manipulator_widget(ui, point_num, Some(self.model.special_points.len()), "Point");

                ui.add_space(10.0);

                ui.horizontal(|ui| {
                    ui.label("Name:");
                    if let Some(point) = point_num {
                        if ui.add(egui::TextEdit::singleline(&mut self.model.special_points[point].name)).changed() {
                            self.model.recheck_warnings(One(Warning::SpecialPointNameTooLong(point)));
                        }
                    } else {
                        ui.add_enabled(false, egui::TextEdit::singleline(name_string));
                    }
                });

                ui.separator();

                let types_display = vec!["", "Subsystem", "Shield point"];
                let types = vec!["", "subsystem", "shieldpoint"];
                let mut idx = 0;
                if let Some(point) = point_num {
                    if let Some(type_str) = pof::properties_get_field(&self.model.special_points[point].properties, "$special") {
                        if let Some(i) = types.iter().position(|str| *str == type_str) {
                            idx = i;
                        }
                    }
                }

                ui.add_enabled_ui(point_num.is_some(), |ui| {
                    if let Some(point) = point_num {
                        let mut changed = false;
                        egui::ComboBox::from_label("Type").selected_text(types_display[idx]).show_ui(ui, |ui| {
                            changed |= ui.selectable_value(&mut idx, 0, types_display[0]).changed();
                            changed |= ui.selectable_value(&mut idx, 1, types_display[1]).changed();
                            changed |= ui.selectable_value(&mut idx, 2, types_display[2]).changed();
                        });
                        if changed {
                            pof::properties_update_field(&mut self.model.special_points[point].properties, "$special", types[idx]);
                            self.model.recheck_warnings(One(Warning::SpecialPointPropertiesTooLong(point)));
                        }
                    } else {
                        egui::ComboBox::from_label("Type").show_ui(ui, |ui| {
                            ui.selectable_value(&mut idx, 0, "");
                        });
                    }
                });

                CollapsingHeader::new("Properties Raw").show(ui, |ui| {
                    if let Some(point) = point_num {
                        if ui
                            .add(egui::TextEdit::multiline(&mut self.model.special_points[point].properties).desired_rows(1))
                            .changed()
                        {
                            if let Some(new_name) = pof::properties_get_field(&self.model.special_points[point].properties, "$name") {
                                *name_string = new_name.to_string();
                            }
                            self.model.recheck_warnings(One(Warning::SpecialPointPropertiesTooLong(point)));
                        }
                    } else {
                        ui.add_enabled(false, egui::TextEdit::multiline(&mut String::new()).desired_rows(1));
                    }
                });

                ui.separator();

                ui.add_space(10.0);

                let (pos, radius) = if let TreeValue::SpecialPoints(SpecialPointTreeValue::Point(point)) = self.ui_state.tree_view_selection {
                    let SpecialPoint { position, radius, .. } = &mut self.model.special_points[point];
                    (Some(position), Some(radius))
                } else {
                    (None, None)
                };
                ui.label("Radius:");
                UiState::model_value_edit(&mut self.ui_state.viewport_3d_dirty, ui, false, radius, radius_string);
                ui.label("Position:");
                UiState::model_value_edit(&mut self.ui_state.viewport_3d_dirty, ui, false, pos, position_string);

                if let Some(response) = spec_point_idx_response {
                    let new_idx = response.apply(&mut self.model.special_points);

                    self.model.recheck_warnings(All); // FIX

                    select_new_tree_val!(TreeValue::SpecialPoints(SpecialPointTreeValue::point(new_idx)));
                }
            }
            PropertiesPanel::Turret { position_string, normal_string, base_idx } => {
                ui.heading("Turret");
                ui.separator();

                let (turret_num, point_num) = match self.ui_state.tree_view_selection {
                    TreeValue::Turrets(TurretTreeValue::Turret(turret)) => (Some(turret), None),
                    TreeValue::Turrets(TurretTreeValue::TurretPoint(turret, point)) => (Some(turret), Some(point)),
                    _ => (None, None),
                };

                // no subobjects = no turrets allowed
                let turrets_len_opt = (!self.model.sub_objects.is_empty()).then(|| self.model.turrets.len());
                let turret_idx_response = UiState::list_manipulator_widget(ui, turret_num, turrets_len_opt, "Turret");

                ui.add_space(10.0);
                let subobj_names_list = self.model.get_subobj_names();

                if let Some(new_subobj) = UiState::subobject_combo_box(ui, &subobj_names_list, base_idx, turret_num, "Base object", None, None) {
                    self.model.turrets[turret_num.unwrap()].base_obj = ObjectId(new_subobj as u32);
                    self.model.recheck_errors(One(Error::InvalidTurretGunSubobject(turret_num.unwrap())));
                }

                // turret gun subobjexct combo box is a bit trickier since we only want to show valid subobjects (and the currently used one,
                // which may be invalid)

                let mut gun_subobj_ids_list = vec![];
                let mut gun_subobj_idx = 0;
                let mut error_idx = None;
                // assemble the list of ids, and get the index of the currently being used one
                if let Some(num) = turret_num {
                    let (list, idx) = self
                        .model
                        .get_valid_gun_subobjects_for_turret(self.model.turrets[num].gun_obj, self.model.turrets[num].base_obj);
                    gun_subobj_ids_list = list;
                    gun_subobj_idx = idx;
                    if self.model.errors.contains(&Error::InvalidTurretGunSubobject(num)) {
                        for (i, &id) in gun_subobj_ids_list.iter().enumerate() {
                            if id == self.model.turrets[num].gun_obj {
                                error_idx = Some(i);
                            }
                        }
                    }
                }
                // assemble the string names list from the id list
                let gun_subobj_names_list = gun_subobj_ids_list
                    .iter()
                    .map(|id| self.model.sub_objects[*id].name.clone())
                    .collect::<Vec<_>>();

                // then make the combo box, giving it the list of names and the index
                if let Some(new_idx) =
                    UiState::subobject_combo_box(ui, &gun_subobj_names_list, &mut gun_subobj_idx, turret_num, "Gun object", error_idx, None)
                {
                    // the unwraps are ok here, if it were none, the combo box would be un-interactable
                    self.model.turrets[turret_num.unwrap()].gun_obj = gun_subobj_ids_list[new_idx];
                    self.model.recheck_errors(One(Error::InvalidTurretGunSubobject(turret_num.unwrap())));
                    self.ui_state.viewport_3d_dirty = true;
                }

                let norm = if let TreeValue::Turrets(TurretTreeValue::Turret(turret) | TurretTreeValue::TurretPoint(turret, _)) =
                    self.ui_state.tree_view_selection
                {
                    Some(&mut self.model.turrets[turret].normal)
                } else {
                    None
                };

                ui.label("Normal:");
                UiState::model_value_edit(&mut self.ui_state.viewport_3d_dirty, ui, false, norm, normal_string);

                ui.separator();
                ui.add(Label::new(RichText::new("Turret Fire Points").text_style(TextStyle::Button)));
                ui.separator();

                let point_idx_response =
                    UiState::list_manipulator_widget(ui, point_num, turret_num.map(|num| self.model.turrets[num].fire_points.len()), "Fire Point");

                ui.add_space(10.0);

                let pos = if let TreeValue::Turrets(TurretTreeValue::TurretPoint(turret, point)) = self.ui_state.tree_view_selection {
                    Some(&mut self.model.turrets[turret as usize].fire_points[point])
                } else {
                    None
                };

                ui.label("Position:");
                UiState::model_value_edit(&mut self.ui_state.viewport_3d_dirty, ui, false, pos, position_string);

                if let Some(response) = turret_idx_response {
                    let new_idx = response.apply(&mut self.model.turrets);

                    self.model.recheck_errors(All); // FIX
                    self.model.recheck_warnings(All); // FIX

                    select_new_tree_val!(TreeValue::Turrets(TurretTreeValue::turret(new_idx)));
                } else if let Some(response) = point_idx_response {
                    let new_idx = response.apply(&mut self.model.turrets[turret_num.unwrap()].fire_points);

                    self.model.recheck_errors(All); // FIX
                    self.model.recheck_warnings(All); // FIX

                    select_new_tree_val!(TreeValue::Turrets(TurretTreeValue::turret_point(turret_num.unwrap(), new_idx)));
                }
            }
            PropertiesPanel::Path { name, parent_string, position_string, radius_string } => {
                ui.heading("Path");
                ui.separator();

                let (path_num, point_num) = match self.ui_state.tree_view_selection {
                    TreeValue::Paths(PathTreeValue::Path(path)) => (Some(path), None),
                    TreeValue::Paths(PathTreeValue::PathPoint(path, point)) => (Some(path), Some(point)),
                    _ => (None, None),
                };

                let path_idx_response = UiState::list_manipulator_widget(ui, path_num, Some(self.model.paths.len()), "Bank");

                ui.add_space(10.0);

                ui.label("Name:");
                if let Some(num) = path_num {
                    if ui
                        .add(egui::TextEdit::multiline(&mut self.model.paths[num].name).desired_rows(1))
                        .changed()
                    {
                        self.model.recheck_warnings(One(Warning::DuplicatePathName(num)));
                        self.model.recheck_warnings(One(Warning::PathNameTooLong(num)));
                    };
                } else {
                    ui.add_enabled(false, egui::TextEdit::multiline(name).desired_rows(1));
                }

                ui.label("Parent:");
                if let Some(num) = path_num {
                    ui.add(egui::TextEdit::multiline(&mut self.model.paths[num].parent).desired_rows(1))
                        .changed();
                } else {
                    ui.add_enabled(false, egui::TextEdit::multiline(parent_string).desired_rows(1));
                }

                ui.separator();

                let point_idx_response =
                    UiState::list_manipulator_widget(ui, point_num, path_num.map(|num| self.model.paths[num].points.len()), "Point");

                ui.add_space(10.0);

                let (radius, pos) = if let TreeValue::Paths(PathTreeValue::PathPoint(path, point)) = self.ui_state.tree_view_selection {
                    let PathPoint { position, radius, .. } = &mut self.model.paths[path as usize].points[point];
                    (Some(radius), Some(position))
                } else {
                    (None, None)
                };

                ui.label("Radius:");
                UiState::model_value_edit(&mut self.ui_state.viewport_3d_dirty, ui, false, radius, radius_string);
                ui.label("Position:");
                UiState::model_value_edit(&mut self.ui_state.viewport_3d_dirty, ui, false, pos, position_string);

                if let Some(response) = path_idx_response {
                    if let IndexingButtonsResponse::Delete(idx) = response {
                        self.model.path_removal_fixup(PathId(idx as u32));
                    }
                    let new_idx = response.apply(&mut self.model.paths);

                    self.model.recheck_warnings(All); // FIX

                    select_new_tree_val!(TreeValue::Paths(PathTreeValue::path(new_idx)));
                } else if let Some(response) = point_idx_response {
                    let new_idx = response.apply(&mut self.model.paths[path_num.unwrap()].points);

                    select_new_tree_val!(TreeValue::Paths(PathTreeValue::path_point(path_num.unwrap(), new_idx)));
                }
            }
            PropertiesPanel::Shield => {
                ui.heading("Shield");
                ui.separator();
                if let Some(shield_data) = &self.model.shield_data {
                    ui.label(format!("{} vertices", shield_data.verts.len()));
                    ui.label(format!("{} polygons", shield_data.polygons.len()));
                } else {
                    ui.label("This model has no shield mesh.");
                }
            }
            PropertiesPanel::Insignia { lod_string, offset_string } => {
                ui.heading("Insignia");
                ui.separator();

                ui.add_space(10.0);

                let (lod, offset) = if let TreeValue::Insignia(InsigniaTreeValue::Insignia(idx)) = self.ui_state.tree_view_selection {
                    let Insignia { detail_level, offset, .. } = &mut self.model.insignias[idx];
                    (Some(detail_level), Some(offset))
                } else {
                    (None, None)
                };

                ui.label("Detail Level:");
                UiState::model_value_edit(&mut self.ui_state.viewport_3d_dirty, ui, false, lod, lod_string);
                ui.label("Offset:");
                UiState::model_value_edit(&mut self.ui_state.viewport_3d_dirty, ui, false, offset, offset_string);
            }
            PropertiesPanel::EyePoint { position_string, normal_string, attached_subobj_idx } => {
                ui.heading("Eye Point");
                ui.separator();

                let eye_num = match self.ui_state.tree_view_selection {
                    TreeValue::EyePoints(EyeTreeValue::EyePoint(point)) => Some(point),
                    _ => None,
                };

                // no subobjects = no eye points allowed
                let eye_points_len_opt = (!self.model.sub_objects.is_empty()).then(|| self.model.eye_points.len());
                let eye_idx_response = UiState::list_manipulator_widget(ui, eye_num, eye_points_len_opt, "Eye Point");

                ui.add_space(10.0);

                ui.add_enabled_ui(eye_num.is_some(), |ui| {
                    if let Some(num) = eye_num {
                        let name_list = self.model.get_subobj_names();
                        egui::ComboBox::from_label("Attached submodel")
                            .show_index(ui, attached_subobj_idx, self.model.sub_objects.len(), |i| name_list[i].to_owned());
                        self.model.eye_points[num].attached_subobj = ObjectId(*attached_subobj_idx as u32);
                    } else {
                        egui::ComboBox::from_label("Attached submodel").show_index(ui, attached_subobj_idx, 1, |_| format!(""));
                    }
                });

                ui.separator();

                ui.add_space(10.0);

<<<<<<< HEAD
                let (pos, norm) = if let TreeSelection::EyePoints(EyeSelection::EyePoint(point)) = self.ui_state.tree_view_selection {
                    let EyePoint { position, normal, .. } = &mut self.model.eye_points[point];
                    (Some(position), Some(normal))
=======
                let (pos, norm) = if let TreeValue::EyePoints(EyeTreeValue::EyePoint(point)) = self.ui_state.tree_view_selection {
                    let EyePoint { offset, normal, .. } = &mut self.model.eye_points[point];
                    (Some(offset), Some(normal))
>>>>>>> ce825bcc
                } else {
                    (None, None)
                };
                ui.label("Position:");
                UiState::model_value_edit(&mut self.ui_state.viewport_3d_dirty, ui, false, pos, position_string);
                ui.label("Normal:");
                UiState::model_value_edit(&mut self.ui_state.viewport_3d_dirty, ui, false, norm, normal_string);

                if let Some(response) = eye_idx_response {
                    let new_idx = response.apply(&mut self.model.eye_points);

                    self.model.recheck_warnings(All); //FIX

                    select_new_tree_val!(TreeValue::EyePoints(EyeTreeValue::point(new_idx)));
                }
            }
            PropertiesPanel::VisualCenter { position } => {
                ui.heading("Visual Center");
                ui.separator();

                ui.label("The visual center is treated as the center for things like the targeting box, or tech room.");

                if UiState::parsable_text_edit(ui, &mut self.model.visual_center, position) {
                    self.viewport_3d_dirty = true;
                }
            }
            PropertiesPanel::Comments => {
                ui.heading("Comments");
                ui.separator();
                ui.text_edit_multiline(&mut self.model.comments);
            }
        }

        if reload_textures {
            self.load_textures();
        }

        if properties_panel_dirty {
            self.ui_state.refresh_properties_panel(&self.model);
        }

        self.rebuild_subobj_buffers(display, buffer_ids_to_rebuild);
    }
}<|MERGE_RESOLUTION|>--- conflicted
+++ resolved
@@ -2443,15 +2443,9 @@
 
                 ui.add_space(10.0);
 
-<<<<<<< HEAD
-                let (pos, norm) = if let TreeSelection::EyePoints(EyeSelection::EyePoint(point)) = self.ui_state.tree_view_selection {
+                let (pos, norm) = if let TreeValue::EyePoints(EyeTreeValue::EyePoint(point)) = self.ui_state.tree_view_selection {
                     let EyePoint { position, normal, .. } = &mut self.model.eye_points[point];
                     (Some(position), Some(normal))
-=======
-                let (pos, norm) = if let TreeValue::EyePoints(EyeTreeValue::EyePoint(point)) = self.ui_state.tree_view_selection {
-                    let EyePoint { offset, normal, .. } = &mut self.model.eye_points[point];
-                    (Some(offset), Some(normal))
->>>>>>> ce825bcc
                 } else {
                     (None, None)
                 };
